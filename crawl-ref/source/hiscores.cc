--- conflicted
+++ resolved
@@ -1496,18 +1496,10 @@
         DUR_SHROUD_OF_GOLUBRIA, DUR_DISJUNCTION, DUR_SENTINEL_MARK,
         STATUS_AIRBORNE, STATUS_BEHELD, STATUS_BURDEN, STATUS_CONTAMINATION,
         STATUS_BACKLIT, STATUS_UMBRA, STATUS_SUPPRESSED, STATUS_NET,
-<<<<<<< HEAD
-        STATUS_HUNGER, STATUS_REGENERATION, STATUS_SICK, DUR_NAUSEA,
-        STATUS_SPEED, DUR_INVIS, DUR_POISONING,
-        STATUS_MISSILES, DUR_SURE_BLADE, DUR_TRANSFORMATION,
-        STATUS_CONSTRICTED, STATUS_SILENCE, STATUS_RECALL,
-        DUR_ANTIMAGIC,
-=======
         STATUS_HUNGER, STATUS_REGENERATION, STATUS_SICK, STATUS_SPEED,
         DUR_INVIS, DUR_POISONING, STATUS_MISSILES, DUR_SURE_BLADE,
         DUR_TRANSFORMATION, STATUS_CONSTRICTED, STATUS_SILENCE, STATUS_RECALL,
-        DUR_WEAK, DUR_DIMENSION_ANCHOR
->>>>>>> 536f84b0
+        DUR_WEAK, DUR_DIMENSION_ANCHOR, DUR_ANTIMAGIC,
     };
 
     status_info inf;
