/**
 * @file
 * @brief Functions used when building new levels.
**/

#include "AppHdr.h"

#include "dungeon.h"

#include <algorithm>
#include <cmath>
#include <cstdio>
#include <cstdlib>
#include <ctime>
#include <list>
#include <map>
#include <set>
#include <sstream>

#include "abyss.h"
#include "acquire.h"
#include "act-iter.h"
#include "artefact.h"
#include "attitude-change.h"
#include "branch.h"
#include "butcher.h"
#include "chardump.h"
#include "cloud.h"
#include "coordit.h"
#include "directn.h"
#include "dbg-maps.h"
#include "dbg-scan.h"
#include "dgn-delve.h"
#include "dgn-height.h"
#include "dgn-labyrinth.h"
#include "dgn-overview.h"
#include "dgn-shoals.h"
#include "end.h"
#include "english.h"
#include "files.h"
#include "flood_find.h"
#include "food.h"
#include "ghost.h"
#include "itemname.h"
#include "itemprop.h"
#include "items.h"
#include "lev-pand.h"
#include "libutil.h"
#include "mapmark.h"
#include "maps.h"
#include "misc.h"
#include "mon-chimera.h"
#include "mon-death.h"
#include "mon-pick.h"
#include "mon-place.h"
#include "mon-poly.h"
#include "notes.h"
#include "place.h"
#include "random-weight.h"
#include "religion.h"
#include "rot.h"
#include "show.h"
#include "spl-book.h"
#include "spl-transloc.h"
#include "stairs.h"
#include "state.h"
#include "stringutil.h"
#include "tiledef-dngn.h"
#include "tilepick.h"
#include "tileview.h"
#include "traps.h"

#ifdef DEBUG_DIAGNOSTICS
#define DEBUG_TEMPLES
#endif

#ifdef WIZARD
#include "cio.h" // for cancellable_get_line()
#endif

// DUNGEON BUILDERS
static bool _build_level_vetoable(bool enable_random_maps,
                                  dungeon_feature_type dest_stairs_type);
static void _build_dungeon_level(dungeon_feature_type dest_stairs_type);
static bool _valid_dungeon_level();

static bool _builder_by_type();
static bool _builder_normal();
static void _builder_items();
static void _builder_monsters();
static coord_def _place_specific_feature(dungeon_feature_type feat);
static bool _place_specific_trap(const coord_def& where, trap_spec* spec,
                                 int charges = 0, bool known = false);
static void _place_branch_entrances(bool use_vaults);
static void _place_extra_vaults();
static void _place_chance_vaults();
static void _place_minivaults();
static int _place_uniques();
static void _place_gozag_shop(dungeon_feature_type stair);
static void _place_traps();
static void _prepare_water();
static void _check_doors();

static void _add_plant_clumps(int frequency = 10, int clump_density = 12,
                              int clump_radius = 4);

static void _pick_float_exits(vault_placement &place,
                              vector<coord_def> &targets);
static bool _feat_is_wall_floor_liquid(dungeon_feature_type);
static bool _connect_spotty(const coord_def& from,
                            bool (*overwriteable)(dungeon_feature_type) = nullptr);
static bool _connect_vault_exit(const coord_def& exit);

// VAULT FUNCTIONS
static const vault_placement *
_build_secondary_vault(const map_def *vault,
                       bool check_collisions = true,
                       bool make_no_exits = false,
                       const coord_def &where = coord_def(-1, -1));

static const vault_placement *_build_primary_vault(const map_def *vault);

static void _build_postvault_level(vault_placement &place);
static const vault_placement *
_build_vault_impl(const map_def *vault,
                  bool build_only = false,
                  bool check_collisions = false,
                  bool make_no_exits = false,
                  const coord_def &where = coord_def(-1, -1));

static void _vault_grid(vault_placement &,
                        int vgrid,
                        const coord_def& where,
                        keyed_mapspec *mapsp);
static void _vault_grid_mons(vault_placement &,
                        int vgrid,
                        const coord_def& where,
                        keyed_mapspec *mapsp);
static void _vault_grid_glyph(vault_placement &place, const coord_def& where,
                              int vgrid);
static void _vault_grid_mapspec(vault_placement &place, const coord_def& where,
                                keyed_mapspec& mapsp);
static dungeon_feature_type _vault_inspect(vault_placement &place,
                                           int vgrid, keyed_mapspec *mapsp);
static dungeon_feature_type _vault_inspect_mapspec(vault_placement &place,
                                                   keyed_mapspec& mapsp);
static dungeon_feature_type _vault_inspect_glyph(vault_placement &place,
                                                 int vgrid);

static const map_def *_dgn_random_map_for_place(bool minivault);
static void _dgn_load_colour_grid();
static void _dgn_map_colour_fixup();

static void _dgn_unregister_vault(const map_def &map);
static void _remember_vault_placement(const vault_placement &place, bool extra);

// Returns true if the given square is okay for use by any character,
// but always false for squares in non-transparent vaults.

static coord_def _dgn_random_point_in_bounds(
    dungeon_feature_type searchfeat,
    uint32_t mapmask = MMT_VAULT,
    dungeon_feature_type adjacent = DNGN_UNSEEN,
    bool monster_free = false,
    int tries = 1500);

// ALTAR FUNCTIONS
static int                  _setup_temple_altars(CrawlHashTable &temple);
static dungeon_feature_type _pick_temple_altar(vault_placement &place);
static dungeon_feature_type _pick_an_altar();

static vector<god_type> _temple_altar_list;
static CrawlHashTable*       _current_temple_hash = nullptr; // XXX: hack!

// MISC FUNCTIONS
static void _dgn_set_floor_colours();
static bool _fixup_interlevel_connectivity();
static void _slime_connectivity_fixup();

static void _dgn_postprocess_level();
static void _calc_density();
static void _mark_solid_squares();

//////////////////////////////////////////////////////////////////////////
// Static data

// A mask of vaults and vault-specific flags.
vector<vault_placement> Temp_Vaults;
static FixedBitVector<NUM_MONSTERS> temp_unique_creatures;
static FixedVector<unique_item_status_type, MAX_UNRANDARTS> temp_unique_items;

const map_bitmask *Vault_Placement_Mask = nullptr;

static bool use_random_maps = true;
static bool dgn_check_connectivity = false;
static int  dgn_zones = 0;

static vector<string> _you_vault_list;

struct coloured_feature
{
    dungeon_feature_type feature;
    int                  colour;

    coloured_feature() : feature(DNGN_UNSEEN), colour(BLACK) { }
    coloured_feature(dungeon_feature_type f, int c)
        : feature(f), colour(c)
    {
    }
};

struct dgn_colour_override_manager
{
    dgn_colour_override_manager()
    {
        _dgn_load_colour_grid();
    }

    ~dgn_colour_override_manager()
    {
        _dgn_map_colour_fixup();
    }
};

typedef FixedArray< coloured_feature, GXM, GYM > dungeon_colour_grid;
static unique_ptr<dungeon_colour_grid> dgn_colour_grid;

static string branch_epilogues[NUM_BRANCHES];

static void _count_gold()
{
    vector<item_def *> gold_piles;
    vector<coord_def> gold_places;
    int gold = 0;
    for (rectangle_iterator ri(0); ri; ++ri)
    {
        for (stack_iterator j(*ri); j; ++j)
        {
            if (j->base_type == OBJ_GOLD)
            {
                gold += j->quantity;
                gold_piles.push_back(&(*j));
                gold_places.push_back(*ri);
            }
        }
    }

    you.attribute[ATTR_GOLD_GENERATED] += gold;

    if (player_under_penance(GOD_GOZAG) && x_chance_in_y(gold - 500, 500))
    {
        for (item_def *pile : gold_piles)
        {
            pile->clear();
            pile->base_type = OBJ_MISSILES;
            pile->sub_type  = MI_STONE;
            pile->quantity  = 1;
            item_colour(*pile);
        }
        mprf(MSGCH_GOD, GOD_GOZAG, "You feel a great sense of loss.");
        dec_penance(GOD_GOZAG, gold / 200);
    }
    else if (you_worship(GOD_GOZAG))
    {
        for (unsigned int i = 0; i < gold_places.size(); i++)
        {
            bool detected = false;
            int dummy = gold_piles[i]->index();
            coord_def &pos = gold_places[i];
            unlink_item(dummy);
            move_item_to_grid(&dummy, pos, true);
            if (!env.map_knowledge(pos).item()
                || env.map_knowledge(pos).item()->base_type != OBJ_GOLD)
            {
                detected = true;
            }
            update_item_at(pos, true);
            if (detected)
            {
                ASSERT(env.map_knowledge(pos).item());
                env.map_knowledge(pos).flags |= MAP_DETECTED_ITEM;
            }
        }
    }
}

/**********************************************************************
 * builder() - kickoff for the dungeon generator.
 *********************************************************************/
bool builder(bool enable_random_maps, dungeon_feature_type dest_stairs_type)
{
    // Re-check whether we're in a valid place, it leads to obscure errors
    // otherwise.
    ASSERT_RANGE(you.where_are_you, 0, NUM_BRANCHES);
    ASSERT_RANGE(you.depth, 0 + 1, brdepth[you.where_are_you] + 1);

    const set<string> uniq_tags  = you.uniq_map_tags;
    const set<string> uniq_names = you.uniq_map_names;

    // Save a copy of unique creatures for vetoes.
    temp_unique_creatures = you.unique_creatures;
    // And unrands
    temp_unique_items = you.unique_items;

    unwind_bool levelgen(crawl_state.generating_level, true);

    // N tries to build the level, after which we bail with a capital B.
    int tries = 50;
    while (tries-- > 0)
    {
        // If we're getting low on available retries, disable random vaults
        // and minivaults (special levels will still be placed).
        if (tries < 5)
            enable_random_maps = false;

        try
        {
            if (_build_level_vetoable(enable_random_maps, dest_stairs_type))
            {
                for (monster_iterator mi; mi; ++mi)
                    gozag_set_bribe(*mi);

                if (you.props.exists(GOZAG_ANNOUNCE_SHOP_KEY))
                    unmark_offlevel_shop(level_id::current());

                return true;
            }
        }
        catch (map_load_exception &mload)
        {
            mprf(MSGCH_ERROR, "Failed to load map %s, reloading all maps",
                 mload.what());
            reread_maps();
        }

        you.uniq_map_tags  = uniq_tags;
        you.uniq_map_names = uniq_names;
    }

    if (!crawl_state.map_stat_gen && !crawl_state.obj_stat_gen)
    {
        // Failed to build level, bail out.
        if (crawl_state.need_save)
        {
            save_game(true,
                  make_stringf("Unable to generate level for '%s'!",
                               level_id::current().describe().c_str()).c_str());
        }
        else
        {
            die("Unable to generate level for '%s'!",
                level_id::current().describe().c_str());
        }
    }

    env.level_layout_types.clear();
    return false;
}

static bool _build_level_vetoable(bool enable_random_maps,
                                  dungeon_feature_type dest_stairs_type)
{
#ifdef DEBUG_DIAGNOSTICS
    mapstat_report_map_build_start();
#endif

    dgn_reset_level(enable_random_maps);

    if (player_in_branch(BRANCH_TEMPLE))
        _setup_temple_altars(you.props);

    try
    {
        _build_dungeon_level(dest_stairs_type);
    }
    catch (dgn_veto_exception& e)
    {
        dprf(DIAG_DNGN, "<white>VETO</white>: %s: %s",
             level_id::current().describe().c_str(), e.what());
#ifdef DEBUG_DIAGNOSTICS
        mapstat_report_map_veto(e.what());
#endif
        return false;
    }

    _dgn_set_floor_colours();

    if (crawl_state.game_standard_levelgen()
        && !_valid_dungeon_level())
    {
        return false;
    }

#ifdef DEBUG_MONS_SCAN
    // If debug_mons_scan() finds a problem while crawl_state.generating_level is
    // still true then it will announce that a problem was caused
    // during level generation.
    debug_mons_scan();
#endif

    if (!env.level_build_method.empty()
        && env.level_build_method[0] == ' ')
    {
        env.level_build_method = env.level_build_method.substr(1);
    }

    string level_layout_type = comma_separated_line(
        env.level_layout_types.begin(),
        env.level_layout_types.end(), ", ");

    // Save information in the level's properties hash table
    // so we can include it in crash reports.
    env.properties[BUILD_METHOD_KEY] = env.level_build_method;
    env.properties[LAYOUT_TYPE_KEY]  = level_layout_type;

    _dgn_postprocess_level();

    env.level_layout_types.clear();
    env.level_uniq_maps.clear();
    env.level_uniq_map_tags.clear();
    _dgn_map_colour_fixup();

    // Call the branch epilogue, if any.
    if (!branch_epilogues[you.where_are_you].empty())
        if (!dlua.callfn(branch_epilogues[you.where_are_you].c_str(), 0, 0))
        {
            mprf(MSGCH_ERROR, "branch epilogue for %s failed: %s",
                              level_id::current().describe().c_str(),
                              dlua.error.c_str());
            return false;
        }

    // Discard any Lua chunks we loaded.
    strip_all_maps();

    check_map_validity();
    _count_gold();

    if (!_you_vault_list.empty())
    {
        vector<string> &vec(you.vault_list[level_id::current()]);
        vec.insert(vec.end(), _you_vault_list.begin(), _you_vault_list.end());
    }

    return true;
}

// Things that are bugs where we want to assert rather than to sweep it under
// the rug with a veto.
static void _builder_assertions()
{
#ifdef ASSERTS
    for (rectangle_iterator ri(0); ri; ++ri)
        if (!in_bounds(*ri))
            if (!feat_is_valid_border(grd(*ri)))
            {
                die("invalid map border at (%d,%d): %s", ri->x, ri->y,
                    dungeon_feature_name(grd(*ri)));
            }
#endif
}

// Should be called after a level is constructed to perform any final
// fixups.
static void _dgn_postprocess_level()
{
    shoals_postprocess_level();
    _builder_assertions();
    _calc_density();
    _mark_solid_squares();
}

void dgn_clear_vault_placements(vault_placement_refv &vps)
{
    deleteAll(vps);
}

// Removes vaults that are not referenced in the map index mask from
// the level_vaults array.
void dgn_erase_unused_vault_placements()
{
    set<int> referenced_vault_indexes;
    for (rectangle_iterator ri(MAPGEN_BORDER); ri; ++ri)
    {
        const int map_index = env.level_map_ids(*ri);
        if (map_index != INVALID_MAP_INDEX)
            referenced_vault_indexes.insert(map_index);
    }

    // Walk backwards and toss unused vaults.
    map<int, int> new_vault_index_map;
    const int nvaults = env.level_vaults.size();
    for (int i = nvaults - 1; i >= 0; --i)
    {
        if (!referenced_vault_indexes.count(i))
        {
            vault_placement *vp = env.level_vaults[i];
            // Unreferenced vault, blow it away
            dprf(DIAG_DNGN, "Removing references to unused map #%d)"
                            " '%s' (%d,%d) (%d,%d)",
                 i, vp->map.name.c_str(), vp->pos.x, vp->pos.y,
                 vp->size.x, vp->size.y);

            if (!vp->seen)
            {
                dprf(DIAG_DNGN, "Unregistering unseen vault: %s",
                     vp->map.name.c_str());
                _dgn_unregister_vault(vp->map);
            }

            delete vp;
            env.level_vaults.erase(env.level_vaults.begin() + i);

            // Fix new indexes for all higher indexed vaults that are
            // still referenced.
            for (int j = i + 1; j < nvaults; ++j)
                if (int *newidx = map_find(new_vault_index_map, j))
                    --*newidx;
        }
        else
        {
            // Vault is still referenced, make a note of this index.
            new_vault_index_map[i] = i;
        }
    }

    // Finally, update the index map.
    for (rectangle_iterator ri(MAPGEN_BORDER); ri; ++ri)
    {
        const int map_index = env.level_map_ids(*ri);
        if (map_index != INVALID_MAP_INDEX)
        {
            if (int *newidx = map_find(new_vault_index_map, map_index))
                env.level_map_ids(*ri) = *newidx;
        }
    }

#ifdef DEBUG_ABYSS
    dprf(DIAG_DNGN, "Extant vaults on level: %d",
         (int) env.level_vaults.size());
    for (int i = 0, size = env.level_vaults.size(); i < size; ++i)
    {
        const vault_placement &vp(*env.level_vaults[i]);
        dprf(DIAG_DNGN, "%d) %s (%d,%d) size (%d,%d)",
             i, vp.map.name.c_str(), vp.pos.x, vp.pos.y,
             vp.size.x, vp.size.y);
    }
#endif
}

void level_clear_vault_memory()
{
    dgn_clear_vault_placements(env.level_vaults);
    Temp_Vaults.clear();
    env.level_map_mask.init(0);
    env.level_map_ids.init(INVALID_MAP_INDEX);
}

void dgn_flush_map_memory()
{
    you.uniq_map_tags.clear();
    you.uniq_map_names.clear();
}

static void _dgn_load_colour_grid()
{
    dgn_colour_grid.reset(new dungeon_colour_grid);
    dungeon_colour_grid &dcgrid(*dgn_colour_grid);
    for (int y = Y_BOUND_1; y <= Y_BOUND_2; ++y)
        for (int x = X_BOUND_1; x <= X_BOUND_2; ++x)
            if (env.grid_colours[x][y] != BLACK)
            {
                dcgrid[x][y]
                    = coloured_feature(grd[x][y], env.grid_colours[x][y]);
            }
}

static void _dgn_map_colour_fixup()
{
    if (!dgn_colour_grid.get())
        return;

    // If the original coloured feature has been changed, reset the colour.
    const dungeon_colour_grid &dcgrid(*dgn_colour_grid);
    for (int y = Y_BOUND_1; y <= Y_BOUND_2; ++y)
        for (int x = X_BOUND_1; x <= X_BOUND_2; ++x)
            if (dcgrid[x][y].colour != BLACK
                && grd[x][y] != dcgrid[x][y].feature
                && (grd[x][y] != DNGN_UNDISCOVERED_TRAP
                    || dcgrid[x][y].feature != DNGN_FLOOR))
            {
                env.grid_colours[x][y] = BLACK;
            }

    dgn_colour_grid.reset(nullptr);
}

bool set_level_flags(uint32_t flags, bool silent)
{
    bool could_control = allow_control_teleport(true);
    bool could_map     = is_map_persistent();

    uint32_t old_flags = env.level_flags;
    env.level_flags |= flags;

    bool can_control = allow_control_teleport(true);
    bool can_map     = is_map_persistent();

    if (could_control && !can_control && !silent)
    {
        mprf(MSGCH_WARN, "You sense the appearance of a powerful magical force "
                         "which warps space.");
    }

    if (could_map && !can_map && !silent)
    {
        mprf(MSGCH_WARN, "A powerful force appears that prevents you from "
                         "remembering where you've been.");
    }

    return old_flags != env.level_flags;
}

bool unset_level_flags(uint32_t flags, bool silent)
{
    bool could_control = allow_control_teleport(true);
    bool could_map     = is_map_persistent();

    iflags_t old_flags = env.level_flags;
    env.level_flags &= ~flags;

    bool can_control = allow_control_teleport(true);
    bool can_map     = is_map_persistent();

    if (!could_control && can_control && !silent)
    {
        // Isn't really a "recovery", but I couldn't think of where
        // else to send it.
        mprf(MSGCH_RECOVERY, "You sense the disappearance of a powerful "
                             "magical force which warped space.");
    }

    if (!could_map && can_map && !silent)
    {
        // Isn't really a "recovery", but I couldn't think of where
        // else to send it.
        mprf(MSGCH_RECOVERY, "You sense the disappearance of the force that "
                             "prevented you from remembering where you've been.");
    }

    return old_flags != env.level_flags;
}

void dgn_set_grid_colour_at(const coord_def &c, int colour)
{
    if (colour != BLACK)
    {
        env.grid_colours(c) = colour;
        if (!dgn_colour_grid.get())
            dgn_colour_grid.reset(new dungeon_colour_grid);

        (*dgn_colour_grid)(c) = coloured_feature(grd(c), colour);
    }
}

static void _set_grd(const coord_def &c, dungeon_feature_type feat)
{
    // It might be good to clear some pgrid flags as well.
    env.tile_flv(c).feat    = 0;
    env.tile_flv(c).special = 0;
    env.grid_colours(c) = 0;
    grd(c) = feat;
}

static void _dgn_register_vault(const string name, const string spaced_tags)
{
    if (spaced_tags.find(" allow_dup ") == string::npos)
        you.uniq_map_names.insert(name);

    if (spaced_tags.find(" luniq ") != string::npos)
        env.level_uniq_maps.insert(name);

    vector<string> tags = split_string(" ", spaced_tags);
    for (int t = 0, ntags = tags.size(); t < ntags; ++t)
    {
        const string &tag = tags[t];
        if (tag.find("uniq_") == 0)
            you.uniq_map_tags.insert(tag);
        else if (tag.find("luniq_") == 0)
            env.level_uniq_map_tags.insert(tag);
    }
}

static void _dgn_unregister_vault(const map_def &map)
{
    you.uniq_map_names.erase(map.name);
    env.level_uniq_maps.erase(map.name);

    vector<string> tags = split_string(" ", map.tags);
    for (int t = 0, ntags = tags.size(); t < ntags; ++t)
    {
        const string &tag = tags[t];
        if (tag.find("uniq_") == 0)
            you.uniq_map_tags.erase(tag);
        else if (tag.find("luniq_") == 0)
            env.level_uniq_map_tags.erase(tag);
    }

    for (const subvault_place &sub : map.subvault_places)
        _dgn_unregister_vault(*sub.subvault);
}

bool dgn_square_travel_ok(const coord_def &c)
{
    const dungeon_feature_type feat = grd(c);
    if (feat_is_trap(feat))
    {
        const trap_def * const trap = find_trap(c);
        return !(trap && trap->type == TRAP_TELEPORT);
    }
    else
        return feat_is_traversable(feat);
}

bool dgn_square_is_passable(const coord_def &c)
{
    // [enne] Why does this function check MMT_OPAQUE?
    //
    // Don't peek inside MMT_OPAQUE vaults (all vaults are opaque by
    // default) because vaults may choose to create isolated regions,
    // or otherwise cause connectivity issues even if the map terrain
    // is travel-passable.
    return !(env.level_map_mask(c) & MMT_OPAQUE) && dgn_square_travel_ok(c);
}

static inline void _dgn_point_record_stub(const coord_def &) { }

template <class point_record>
static bool _dgn_fill_zone(
    const coord_def &start, int zone,
    point_record &record_point,
<<<<<<< HEAD
    bool (*passable)(const coord_def &) = dgn_square_is_passable,
    bool (*iswanted)(const coord_def &) = NULL)
=======
    bool (*passable)(const coord_def &) = _dgn_square_is_passable,
    bool (*iswanted)(const coord_def &) = nullptr)
>>>>>>> 3fe31b98
{
    bool ret = false;
    list<coord_def> points[2];
    int cur = 0;

    // No bounds checks, assuming the level has at least one layer of
    // rock border.

    for (points[cur].push_back(start); !points[cur].empty();)
    {
        for (const auto &c : points[cur])
        {
            travel_point_distance[c.x][c.y] = zone;

            if (iswanted && iswanted(c))
                ret = true;

            for (adjacent_iterator ai(c); ai; ++ai)
            {
                const coord_def& cp = *ai;
                if (!map_bounds(cp)
                    || travel_point_distance[cp.x][cp.y] || !passable(cp))
                {
                    continue;
                }

                travel_point_distance[cp.x][cp.y] = zone;
                record_point(cp);
                points[!cur].push_back(cp);
            }
        }

        points[cur].clear();
        cur = !cur;
    }
    return ret;
}

static bool _is_perm_down_stair(const coord_def &c)
{
    switch (grd(c))
    {
    case DNGN_STONE_STAIRS_DOWN_I:
    case DNGN_STONE_STAIRS_DOWN_II:
    case DNGN_STONE_STAIRS_DOWN_III:
    case DNGN_EXIT_HELL:
    case DNGN_EXIT_PANDEMONIUM:
    case DNGN_TRANSIT_PANDEMONIUM:
    case DNGN_EXIT_ABYSS:
    case DNGN_ABYSSAL_STAIR:
        return true;
    default:
        return false;
    }
}

static bool _is_upwards_exit_stair(const coord_def &c)
{
    // Is this a valid upwards or exit stair out of a branch? In general,
    // ensure that each region has a stone stair up.

    if (feature_mimic_at(c))
        return false;

    if (feat_is_stone_stair_up(grd(c))
        || feat_is_branch_exit(grd(c)))
    {
        return true;
    }

    switch (grd(c))
    {
    case DNGN_EXIT_PANDEMONIUM:
    case DNGN_TRANSIT_PANDEMONIUM:
    case DNGN_EXIT_ABYSS:
        return true;
    default:
        return false;
    }
}

static bool _is_exit_stair(const coord_def &c)
{
    if (feature_mimic_at(c))
        return false;

    // Branch entries, portals, and abyss entries are not considered exit
    // stairs here, as they do not provide an exit (in a transitive sense) from
    // the current level.
    if (feat_is_stone_stair(grd(c))
        || feat_is_escape_hatch(grd(c))
        || feat_is_branch_exit(grd(c)))
    {
        return true;
    }

    switch (grd(c))
    {
    case DNGN_EXIT_PANDEMONIUM:
    case DNGN_TRANSIT_PANDEMONIUM:
    case DNGN_EXIT_ABYSS:
        return true;
    default:
        return false;
    }
}

// Counts the number of mutually unreachable areas in the map,
// excluding isolated zones within vaults (we assume the vault author
// knows what she's doing). This is an easy way to check whether a map
// has isolated parts of the level that were not formerly isolated.
//
// All squares within vaults are treated as non-reachable, to simplify
// life, because vaults may change the level layout and isolate
// different areas without changing the number of isolated areas.
// Here's a before and after example of such a vault that would cause
// problems if we considered floor in the vault as non-isolating (the
// vault is represented as V for walls and o for floor squares in the
// vault).
//
// Before:
//
//   xxxxx    xxxxx
//   x<..x    x.2.x
//   x.1.x    xxxxx  3 isolated zones
//   x>..x    x.3.x
//   xxxxx    xxxxx
//
// After:
//
//   xxxxx    xxxxx
//   x<1.x    x.2.x
//   VVVVVVVVVVoooV  3 isolated zones, but the isolated zones are different.
//   x>3.x    x...x
//   xxxxx    xxxxx
//
// If count_stairless is true, returns the number of regions that have no
// stairs in them.
//
// If fill is non-zero, it fills any disconnected regions with fill.
//
static int _process_disconnected_zones(int x1, int y1, int x2, int y2,
                                       bool choose_stairless,
                                       dungeon_feature_type fill)
{
    memset(travel_point_distance, 0, sizeof(travel_distance_grid_t));
    int nzones = 0;
    int ngood = 0;
    for (int y = y1; y <= y2 ; ++y)
    {
        for (int x = x1; x <= x2; ++x)
        {
            if (!map_bounds(x, y)
                || travel_point_distance[x][y]
                || !dgn_square_is_passable(coord_def(x, y)))
            {
                continue;
            }

            const bool found_exit_stair =
                _dgn_fill_zone(coord_def(x, y), ++nzones,
                               _dgn_point_record_stub,
                               dgn_square_is_passable,
                               choose_stairless ? (at_branch_bottom() ?
                                                   _is_upwards_exit_stair :
                                                   _is_exit_stair) : nullptr);

            // If we want only stairless zones, screen out zones that did
            // have stairs.
            if (choose_stairless && found_exit_stair)
                ++ngood;
            else if (fill)
            {
                // Don't fill in areas connected to vaults.
                // We want vaults to be accessible; if the area is disconneted
                // from the rest of the level, this will cause the level to be
                // vetoed later on.
                bool veto = false;
                vector<coord_def> coords;
                for (int fy = y1; fy <= y2 ; ++fy)
                {
                    for (int fx = x1; fx <= x2; ++fx)
                    {
                        if (travel_point_distance[fx][fy] == nzones)
                        {
                            if (map_masked(coord_def(fx, fy), MMT_VAULT))
                            {
                                veto = true;
                                break;
                            }
                            else
                                coords.emplace_back(fx, fy);
                        }
                    }
                    if (veto)
                        break;
                }
                if (!veto)
                {
                    for (auto c : coords)
                        _set_grd(c, fill);
                }
            }
        }
    }

    return nzones - ngood;
}

int dgn_count_disconnected_zones(bool choose_stairless,
                                 dungeon_feature_type fill)
{
    return _process_disconnected_zones(0, 0, GXM-1, GYM-1, choose_stairless,
                                       fill);
}

static void _fixup_hell_stairs()
{
    for (rectangle_iterator ri(1); ri; ++ri)
    {
        if (feat_is_stone_stair_up(grd(*ri))
            || grd(*ri) == DNGN_ESCAPE_HATCH_UP)
        {
            _set_grd(*ri, DNGN_ENTER_HELL);
        }
    }
}

static void _fixup_pandemonium_stairs()
{
    for (rectangle_iterator ri(1); ri; ++ri)
    {
        if (feat_is_stone_stair_up(grd(*ri))
            || grd(*ri) == DNGN_ESCAPE_HATCH_UP)
        {
            _set_grd(*ri, DNGN_TRANSIT_PANDEMONIUM);
        }
    }
}

static void _mask_vault(const vault_placement &place, unsigned mask)
{
    for (vault_place_iterator vi(place); vi; ++vi)
        env.level_map_mask(*vi) |= mask;
}

static void _dgn_apply_map_index(const vault_placement &place, int map_index)
{
    for (vault_place_iterator vi(place); vi; ++vi)
        env.level_map_ids(*vi) = map_index;
}

const vault_placement *
dgn_register_place(const vault_placement &place, bool register_vault)
{
    const int  map_index    = env.level_vaults.size();
    const bool overwritable = place.map.is_overwritable_layout();
    const bool transparent  = place.map.has_tag("transparent");

    if (register_vault)
    {
        _dgn_register_vault(place.map.name, place.map.tags);
        for (int i = env.new_subvault_names.size() - 1; i >= 0; i--)
        {
            _dgn_register_vault(env.new_subvault_names[i],
                                env.new_subvault_tags[i]);
        }
        clear_subvault_stack();

        // Identify each square in the map with its map_index.
        if (!overwritable)
            _dgn_apply_map_index(place, map_index);
    }

    if (!overwritable)
    {
        if (place.map.orient == MAP_ENCOMPASS)
        {
            for (rectangle_iterator ri(0); ri; ++ri)
                env.level_map_mask(*ri) |= MMT_VAULT;
        }
        else
            _mask_vault(place, MMT_VAULT);

        if (!transparent)
            _mask_vault(place, MMT_OPAQUE);
    }

    // Find tags matching properties.
    vector<string> tags = place.map.get_tags();

    for (const auto &tag : tags)
    {
        const feature_property_type prop = str_to_fprop(tag);
        if (prop == FPROP_NONE)
            continue;

        for (vault_place_iterator vi(place); vi; ++vi)
            env.pgrid(*vi) |= prop;

    }

    if (place.map.has_tag("no_monster_gen"))
        _mask_vault(place, MMT_NO_MONS);

    if (place.map.has_tag("no_item_gen"))
        _mask_vault(place, MMT_NO_ITEM);

    if (place.map.has_tag("no_pool_fixup"))
        _mask_vault(place, MMT_NO_POOL);

    if (place.map.has_tag("no_wall_fixup"))
        _mask_vault(place, MMT_NO_WALL);

    if (place.map.has_tag("no_trap_gen"))
        _mask_vault(place, MMT_NO_TRAP);

    // Now do per-square by-symbol masking.
    for (vault_place_iterator vi(place); vi; ++vi)
    {
        const keyed_mapspec *spec = place.map.mapspec_at(*vi - place.pos);

        if (spec != nullptr)
        {
            env.level_map_mask(*vi) |= (short)spec->map_mask.flags_set;
            env.level_map_mask(*vi) &= ~((short)spec->map_mask.flags_unset);
        }
    }

    set_level_flags(place.map.level_flags.flags_set, true);
    unset_level_flags(place.map.level_flags.flags_unset, true);

    if (place.map.floor_colour != BLACK)
        env.floor_colour = place.map.floor_colour;

    if (place.map.rock_colour != BLACK)
        env.rock_colour = place.map.rock_colour;

    if (!place.map.rock_tile.empty())
    {
        tileidx_t rock;
        if (tile_dngn_index(place.map.rock_tile.c_str(), &rock))
        {
            env.tile_default.wall_idx =
                store_tilename_get_index(place.map.rock_tile);

            env.tile_default.wall = rock;
        }
    }

    if (!place.map.floor_tile.empty())
    {
        tileidx_t floor;
        if (tile_dngn_index(place.map.floor_tile.c_str(), &floor))
        {
            env.tile_default.floor_idx =
                store_tilename_get_index(place.map.floor_tile);

            env.tile_default.floor = floor;
        }
    }

    vault_placement *new_vault_place = new vault_placement(place);
    env.level_vaults.push_back(new_vault_place);
    if (register_vault)
        _remember_vault_placement(place, place.map.has_tag("extra"));
    return new_vault_place;
}

static bool _dgn_ensure_vault_placed(bool vault_success,
                                     bool disable_further_vaults)
{
    if (!vault_success)
        throw dgn_veto_exception("Vault placement failure.");
    else if (disable_further_vaults)
        use_random_maps = false;
    return vault_success;
}

static bool _ensure_vault_placed_ex(bool vault_success, const map_def *vault)
{
    return _dgn_ensure_vault_placed(vault_success,
                                    (!vault->has_tag("extra")
                                     && vault->orient == MAP_ENCOMPASS));
}

static coord_def _find_level_feature(int feat)
{
    for (rectangle_iterator ri(1); ri; ++ri)
    {
        if (grd(*ri) == feat)
            return *ri;
    }

    return coord_def(0, 0);
}

static bool _has_connected_stone_stairs_from(const coord_def &c)
{
    flood_find<feature_grid, coord_predicate> ff(env.grid, in_bounds);
    ff.add_feat(DNGN_STONE_STAIRS_DOWN_I);
    ff.add_feat(DNGN_STONE_STAIRS_DOWN_II);
    ff.add_feat(DNGN_STONE_STAIRS_DOWN_III);
    ff.add_feat(DNGN_STONE_STAIRS_UP_I);
    ff.add_feat(DNGN_STONE_STAIRS_UP_II);
    ff.add_feat(DNGN_STONE_STAIRS_UP_III);

    coord_def where = ff.find_first_from(c, env.level_map_mask);
    return where.x || !ff.did_leave_vault();
}

static bool _has_connected_downstairs_from(const coord_def &c)
{
    flood_find<feature_grid, coord_predicate> ff(env.grid, in_bounds);
    ff.add_feat(DNGN_STONE_STAIRS_DOWN_I);
    ff.add_feat(DNGN_STONE_STAIRS_DOWN_II);
    ff.add_feat(DNGN_STONE_STAIRS_DOWN_III);
    ff.add_feat(DNGN_ESCAPE_HATCH_DOWN);

    coord_def where = ff.find_first_from(c, env.level_map_mask);
    return where.x || !ff.did_leave_vault();
}

static bool _is_level_stair_connected(dungeon_feature_type feat)
{
    coord_def up = _find_level_feature(feat);
    if (up.x && up.y)
        return _has_connected_downstairs_from(up);

    return false;
}

static bool _valid_dungeon_level()
{
    // D:1 only.
    // Also, what's the point of this check?  Regular connectivity should
    // do that already.
    if (player_in_branch(BRANCH_DUNGEON) && you.depth == 1)
        return _is_level_stair_connected(branches[BRANCH_DUNGEON].exit_stairs);

    return true;
}

void dgn_reset_level(bool enable_random_maps)
{
    env.level_uniq_maps.clear();
    env.level_uniq_map_tags.clear();
    clear_subvault_stack();

    you.unique_creatures = temp_unique_creatures;
    you.unique_items = temp_unique_items;

    _you_vault_list.clear();
    env.level_build_method.clear();
    env.level_layout_types.clear();
    level_clear_vault_memory();
    dgn_colour_grid.reset(nullptr);

    use_random_maps = enable_random_maps;
    dgn_check_connectivity = false;
    dgn_zones        = 0;

    _temple_altar_list.clear();
    _current_temple_hash = nullptr;

    // Forget level properties.
    env.properties.clear();
    env.heightmap.reset(nullptr);

    env.absdepth0 = absdungeon_depth(you.where_are_you, you.depth);

    if (!crawl_state.test)
        dprf(DIAG_DNGN, "absdepth0 = %d", env.absdepth0);

    // Blank level with DNGN_ROCK_WALL.
    env.grid.init(DNGN_ROCK_WALL);
    env.pgrid.init(0);
    env.grid_colours.init(BLACK);
    env.map_knowledge.init(map_cell());
    env.map_forgotten.reset();
    env.map_seen.reset();

    // Delete all traps.
    for (int i = 0; i < MAX_TRAPS; i++)
        env.trap[i].type = TRAP_UNASSIGNED;

    // Initialise all items.
    for (int i = 0; i < MAX_ITEMS; i++)
        init_item(i);

    // Reset all monsters.
    reset_all_monsters();
    init_anon();

    // ... and Pan/regular spawn lists.
    env.mons_alloc.init(MONS_NO_MONSTER);
    setup_vault_mon_list();

    // Zap clouds
    env.cgrid.init(EMPTY_CLOUD);

    const cloud_struct empty;
    env.cloud.init(empty);
    env.cloud_no = 0;

    mgrd.init(NON_MONSTER);
    igrd.init(NON_ITEM);
    env.tgrid.init(NON_ENTITY);

    // Reset all shops.
    for (int shcount = 0; shcount < MAX_SHOPS; shcount++)
        env.shop[shcount].type = SHOP_UNASSIGNED;

    // Clear all markers.
    env.markers.clear();

    // Lose all listeners.
    dungeon_events.clear();

    // Set default level flags.
    env.level_flags = branches[you.where_are_you].default_level_flags;

    // Set default random monster generation rate (smaller is more often,
    // except that 0 == no random monsters).
    if (player_in_branch(BRANCH_TEMPLE)
        && !player_has_orb() // except for the Orb run
        || crawl_state.game_is_tutorial())
    {
        // No random monsters in tutorial or ecu temple
        env.spawn_random_rate = 0;
    }
    else if (player_in_connected_branch()
             || (player_has_orb() && !player_in_branch(BRANCH_ABYSS)))
        env.spawn_random_rate = 240;
    else if (player_in_branch(BRANCH_ABYSS)
             || player_in_branch(BRANCH_PANDEMONIUM))
    {
        // Abyss spawn rate is set for those characters that start out in the
        // Abyss; otherwise the number is ignored in the Abyss.
        env.spawn_random_rate = 50;
    }
    else
        // No random monsters in Labyrinths and portal vaults if we don't have
        // the orb.
        env.spawn_random_rate = 0;
    env.density = 0;
    env.forest_awoken_until = 0;
    env.sunlight.clear();

    env.floor_colour = BLACK;
    env.rock_colour  = BLACK;

    // Clear exclusions
    clear_excludes();

    // Clear custom tile settings from vaults
    tile_init_default_flavour();
    tile_clear_flavour();
    env.tile_names.clear();
}

static int _num_items_wanted(int absdepth0)
{
    if (branches[you.where_are_you].branch_flags & BFLAG_NO_ITEMS)
        return 0;
    else if (absdepth0 > 5 && one_chance_in(500 - 5 * absdepth0))
        return 10 + random2avg(90, 2); // rich level!
    else
        return 3 + roll_dice(3, 11);
}

static int _num_mons_wanted()
{
    if (player_in_branch(BRANCH_ABYSS))
        return 0;

    if (player_in_branch(BRANCH_PANDEMONIUM))
        return random2avg(28, 3);

    // Except for Abyss and Pan, no other portal gets random monsters.
    if (!player_in_connected_branch())
        return 0;

    if (!branch_has_monsters(you.where_are_you))
        return 0;

    if (player_in_branch(BRANCH_CRYPT))
        return roll_dice(3, 8);

    int mon_wanted = roll_dice(3, 10);

    if (player_in_hell())
        mon_wanted += roll_dice(3, 8);

    if (mon_wanted > 60)
        mon_wanted = 60;

    return mon_wanted;
}

static void _fixup_walls()
{
    // If level part of Dis -> all walls metal.
    // If Vaults:$ -> all walls metal or crystal.
    // If part of crypt -> all walls stone.

    dungeon_feature_type wall_type = DNGN_ROCK_WALL;

    if (!player_in_connected_branch())
        return;

    switch (you.where_are_you)
    {
    case BRANCH_DIS:
        wall_type = DNGN_METAL_WALL;
        break;

    case BRANCH_VAULTS:
    {
        // Everything but the branch end is handled in Lua.
        if (you.depth == branches[BRANCH_VAULTS].numlevels)
        {
            wall_type = random_choose_weighted(1, DNGN_GREEN_CRYSTAL_WALL,
                                               9, DNGN_METAL_WALL,
                                               0);
        }
        break;
    }

    case BRANCH_CRYPT:
        wall_type = DNGN_STONE_WALL;
        break;

    case BRANCH_SLIME:
        wall_type = DNGN_SLIMY_WALL;
        break;

    default:
        return;
    }

    dgn_replace_area(0, 0, GXM-1, GYM-1, DNGN_ROCK_WALL, wall_type,
                     MMT_NO_WALL);
}

// Remove any items that are on squares that items should not be on.
// link_items() must be called after this function.
void fixup_misplaced_items()
{
    for (int i = 0; i < MAX_ITEMS; i++)
    {
        item_def& item(mitm[i]);
        if (!item.defined() || item.pos.x == 0
            || item.held_by_monster())
        {
            continue;
        }

        if (in_bounds(item.pos))
        {
            dungeon_feature_type feat = grd(item.pos);
            if (feat_has_solid_floor(feat))
                continue;

            // We accept items in deep water in the Abyss---they are likely to
            // be revealed eventually by morphing, and having deep water push
            // items away leads to strange results.
            if (feat == DNGN_DEEP_WATER && player_in_branch(BRANCH_ABYSS))
                continue;

            mprf(MSGCH_ERROR, "Item %s buggily placed in feature %s at (%d, %d).",
                 item.name(DESC_PLAIN).c_str(),
                 feature_description_at(item.pos, false, DESC_PLAIN,
                                     false, false).c_str(),
                 item.pos.x, item.pos.y);
        }
        else
        {
            mprf(MSGCH_ERROR, "Item buggily placed out of bounds at (%d, %d).",
                 item.pos.x, item.pos.y);
        }

        // Can't just unlink item because it might not have been linked yet.
        item.base_type = OBJ_UNASSIGNED;
        item.quantity = 0;
        item.pos.reset();
    }
}

static void _fixup_branch_stairs()
{
    // Top level of branch levels - replaces up stairs with stairs back to
    // dungeon or wherever:
    if (you.depth == 1)
    {
#ifdef DEBUG_DIAGNOSTICS
        int count = 0;
#endif
        // Just in case we somehow get here with more than one stair placed.
        // Prefer stairs that are placed in vaults for picking an exit at
        // random.
        vector<coord_def> vault_stairs, normal_stairs;
        dungeon_feature_type exit = your_branch().exit_stairs;
        if (player_in_branch(root_branch)) // ZotDef
            exit = DNGN_EXIT_DUNGEON;
        for (rectangle_iterator ri(1); ri; ++ri)
        {
            if (grd(*ri) == DNGN_ESCAPE_HATCH_UP)
                _set_grd(*ri, DNGN_FLOOR);
            else if (feat_is_stone_stair_up(grd(*ri)))
            {
#ifdef DEBUG_DIAGNOSTICS
                if (count++ && !player_in_branch(root_branch))
                {
                    mprf(MSGCH_ERROR, "Multiple branch exits on %s",
                         level_id::current().describe().c_str());
                }
#endif
                if (player_in_branch(root_branch))
                {
                    env.markers.add(new map_feature_marker(*ri, grd(*ri)));
                    _set_grd(*ri, exit);
                }
                else
                {
                    if (map_masked(*ri, MMT_VAULT))
                        vault_stairs.push_back(*ri);
                    else
                        normal_stairs.push_back(*ri);
                }
            }
        }
        if (!player_in_branch(root_branch))
        {
            vector<coord_def> stairs;
            if (!vault_stairs.empty())
                stairs = vault_stairs;
            else
                stairs = normal_stairs;

            if (!stairs.empty())
            {
                shuffle_array(stairs);
                coord_def coord = *(stairs.begin());
                env.markers.add(new map_feature_marker(coord, grd(coord)));
                _set_grd(coord, exit);
                for (auto it = stairs.begin() + 1; it != stairs.end(); it++)
                    _set_grd(*it, DNGN_FLOOR);
            }
        }
    }

    // Bottom level of branch - wipes out down stairs and hatches
    dungeon_feature_type feat = DNGN_FLOOR;

    if (at_branch_bottom())
    {
        for (rectangle_iterator ri(1); ri; ++ri)
        {
            if (feat_is_stone_stair_down(grd(*ri))
                || grd(*ri) == DNGN_ESCAPE_HATCH_DOWN)
            {
                _set_grd(*ri, feat);
            }
        }
    }
}

static bool _fixup_stone_stairs(bool preserve_vault_stairs)
{
    // This function ensures that there is exactly one each up and down
    // stone stairs I, II, and III.  More than three stairs will result in
    // turning additional stairs into escape hatches (with an attempt to keep
    // level connectivity).  Fewer than three stone stairs will result in
    // random placement of new stairs.

    const unsigned int max_stairs = 20;
    FixedVector<coord_def, max_stairs> up_stairs;
    FixedVector<coord_def, max_stairs> down_stairs;
    unsigned int num_up_stairs   = 0;
    unsigned int num_down_stairs = 0;

    for (rectangle_iterator ri(1); ri; ++ri)
    {
        const coord_def& c = *ri;
        if (feature_mimic_at(c))
            continue;

        if (feat_is_stone_stair_down(grd(c))
            && num_down_stairs < max_stairs)
        {
            down_stairs[num_down_stairs++] = c;
        }
        else if (feat_is_stone_stair_up(grd(c))
                 && num_up_stairs < max_stairs)
        {
            up_stairs[num_up_stairs++] = c;
        }
    }

    bool success = true;

    for (unsigned int i = 0; i < 2; i++)
    {
        FixedVector<coord_def, max_stairs>& stair_list = (i == 0 ? up_stairs
                                                                 : down_stairs);

        unsigned int num_stairs, needed_stairs;
        dungeon_feature_type base;
        dungeon_feature_type replace;
        if (i == 0)
        {
            num_stairs = num_up_stairs;
            replace = DNGN_FLOOR;
            base = DNGN_STONE_STAIRS_UP_I;
            // Pan abuses stair placement for transits, as we want connectivity
            // checks.
            needed_stairs = you.depth == 1
                            && !player_in_branch(BRANCH_PANDEMONIUM)
                            ? 1 : 3;
        }
        else
        {
            num_stairs = num_down_stairs;
            replace = DNGN_FLOOR;
            base = DNGN_STONE_STAIRS_DOWN_I;

            if (at_branch_bottom())
                needed_stairs = 0;
            else
                needed_stairs = 3;
        }

        // In Zot, don't create extra escape hatches, in order to force
        // the player through vaults that use all three down stone stairs.
        if (player_in_branch(BRANCH_ZOT))
            replace = DNGN_GRANITE_STATUE;

        dprf(DIAG_DNGN, "Before culling: %d/%d %s stairs",
             num_stairs, needed_stairs, i ? "down" : "up");

        if (num_stairs > needed_stairs)
        {
            // Find pairwise stairs that are connected and turn one of them
            // into an escape hatch of the appropriate type.
            for (unsigned int s1 = 0; s1 < num_stairs; s1++)
            {
                if (num_stairs <= needed_stairs)
                    break;

                for (unsigned int s2 = s1 + 1; s2 < num_stairs; s2++)
                {
                    if (num_stairs <= needed_stairs)
                        break;

                    if (preserve_vault_stairs
                        && map_masked(stair_list[s2], MMT_VAULT))
                    {
                        continue;
                    }

                    flood_find<feature_grid, coord_predicate> ff(env.grid,
                                                                 in_bounds);

                    ff.add_feat(grd(stair_list[s2]));

                    // Ensure we're not searching for the feature at s1.
                    dungeon_feature_type save = grd(stair_list[s1]);
                    grd(stair_list[s1]) = DNGN_FLOOR;

                    const coord_def where =
                        ff.find_first_from(stair_list[s1],
                                           env.level_map_mask);
                    if (where.x)
                    {
                        dprf(DIAG_DNGN, "Too many stairs -- removing one"
                                        " of a connected pair.");
                        grd(stair_list[s2]) = replace;
                        num_stairs--;
                        stair_list[s2] = stair_list[num_stairs];
                        s2--;
                    }

                    grd(stair_list[s1]) = save;
                }
            }

            // If that doesn't work, remove random stairs.
            while (num_stairs > needed_stairs)
            {
                int remove = random2(num_stairs);
                if (preserve_vault_stairs)
                {
                    int tries;
                    for (tries = num_stairs; tries > 0; tries--)
                    {
                        if (!map_masked(stair_list[remove], MMT_VAULT))
                            break;
                        remove = (remove + 1) % num_stairs;
                    }

                    // If we looped through all possibilities, then it
                    // means that there are more than 3 stairs in vaults and
                    // we can't preserve vault stairs.
                    if (!tries)
                    {
                        dprf(DIAG_DNGN, "Too many stairs inside vaults!");
                        break;
                    }
                }
                dprf(DIAG_DNGN, "Too many stairs -- removing one blindly.");
                _set_grd(stair_list[remove], replace);

                stair_list[remove] = stair_list[--num_stairs];
            }
        }

        // FIXME: stairs that generate inside random vaults are still
        // protected, resulting in superfluoes ones.
        dprf(DIAG_DNGN, "After culling: %d/%d %s stairs",
             num_stairs, needed_stairs, i ? "down" : "up");

        if (num_stairs > needed_stairs && preserve_vault_stairs
            && (i || you.depth != 1 || !player_in_branch(root_branch)))
        {
            success = false;
            continue;
        }

        // If there are no stairs, it's either a branch entrance or exit.
        // If we somehow have ended up in a catastrophic "no stairs" state,
        // the level will not be validated, so we do not need to catch it here.
        if (num_stairs == 0)
            continue;

        // Add extra stairs to get to exactly three.
        for (unsigned int s = num_stairs; s < needed_stairs; s++)
        {
            const uint32_t mask = preserve_vault_stairs ? MMT_VAULT : 0;
            coord_def gc = _dgn_random_point_in_bounds(DNGN_FLOOR, mask, DNGN_UNSEEN);

            if (!gc.origin())
            {
                dprf(DIAG_DNGN, "Adding stair %d at (%d,%d)", s, gc.x, gc.y);
                // base gets fixed up to be the right stone stair below...
                _set_grd(gc, base);
                stair_list[num_stairs++] = gc;
            }
            else
                success = false;
        }

        // If we only need one stone stair, make sure it's _I.
        if (i == 0 && needed_stairs == 1)
        {
            ASSERT(num_stairs == 1 || player_in_branch(root_branch));
            if (num_stairs == 1)
            {
                grd(stair_list[0]) = DNGN_STONE_STAIRS_UP_I;
                continue;
            }
        }

        // Ensure uniqueness of three stairs.
        for (int s = 0; s < 4; s++)
        {
            int s1 = s % num_stairs;
            int s2 = (s1 + 1) % num_stairs;
            ASSERT(grd(stair_list[s2]) >= base
                   && grd(stair_list[s2]) < base + 3);

            if (grd(stair_list[s1]) == grd(stair_list[s2]))
            {
                _set_grd(stair_list[s2], (dungeon_feature_type)
                    (base + (grd(stair_list[s2])-base+1) % 3));
            }
        }
    }

    return success;
}

static bool _add_feat_if_missing(bool (*iswanted)(const coord_def &),
                                 dungeon_feature_type feat)
{
    memset(travel_point_distance, 0, sizeof(travel_distance_grid_t));
    int nzones = 0;
    for (int y = 0; y < GYM; ++y)
        for (int x = 0; x < GXM; ++x)
        {
            // [ds] Use dgn_square_is_passable instead of
            // dgn_square_travel_ok here, for we'll otherwise
            // fail on floorless isolated pocket in vaults (like the
            // altar surrounded by deep water), and trigger the assert
            // downstairs.
            const coord_def gc(x, y);
            if (!map_bounds(x, y)
                || travel_point_distance[x][y] // already covered previously
                || !dgn_square_is_passable(gc))
            {
                continue;
            }

            if (_dgn_fill_zone(gc, ++nzones, _dgn_point_record_stub,
                               dgn_square_is_passable, iswanted))
            {
                continue;
            }

            bool found_feature = false;
            for (rectangle_iterator ri(0); ri; ++ri)
            {
                if (grd(*ri) == feat
                    && travel_point_distance[ri->x][ri->y] == nzones)
                {
                    found_feature = true;
                    break;
                }
            }

            if (found_feature)
                continue;

            int i = 0;
            while (i++ < 2000)
            {
                coord_def rnd(random2(GXM), random2(GYM));
                if (grd(rnd) != DNGN_FLOOR)
                    continue;

                if (travel_point_distance[rnd.x][rnd.y] != nzones)
                    continue;

                _set_grd(rnd, feat);
                found_feature = true;
                break;
            }

            if (found_feature)
                continue;

            for (rectangle_iterator ri(0); ri; ++ri)
            {
                if (grd(*ri) != DNGN_FLOOR)
                    continue;

                if (travel_point_distance[ri->x][ri->y] != nzones)
                    continue;

                _set_grd(*ri, feat);
                found_feature = true;
                break;
            }

            if (found_feature)
                continue;

#ifdef DEBUG_DIAGNOSTICS
            dump_map("debug.map", true, true);
#endif
            // [ds] Too many normal cases trigger this ASSERT, including
            // rivers that surround a stair with deep water.
            // die("Couldn't find region.");
            return false;
        }

    return true;
}

static bool _add_connecting_escape_hatches()
{
    // For any regions without a down stone stair case, add an
    // escape hatch.  This will always allow (downward) progress.

    if (branches[you.where_are_you].branch_flags & BFLAG_ISLANDED)
        return true;

    // Veto D:1 or Pan if there are disconnected areas.
    if (player_in_branch(BRANCH_PANDEMONIUM)
        || (player_in_branch(BRANCH_DUNGEON) && you.depth == 1))
    {
        // Allow == 0 in case the entire level is one opaque vault.
        return dgn_count_disconnected_zones(false) <= 1;
    }

    if (!player_in_connected_branch())
        return true;

    if (at_branch_bottom())
        return dgn_count_disconnected_zones(true) == 0;

    if (!_add_feat_if_missing(_is_perm_down_stair, DNGN_ESCAPE_HATCH_DOWN))
        return false;

    // FIXME: shouldn't depend on branch.
    if (!player_in_branch(BRANCH_ORC))
        return true;

    return _add_feat_if_missing(_is_upwards_exit_stair, DNGN_ESCAPE_HATCH_UP);
}

static bool _branch_entrances_are_connected()
{
    // Returns true if all branch entrances on the level are connected to
    // stone stairs.
    for (rectangle_iterator ri(0); ri; ++ri)
    {
        if (!feat_is_branch_entrance(grd(*ri)))
            continue;
        if (!_has_connected_stone_stairs_from(*ri))
            return false;
    }

    return true;
}

static bool _branch_needs_stairs()
{
    // Irrelevant for branches with a single level and all encompass maps.
    return !player_in_branch(BRANCH_ZIGGURAT);
}

static void _dgn_verify_connectivity(unsigned nvaults)
{
    // After placing vaults, make sure parts of the level have not been
    // disconnected.
    if (dgn_zones && nvaults != env.level_vaults.size())
    {
        const int newzones = dgn_count_disconnected_zones(false);

#ifdef DEBUG_DIAGNOSTICS
        ostringstream vlist;
        for (unsigned i = nvaults; i < env.level_vaults.size(); ++i)
        {
            if (i > nvaults)
                vlist << ", ";
            vlist << env.level_vaults[i]->map.name;
        }
        dprf(DIAG_DNGN, "Dungeon has %d zones after placing %s.",
             newzones, vlist.str().c_str());
#endif
        if (newzones > dgn_zones)
        {
            throw dgn_veto_exception(make_stringf(
                 "Had %d zones, now has %d%s%s.", dgn_zones, newzones,
#ifdef DEBUG_DIAGNOSTICS
                 "; broken by ", vlist.str().c_str()
#else
                 "", ""
#endif
            ));
        }
    }

    // Also check for isolated regions that have no stairs.
    if (player_in_connected_branch()
        && !(branches[you.where_are_you].branch_flags & BFLAG_ISLANDED)
        && dgn_count_disconnected_zones(true) > 0)
    {
        throw dgn_veto_exception("Isolated areas with no stairs.");
    }

    if (_branch_needs_stairs() && !_fixup_stone_stairs(true))
    {
        dprf(DIAG_DNGN, "Warning: failed to preserve vault stairs.");
        if (!_fixup_stone_stairs(false))
            throw dgn_veto_exception("Failed to fix stone stairs.");
    }

    if (!_branch_entrances_are_connected())
        throw dgn_veto_exception("A disconnected branch entrance.");

    if (!_add_connecting_escape_hatches())
        throw dgn_veto_exception("Failed to add connecting escape hatches.");

    // XXX: Interlevel connectivity fixup relies on being the last
    //      point at which a level may be vetoed.
    if (!_fixup_interlevel_connectivity())
        throw dgn_veto_exception("Failed to ensure interlevel connectivity.");
}

// Structure of OVERFLOW_TEMPLES:
//
// * A vector, with one cell per dungeon level (unset if there's no
//   overflow temples on that level).
//
// * The cell of the previous vector is a vector, with one overflow
//   temple definition per cell.
//
// * The cell of the previous vector is a hash table, containing the
//   list of gods for the overflow temple and (optionally) the name of
//   the vault to use for the temple.  If no map name is supplied,
//   it will randomly pick from vaults tagged "temple_overflow_num",
//   where "num" is the number of gods in the temple.  Gods are listed
//   in the order their altars are placed.
static void _build_overflow_temples()
{
    // Levels built while in testing mode.
    if (!you.props.exists(OVERFLOW_TEMPLES_KEY))
        return;

    CrawlVector &levels = you.props[OVERFLOW_TEMPLES_KEY].get_vector();

    // Are we deeper than the last overflow temple?
    if (you.depth >= levels.size() + 1)
        return;

    CrawlStoreValue &val = levels[you.depth - 1];

    // Does this level have an overflow temple?
    if (val.get_flags() & SFLAG_UNSET)
        return;

    CrawlVector &temples = val.get_vector();

    if (temples.empty())
        return;

    for (unsigned int i = 0; i < temples.size(); i++)
    {
        CrawlHashTable &temple = temples[i].get_table();

        const int num_gods = _setup_temple_altars(temple);

        const map_def *vault = nullptr;
        string vault_tag = "";
        string name = "";

        if (temple.exists(TEMPLE_MAP_KEY))
        {
            name = temple[TEMPLE_MAP_KEY].get_string();

            vault = find_map_by_name(name);
            if (vault == nullptr)
            {
                mprf(MSGCH_ERROR,
                     "Couldn't find overflow temple map '%s'!",
                     name.c_str());
            }
        }
        else
        {
            // First try to find a temple specialized for this combination of
            // gods.
            if (num_gods > 1 || coinflip())
            {
                vault_tag = make_stringf("temple_overflow_%d", num_gods);

                CrawlVector &god_vec = temple[TEMPLE_GODS_KEY];

                for (int j = 0; j < num_gods; j++)
                {
                    god_type god = (god_type) god_vec[j].get_byte();

                    name = god_name(god);
                    name = replace_all(name, " ", "_");
                    lowercase(name);

                    vault_tag = vault_tag + " temple_overflow_" + name;
                }

                if (num_gods == 1
                    && you.uniq_map_tags.find("uniq_altar_" + name)
                       != you.uniq_map_tags.end())
                {
                    // We've already placed a specialized temple for this
                    // god, so do nothing.
#ifdef DEBUG_TEMPLES
                    mprf(MSGCH_DIAGNOSTICS, "Already placed specialized "
                         "single-altar temple for %s", name.c_str());
#endif
                    continue;
                }

                vault = random_map_for_tag(vault_tag, true);
#ifdef DEBUG_TEMPLES
                if (vault == nullptr)
                {
                    mprf(MSGCH_DIAGNOSTICS, "Couldn't find overflow temple "
                         "for combination of tags %s", vault_tag.c_str());
                }
#endif
            }

            if (vault == nullptr)
            {
                vault_tag = make_stringf("temple_overflow_generic_%d",
                                         num_gods);

                vault = random_map_for_tag(vault_tag, true);
                if (vault == nullptr)
                {
                    mprf(MSGCH_ERROR,
                         "Couldn't find overflow temple tag '%s'!",
                         vault_tag.c_str());
                }
            }
        }

        if (vault == nullptr)
            // Might as well build the rest of the level if we couldn't
            // find the overflow temple map, so don't veto the level.
            return;

        {
            dgn_map_parameters mp(vault_tag);
            if (!_dgn_ensure_vault_placed(
                    _build_secondary_vault(vault),
                    false))
            {
#ifdef DEBUG_TEMPLES
                mprf(MSGCH_DIAGNOSTICS, "Couldn't place overflow temple '%s', "
                     "vetoing level.", vault->name.c_str());
#endif
                return;
            }
        }
#ifdef DEBUG_TEMPLES
        mprf(MSGCH_DIAGNOSTICS, "Placed overflow temple %s",
             vault->name.c_str());
#endif
    }
    _current_temple_hash = nullptr; // XXX: hack!
}

struct coord_feat
{
    coord_def pos;
    dungeon_feature_type feat;
    terrain_property_t prop;
    unsigned int mask;

    coord_feat(const coord_def &c, dungeon_feature_type f)
        : pos(c), feat(f), prop(0), mask(0)
    {
    }

    void set_from(const coord_def &c)
    {
        feat = grd(c);
        // Don't copy mimic-ness.
        mask = env.level_map_mask(c) & ~(MMT_MIMIC);
        // Only copy "static" properties.
        prop = env.pgrid(c) & (FPROP_NO_CLOUD_GEN | FPROP_NO_TELE_INTO
                               | FPROP_NO_TIDE | FPROP_NO_SUBMERGE);
    }
};

template <typename Iterator>
static void _ruin_level(Iterator iter,
                        unsigned vault_mask = MMT_VAULT,
                        int ruination = 10,
                        int plant_density = 5,
                        int iterations = 1)
{
    vector<coord_def> replaced;

    for (int i = 0; i < iterations; ++i)
    {
        typedef vector<coord_feat> coord_feats;
        coord_feats to_replace;
        for (Iterator ri = iter; ri; ++ri)
        {
            // don't alter map boundary
            if (!in_bounds(*ri))
                continue;

            // only try to replace wall and door tiles
            if (!feat_is_wall(grd(*ri)) && !feat_is_door(grd(*ri)))
                continue;

            // don't mess with permarock
            if (grd(*ri) == DNGN_PERMAROCK_WALL)
                continue;

            // or vaults
            if (map_masked(*ri, vault_mask))
                continue;

            // Pick a random adjacent non-wall, non-door, non-statue
            // feature, and count the number of such features.
            coord_feat replacement(*ri, DNGN_UNSEEN);
            int floor_count = 0;
            for (adjacent_iterator ai(*ri); ai; ++ai)
            {
                if (!feat_is_wall(grd(*ai)) && !feat_is_door(grd(*ai))
                    && !feat_is_statuelike(grd(*ai))
                    // Shouldn't happen, but just in case.
                    && grd(*ai) != DNGN_MALIGN_GATEWAY)
                {
                    if (one_chance_in(++floor_count))
                        replacement.set_from(*ai);
                }
            }

            // chance of removing the tile is dependent on the number of adjacent
            // floor(ish) tiles
            if (x_chance_in_y(floor_count, ruination))
                to_replace.push_back(replacement);
        }

        for (const auto &cfeat : to_replace)
        {
            const coord_def &p(cfeat.pos);
            replaced.push_back(p);
            dungeon_feature_type replacement = cfeat.feat;
            ASSERT(replacement != DNGN_UNSEEN);

            // Don't replace doors with impassable features.
            if (feat_is_door(grd(p)))
            {
                if (feat_is_water(replacement))
                    replacement = DNGN_SHALLOW_WATER;
                else
                    replacement = DNGN_FLOOR;
            }
            else if (feat_has_solid_floor(replacement)
                    && replacement != DNGN_SHALLOW_WATER)
            {
                // Exclude traps, shops, stairs, portals, altars, fountains.
                // The first four, especially, are a big deal.
                replacement = DNGN_FLOOR;
            }

            // only remove some doors, to preserve tactical options
            if (feat_is_wall(grd(p)) || coinflip() && feat_is_door(grd(p)))
            {
                // Copy the mask and properties too, so that we don't make an
                // isolated transparent or rtele_into square.
                env.level_map_mask(p) |= cfeat.mask;
                env.pgrid(p) |= cfeat.prop;
                _set_grd(p, replacement);
            }

            // but remove doors if we've removed all adjacent walls
            for (adjacent_iterator wai(p); wai; ++wai)
            {
                if (feat_is_door(grd(*wai)))
                {
                    bool remove = true;
                    for (adjacent_iterator dai(*wai); dai; ++dai)
                    {
                        if (feat_is_wall(grd(*dai)))
                            remove = false;
                    }
                    // It's always safe to replace a door with floor.
                    if (remove)
                    {
                        env.level_map_mask(p) |= cfeat.mask;
                        env.pgrid(p) |= cfeat.prop;
                        _set_grd(*wai, DNGN_FLOOR);
                    }
                }
            }
        }
    }

    for (const auto &p : replaced)
    {
        // replace some ruined walls with plants/fungi/bushes
        if (plant_density && one_chance_in(plant_density)
            && feat_has_solid_floor(grd(p))
            && !plant_forbidden_at(p))
        {
            mgen_data mg;
            mg.cls = one_chance_in(20) ? MONS_BUSH  :
                     coinflip()        ? MONS_PLANT :
                     MONS_FUNGUS;
            mg.pos = p;
            mg.flags = MG_FORCE_PLACE;
            mons_place(mgen_data(mg));
        }
    }
}

static bool _mimic_at_level()
{
    return (!player_in_branch(BRANCH_DUNGEON) || you.depth > 1)
           && !player_in_branch(BRANCH_TEMPLE)
           && !player_in_branch(BRANCH_VESTIBULE)
           && !player_in_branch(BRANCH_SLIME)
           && !player_in_branch(BRANCH_TOMB)
           && !player_in_branch(BRANCH_PANDEMONIUM)
           && !player_in_hell()
           && !crawl_state.game_is_tutorial();
}

static void _place_feature_mimics(dungeon_feature_type dest_stairs_type)
{
    for (rectangle_iterator ri(1); ri; ++ri)
    {
        const coord_def pos = *ri;
        const dungeon_feature_type feat = grd(pos);

        // Vault tag prevents mimic.
        if (map_masked(pos, MMT_NO_MIMIC))
            continue;

        // Only features valid for mimicing.
        if (!feat_is_mimicable(feat))
            continue;

        // Reduce the number of stairs and door mimics since those features
        // are very common.
        if ((feat_is_stone_stair(feat) || feat_is_escape_hatch(feat)
             || feat_is_door(feat)) && !one_chance_in(4))
        {
            continue;
        }

        // Don't mimic the stairs the player is going to be placed on.
        if (feat == dest_stairs_type)
            continue;

        // Don't mimic vetoed doors.
        if (door_vetoed(pos))
            continue;

        // Don't mimic staircases in vaults to avoid trapping the player or
        // breaking vault layouts.
        if (map_masked(pos, MMT_VAULT)
            && (feat_is_escape_hatch(feat) || feat_is_stone_stair(feat)))
        {
            continue;
        }

        // If this is the real branch entry, don't mimic it.
        if (feat_is_branch_entrance(feat)
            && level_id::current() == brentry[get_branch_at(pos)])
        {
            continue;
        }

        if (feat_is_stone_stair(feat) || feat_is_escape_hatch(feat))
        {
            // Don't mimic stairs that are about to get removed.
            if (feat_stair_direction(feat) == CMD_GO_DOWNSTAIRS
                && at_branch_bottom())
            {
                continue;
            }

            if (feat_stair_direction(feat) == CMD_GO_UPSTAIRS
                && you.depth <= 1)
            {
                continue;
            }
        }

        // If it is a branch entry, it's been put there for mimicing.
        if (feat_is_branch_entrance(feat) || one_chance_in(FEATURE_MIMIC_CHANCE))
        {
            // For normal stairs, there is a chance to create another mimics
            // elsewhere instead of turning this one. That way, when the 3
            // stairs are grouped and there is another isolated one, any of
            // the 4 staircase can be the mimic.
            if (feat_is_stone_stair(feat) && one_chance_in(4))
            {
                const coord_def new_pos = _place_specific_feature(feat);
                dprf(DIAG_DNGN, "Placed %s mimic at (%d,%d).",
                     feat_type_name(feat), new_pos.x, new_pos.y);
                env.level_map_mask(new_pos) |= MMT_MIMIC;
                continue;
            }

            dprf(DIAG_DNGN, "Placed %s mimic at (%d,%d).",
                 feat_type_name(feat), ri->x, ri->y);
            env.level_map_mask(*ri) |= MMT_MIMIC;

            // If we're mimicing a unique portal vault, give a chance for
            // another one to spawn.
            const char* dst = branches[stair_destination(pos).branch].abbrevname;
            const string tag = "uniq_" + lowercase_string(dst);
            if (you.uniq_map_tags.count(tag))
                you.uniq_map_tags.erase(tag);
        }
    }
}

static void _place_item_mimics()
{
    // No mimics on D:1
    if (!env.absdepth0)
        return;

    for (int i = 0; i < MAX_ITEMS; i++)
    {
        item_def& item(mitm[i]);
        if (!item.defined() || !in_bounds(item.pos)
            || item.flags & ISFLAG_NO_MIMIC
            || !is_valid_mimic_item(item)
            || mimic_at(item.pos))
        {
            continue;
        }

        if (one_chance_in(ITEM_MIMIC_CHANCE))
        {
            item.flags |= ISFLAG_MIMIC;
            dprf(DIAG_DNGN, "Placed a %s mimic at (%d,%d).",
                 item.name(DESC_BASENAME).c_str(), item.pos.x, item.pos.y);
        }
    }
}

// Apply modifications (ruination, plant clumps) that should happen
// regardless of game mode.
static void _post_vault_build()
{
    if (player_in_branch(BRANCH_LAIR))
    {
        int depth = you.depth + 1;
        _ruin_level(rectangle_iterator(1), MMT_VAULT,
                    20 - depth, depth / 2 + 4, 1 + (depth / 3));
        do
        {
            _add_plant_clumps(12 - depth, 18 - depth / 4, depth / 4 + 2);
            depth -= 3;
        } while (depth > 0);
    }
}

static void _build_dungeon_level(dungeon_feature_type dest_stairs_type)
{
    bool place_vaults = _builder_by_type();

    if (player_in_branch(BRANCH_LABYRINTH))
        return;

    if (player_in_branch(BRANCH_SLIME))
        _slime_connectivity_fixup();

    // Now place items, mons, gates, etc.
    // Stairs must exist by this point (except in Shoals where they are
    // yet to be placed). Some items and monsters already exist.

    _check_doors();

    const unsigned nvaults = env.level_vaults.size();

    // Any further vaults must make sure not to disrupt level layout.
    dgn_check_connectivity = true;

    if (player_in_branch(BRANCH_DUNGEON)
        && !crawl_state.game_is_tutorial())
    {
        _build_overflow_temples();
    }

    // Try to place minivaults that really badly want to be placed. Still
    // no guarantees, seeing this is a minivault.
    if (crawl_state.game_standard_levelgen())
    {
        if (place_vaults)
        {
            // Moved branch entries to place first so there's a good
            // chance of having room for a vault
            _place_branch_entrances(true);
            _place_chance_vaults();
            _place_minivaults();
            _place_extra_vaults();
        }
        else
        {
            // Place any branch entries vaultlessly
            _place_branch_entrances(false);
            // Still place chance vaults - important things like Abyss,
            // Hell, Pan entries are placed this way
            _place_chance_vaults();
        }

        // Ruination and plant clumps.
        _post_vault_build();

        // XXX: Moved this here from builder_monsters so that
        //      connectivity can be ensured
        _place_uniques();

        if (_mimic_at_level())
            _place_feature_mimics(dest_stairs_type);

        _place_traps();

        // Any vault-placement activity must happen before this check.
        _dgn_verify_connectivity(nvaults);

        // Place monsters.
        if (!crawl_state.game_is_zotdef())
            _builder_monsters();

        // Place items.
        _builder_items();

        _fixup_walls();
    }
    else
    {
        // Do ruination and plant clumps even in funny game modes, if
        // they happen to have the relevant branch.
        _post_vault_build();
    }

    // Translate stairs for pandemonium levels.
    if (player_in_branch(BRANCH_PANDEMONIUM))
        _fixup_pandemonium_stairs();

    _fixup_branch_stairs();
    fixup_misplaced_items();

    if (crawl_state.game_standard_levelgen())
        _place_gozag_shop(dest_stairs_type);

    link_items();
    if (_mimic_at_level())
        _place_item_mimics();

    if (!player_in_branch(BRANCH_COCYTUS)
        && !player_in_branch(BRANCH_SWAMP)
        && !player_in_branch(BRANCH_SHOALS))
    {
        _prepare_water();
    }

    if (player_in_hell())
        _fixup_hell_stairs();
}

static void _dgn_set_floor_colours()
{
    colour_t old_floor_colour = env.floor_colour;
    colour_t old_rock_colour  = env.rock_colour;

    const int youbranch = you.where_are_you;
    env.floor_colour    = branches[youbranch].floor_colour;
    env.rock_colour     = branches[youbranch].rock_colour;

    if (old_floor_colour != BLACK)
        env.floor_colour = old_floor_colour;
    if (old_rock_colour != BLACK)
        env.rock_colour = old_rock_colour;

    if (env.floor_colour == BLACK)
        env.floor_colour = LIGHTGREY;
    if (env.rock_colour == BLACK)
        env.rock_colour  = BROWN;
}

static void _check_doors()
{
    for (rectangle_iterator ri(1); ri; ++ri)
    {
        if (!feat_is_closed_door(grd(*ri)))
            continue;

        int solid_count = 0;

        for (orth_adjacent_iterator rai(*ri); rai; ++rai)
            if (cell_is_solid(*rai))
                solid_count++;

        if (solid_count < 2)
            _set_grd(*ri, DNGN_FLOOR);
    }
}

int count_feature_in_box(int x0, int y0, int x1, int y1,
                         dungeon_feature_type feat)
{
    int result = 0;
    for (int i = x0; i < x1; ++i)
        for (int j = y0; j < y1; ++j)
        {
            if (grd[i][j] == feat)
                ++result;
        }

    return result;
}

// Count how many neighbours of grd[x][y] are the feature feat.
int count_neighbours(int x, int y, dungeon_feature_type feat)
{
    return count_feature_in_box(x-1, y-1, x+2, y+2, feat);
}

// Gives water which is next to ground/shallow water a chance of being
// shallow. Checks each water space.
static void _prepare_water()
{
    dungeon_feature_type which_grid;   // code compaction {dlb}
    int absdepth0 = env.absdepth0;

    for (rectangle_iterator ri(1); ri; ++ri)
    {
        if (map_masked(*ri, MMT_NO_POOL))
            continue;

        if (grd(*ri) == DNGN_DEEP_WATER)
        {
            for (adjacent_iterator ai(*ri); ai; ++ai)
            {
                which_grid = grd(*ai);

                // must come first {dlb}
                if (which_grid == DNGN_SHALLOW_WATER
                    && one_chance_in(8 + absdepth0))
                {
                    grd(*ri) = DNGN_SHALLOW_WATER;
                }
                else if (feat_has_dry_floor(which_grid)
                         && x_chance_in_y(80 - absdepth0 * 4,
                                          100))
                {
                    _set_grd(*ri, DNGN_SHALLOW_WATER);
                }
            }
        }
    }
}

static bool _vault_can_use_layout(const map_def *vault, const map_def *layout)
{
    bool permissive = false;
    if (!vault->has_tag_prefix("layout_")
        && !(permissive = vault->has_tag_prefix("nolayout_")))
    {
        return true;
    }

    ASSERT(layout->has_tag_prefix("layout_type_"));

    vector<string> tags = layout->get_tags();

    for (string &tag : tags)
    {
        if (starts_with(tag, "layout_type_"))
        {
            string type = strip_tag_prefix(tag, "layout_type_");
            if (vault->has_tag("layout_" + type))
                return true;
            else if (vault->has_tag("nolayout_" + type))
                return false;
        }
    }

    return permissive;
}

static const map_def *_pick_layout(const map_def *vault)
{
    const map_def *layout = nullptr;

    // This is intended for use with primary vaults, so...
    ASSERT(vault);

    // For centred maps, try to pick a central-type layout first.
    if (vault->orient == MAP_CENTRE)
        layout = random_map_for_tag("central", true, true);

    int tries = 100;

    if (!layout)
    {
        do
        {
            if (!tries--)
            {
                die("Couldn't find a layout for %s",
                    level_id::current().describe().c_str());
            }
            layout = random_map_for_tag("layout", true, true);
        }
        while (layout->has_tag("no_primary_vault")
               || (tries > 10 && !_vault_can_use_layout(vault, layout)));
    }

    return layout;
}

static bool _pan_level()
{
    const char *pandemon_level_names[] =
        { "mnoleg", "lom_lobon", "cerebov", "gloorx_vloq", };
    int which_demon = -1;
    PlaceInfo &place_info = you.get_place_info();
    bool all_demons_generated = true;

    if (you.props.exists("force_map"))
    {
        const map_def *vault =
            find_map_by_name(you.props["force_map"].get_string());
        ASSERT(vault);

        _dgn_ensure_vault_placed(_build_primary_vault(vault), false);
        return vault->orient != MAP_ENCOMPASS;
    }

    for (int i = 0; i < 4; i++)
    {
        if (!you.uniq_map_tags.count(string("uniq_") + pandemon_level_names[i]))
        {
            all_demons_generated = false;
            break;
        }
    }

    // Unique pan lords become more common as you travel through pandemonium.
    // On average it takes 27 levels to see all four, and you're likely to see
    // your first one after about 10 levels.
    if (x_chance_in_y(1 + place_info.levels_seen, 65 + place_info.levels_seen * 2)
        && !all_demons_generated)
    {
        do
        {
            which_demon = random2(4);
        }
        while (you.uniq_map_tags.count(string("uniq_")
                                       + pandemon_level_names[which_demon]));
    }

    const map_def *vault = nullptr;

    if (which_demon >= 0)
    {
        vault = random_map_for_tag(pandemon_level_names[which_demon], false,
                                   false, MB_FALSE);
    }
    else
        vault = random_map_in_depth(level_id::current(), false, MB_FALSE);

    // Every Pan level should have a primary vault.
    ASSERT(vault);
    _dgn_ensure_vault_placed(_build_primary_vault(vault), false);
    return vault->orient != MAP_ENCOMPASS;
}

// Returns true if we want the dungeon builder
// to place more vaults after this
static bool _builder_by_type()
{
    if (player_in_branch(BRANCH_LABYRINTH))
    {
        dgn_build_labyrinth_level();
        // Labs placed their minivaults already
        _fixup_branch_stairs();
        return false;
    }
    else if (player_in_branch(BRANCH_ABYSS))
    {
        generate_abyss();
        // Should place some vaults in abyss because
        // there's never an encompass vault
        return true;
    }
    else if (player_in_branch(BRANCH_PANDEMONIUM))
    {
        // Generate a random monster table for Pan.
        init_pandemonium();
        setup_vault_mon_list();
        return _pan_level();
    }
    else
        return _builder_normal();
}

static const map_def *_dgn_random_map_for_place(bool minivault)
{
    if (!minivault && player_in_branch(BRANCH_TEMPLE))
    {
        // Temple vault determined at new game time.
        const string name = you.props[TEMPLE_MAP_KEY];

        // Tolerate this for a little while, for old games.
        if (!name.empty())
        {
            const map_def *vault = find_map_by_name(name);

            if (vault)
                return vault;

            mprf(MSGCH_ERROR, "Unable to find Temple vault '%s'",
                 name.c_str());

            // Fall through and use a different Temple map instead.
        }
    }

    const level_id lid = level_id::current();

    const map_def *vault = 0;

    if (you.props.exists("force_map"))
        vault = find_map_by_name(you.props["force_map"].get_string());
    else if (lid.branch == root_branch && lid.depth == 1
        && (crawl_state.game_is_sprint()
            || crawl_state.game_is_zotdef()
            || crawl_state.game_is_tutorial()))
    {
        vault = find_map_by_name(crawl_state.map);
        if (vault == nullptr)
        {
            end(1, false, "Couldn't find selected map '%s'.",
                crawl_state.map.c_str());
        }
    }

    if (!vault)
        // Pick a normal map
        vault = random_map_for_place(lid, minivault, MB_FALSE);

    if (!vault && lid.branch == root_branch && lid.depth == 1)
        vault = random_map_for_tag("arrival", false, false, MB_FALSE);

    return vault;
}

static int _setup_temple_altars(CrawlHashTable &temple)
{
    _current_temple_hash = &temple; // XXX: hack!

    CrawlVector god_list = temple[TEMPLE_GODS_KEY].get_vector();

    _temple_altar_list.clear();

    for (unsigned int i = 0; i < god_list.size(); i++)
        _temple_altar_list.push_back((god_type) god_list[i].get_byte());

    return (int)god_list.size();
}

struct map_component
{
    int label;

    map_component()
    {
        min_equivalent = nullptr;
    }
    map_component * min_equivalent;

    coord_def min_coord;
    coord_def max_coord;

    coord_def seed_position;

    void start_component(const coord_def & pos, int in_label)
    {
        seed_position = pos;
        min_coord = pos;
        max_coord = pos;

        label = in_label;
        min_equivalent = nullptr;
    }

    void add_coord(const coord_def & pos)
    {
        if (pos.x < min_coord.x)
            min_coord.x = pos.x;
        if (pos.x > max_coord.x)
            max_coord.x = pos.x;
        if (pos.y < min_coord.y)
            min_coord.y = pos.y;
        if (pos.y > max_coord.y)
            max_coord.y = pos.y;
    }

    void merge_region(const map_component & existing)
    {
        add_coord(existing.min_coord);
        add_coord(existing.max_coord);
    }
};

static int _min_transitive_label(map_component & component)
{
    map_component * current = &component;

    int label;
    do
    {
        label = current->label;

        current = current->min_equivalent;
    } while (current);

    return label;
}

// 8-way connected component analysis on the current level map.
template<typename comp>
static void _ccomps_8(FixedArray<int, GXM, GYM > & connectivity_map,
                      vector<map_component> & components, comp & connected)
{
    map<int, map_component> intermediate_components;

    connectivity_map.init(0);
    components.clear();

    unsigned adjacent_size = 4;
    coord_def offsets[4] = {coord_def(-1, 0), coord_def(-1, -1), coord_def(0, -1), coord_def(1, -1)};

    int next_label = 1;

    // Pass 1, for each point, check the upper/left adjacent squares for labels
    // if a labels are found, use the min connected label, else assign a new
    // label and start a new component
    for (rectangle_iterator pos(1); pos; ++pos)
    {
        if (connected(*pos))
        {
            int absolute_min_label = INT_MAX;
            set<int> neighbor_labels;
            for (unsigned i = 0; i < adjacent_size; i++)
            {
                coord_def test = *pos + offsets[i];
                if (in_bounds(test) && connectivity_map(test) != 0)
                {
                    int neighbor_label = connectivity_map(test);
                    if (neighbor_labels.insert(neighbor_label).second)
                    {
                        int trans = _min_transitive_label(intermediate_components[neighbor_label]);

                        if (trans < absolute_min_label)
                            absolute_min_label = trans;
                    }
                }
            }

            int label;
            if (neighbor_labels.empty())
            {
                intermediate_components[next_label].start_component(*pos, next_label);
                label = next_label;
                next_label++;
            }
            else
            {
                label = absolute_min_label;
                map_component * absolute_min = &intermediate_components[absolute_min_label];

                absolute_min->add_coord(*pos);
                for (auto i : neighbor_labels)
                {
                    map_component * current = &intermediate_components[i];

                    while (current && current != absolute_min)
                    {
                        absolute_min->merge_region(*current);
                        map_component * next = current->min_equivalent;
                        current->min_equivalent = absolute_min;
                        current = next;
                    }
                }
            }
            connectivity_map(*pos) = label;
        }
    }

    int reindexed_label = 1;
    // Reindex root labels, and move them to output
    for (auto &entry : intermediate_components)
    {
        if (entry.second.min_equivalent == nullptr)
        {
            entry.second.label = reindexed_label++;
            components.push_back(entry.second);
        }
    }

    // Pass 2, mark new labels on the grid
    for (rectangle_iterator pos(1); pos; ++pos)
    {
        int label = connectivity_map(*pos);
        if (label  != 0)
            connectivity_map(*pos) = _min_transitive_label(intermediate_components[label]);
    }
}

// Is this square a wall, or does it belong to a vault? both are considered to
// block connectivity.
static bool _passable_square(const coord_def & pos)
{
    return !feat_is_wall(env.grid(pos)) && !(env.level_map_mask(pos) & MMT_VAULT);
}

struct adjacency_test
{
    adjacency_test()
    {
        adjacency.init(0);
    }
    FixedArray<int, GXM, GYM> adjacency;
    bool operator()(const coord_def & pos)
    {
        return _passable_square(pos) && adjacency(pos) == 0;
    }
};

struct dummy_estimate
{
    bool operator() (const coord_def & pos)
    {
        return 0;
    }
};

struct adjacent_costs
{
    FixedArray<int, GXM, GYM> * adjacency;
    int operator()(const coord_def & pos)
    {
        return (*adjacency)(pos);
    }
};

struct label_match
{
    FixedArray<int, GXM, GYM> * labels;
    int target_label;
    bool operator()(const coord_def & pos)
    {
        return (*labels)(pos) == target_label;
    }
};

// Connectivity checks to make sure that the parts of a bubble are not
// obstructed by slime wall adjacent squares
static void _slime_connectivity_fixup()
{
    // Generate a connectivity map considering any non wall, non vault square
    // passable
    FixedArray<int, GXM, GYM> connectivity_map;
    vector<map_component> components;
    _ccomps_8(connectivity_map, components, _passable_square);

    // Next we will generate a connectivity map with the above restrictions,
    // and also considering wall adjacent squares unpassable. But first we
    // build a map of how many walls are adjacent to each square in the level.
    // Walls/vault squares are flagged with DISCONNECT_DIST in this map.
    // This will be used to build the connectivity map, then later the adjacent
    // counts will define the costs of a search used to connect components in
    // the basic connectivity map that are broken apart in the restricted map
    FixedArray<int, GXM, GYM> non_adjacent_connectivity;
    vector<map_component> non_adj_components;
    adjacency_test adjacent_check;

    for (rectangle_iterator ri(1); ri; ++ri)
    {
        int count = 0;
        if (!_passable_square(*ri))
            count = DISCONNECT_DIST;
        else
        {
            for (adjacent_iterator adj(*ri); adj; ++adj)
            {
                if (feat_is_wall(env.grid(*adj)))
                {
                    // Not allowed to damage vault squares, so mark them
                    // inaccessible
                    if (env.level_map_mask(*adj) & MMT_VAULT)
                    {
                        count = DISCONNECT_DIST;
                        break;
                    }
                    else
                        count++;
                }

            }
        }
        adjacent_check.adjacency(*ri) = count;
    }

    _ccomps_8(non_adjacent_connectivity, non_adj_components, adjacent_check);

    // Now that we have both connectivity maps, go over each component in the
    // unrestricted map and connect any separate components in the restricted
    // map that it was broken up into.
    for (map_component &comp : components)
    {
        // Collect the components in the restricted connectivity map that
        // occupy part of the current component
        map<int, map_component *> present;
        for (rectangle_iterator ri(comp.min_coord, comp.max_coord); ri; ++ri)
        {
            int new_label = non_adjacent_connectivity(*ri);
            if (comp.label == connectivity_map(*ri) && new_label != 0)
            {
                // the bit with new_label - 1 is foolish.
                present[new_label] = &non_adj_components[new_label-1];
            }
        }

        // Set one restricted component as the base point, and search to all
        // other restricted components
        auto target_components = present.begin();

        // No non-wall adjacent squares in this component? This probably
        // shouldn't happen, but just move on.
        if (target_components == present.end())
            continue;

        map_component * base_component = target_components->second;
        ++target_components;

        adjacent_costs connection_costs;
        connection_costs.adjacency = &adjacent_check.adjacency;

        label_match valid_label;
        valid_label.labels = &non_adjacent_connectivity;

        dummy_estimate dummy;

        // Now search from our base component to the other components, and
        // clear out the path found
        for ( ; target_components != present.end(); ++target_components)
        {
            valid_label.target_label = target_components->second->label;

            vector<set<position_node>::iterator >path;
            set<position_node> visited;
            search_astar(base_component->seed_position, valid_label,
                         connection_costs, dummy, visited, path);

            // Did the search, now remove any walls adjacent to squares in
            // the path.
            if (!path.size())
                continue;
            const position_node * current = &(*path[0]);

            while (current)
            {
                if (adjacent_check.adjacency(current->pos) > 0)
                {
                    for (adjacent_iterator adj_it(current->pos); adj_it; ++adj_it)
                    {
                        if (feat_is_wall(env.grid(*adj_it)))
                        {
                            // This shouldn't happen since vault adjacent
                            // squares should have adjacency of DISCONNECT_DIST
                            // but oh well
                            if (env.level_map_mask(*adj_it) & MMT_VAULT)
                                mpr("Whoops, nicked a vault in slime connectivity fixup");
                            env.grid(*adj_it) = DNGN_FLOOR;
                        }
                    }
                    adjacent_check.adjacency(current->pos) = 0;
                }
                current = current->last;
            }

        }

    }
}

// Place vaults with CHANCE: that want to be placed on this level.
static void _place_chance_vaults()
{
    const level_id &lid(level_id::current());
    mapref_vector maps = random_chance_maps_in_depth(lid);
    // [ds] If there are multiple CHANCE maps that share an luniq_ or
    // uniq_ tag, only the first such map will be placed. Shuffle the
    // order of chosen maps so we don't have a first-map bias.
    shuffle_array(maps);
    for (int i = 0, size = maps.size(); i < size; ++i)
    {
        bool check_fallback = true;
        const map_def *map = maps[i];
        if (!map->map_already_used())
        {
            dprf(DIAG_DNGN, "Placing CHANCE vault: %s (%s)",
                 map->name.c_str(), map->chance(lid).describe().c_str());
            check_fallback = !_build_secondary_vault(map);
        }
        if (check_fallback)
        {
            const string chance_tag = vault_chance_tag(*map);
            if (!chance_tag.empty())
            {
                const string fallback_tag =
                    "fallback_" + chance_tag.substr(7); // "chance_"
                const map_def *fallback =
                    random_map_for_tag(fallback_tag, true, false, MB_FALSE);
                if (fallback)
                {
                    dprf(DIAG_DNGN, "Found fallback vault %s for chance tag %s",
                         fallback->name.c_str(), chance_tag.c_str());
                    _build_secondary_vault(fallback);
                }
            }
        }
    }
}

static void _place_minivaults()
{
    const map_def *vault = nullptr;
    // First place the vault requested with &P
    if (you.props.exists("force_minivault")
        && (vault = find_map_by_name(you.props["force_minivault"])))
    {
        _dgn_ensure_vault_placed(_build_secondary_vault(vault), false);
    }
    // Always try to place PLACE:X minivaults.
    if ((vault = random_map_for_place(level_id::current(), true)))
        _build_secondary_vault(vault);

    if (use_random_maps)
    {
        int tries = 0;
        do
        {
            vault = random_map_in_depth(level_id::current(), true);
            if (vault)
                _build_secondary_vault(vault);
        } // if ALL maps eligible are "extra" but fail to place, we'd be screwed
        while (vault && vault->has_tag("extra") && tries++ < 10000);
    }
}

static bool _builder_normal()
{
    const map_def *vault = _dgn_random_map_for_place(false);

    if (vault)
    {
        // TODO: figure out a good way to do this only in Temple
        dgn_map_parameters mp(
            you.props.exists(TEMPLE_SIZE_KEY)
            ? make_stringf("temple_altars_%d",
                           you.props[TEMPLE_SIZE_KEY].get_int())
            : "");
        env.level_build_method += " random_map_for_place";
        _ensure_vault_placed_ex(_build_primary_vault(vault), vault);
        // Only place subsequent random vaults on non-encompass maps
        // and not at the branch end
        return vault->orient != MAP_ENCOMPASS;
    }

    if (use_random_maps)
        vault = random_map_in_depth(level_id::current(), false, MB_FALSE);

    if (vault)
    {
        env.level_build_method += " random_map_in_depth";
        _ensure_vault_placed_ex(_build_primary_vault(vault), vault);
        // Only place subsequent random vaults on non-encompass maps
        // and not at the branch end
        return vault->orient != MAP_ENCOMPASS;
    }

    vault = random_map_for_tag("layout", true, true);

    if (!vault)
        die("Couldn't pick a layout.");

    _dgn_ensure_vault_placed(_build_primary_vault(vault), false);
    return true;
}

// Used to nuke shafts placed in corridors on low levels - it's just
// too nasty otherwise.
// Well, actually this just checks if it's next to a non-passable
// square. (jpeg)
static bool _shaft_is_in_corridor(const coord_def& c)
{
    for (orth_adjacent_iterator ai(c); ai; ++ai)
    {
        if (!(in_bounds(*ai) && feat_has_solid_floor(grd(*ai))))
            return true;
    }
    return false;
}

static void _place_gozag_shop(dungeon_feature_type stair)
{
    string key = make_stringf(GOZAG_SHOP_KEY,
                              level_id::current().describe().c_str());

    if (!you.props.exists(key))
        return;

    bool encompass = false;
    for (const auto &type : env.level_layout_types)
    {
        if (type == "encompass")
        {
            encompass = true;
            break;
        }
    }

    vector<coord_weight> places;
    const int dist_max = distance2(coord_def(0, 0), coord_def(20, 20));
    const coord_def start_pos = dgn_find_nearby_stair(stair, you.pos(), true);
    for (rectangle_iterator ri(0); ri; ++ri)
    {
        if (grd(*ri) != DNGN_FLOOR
            || !(encompass || !map_masked(*ri, MMT_VAULT)))
        {
            continue;
        }
        const int dist2 = distance2(start_pos, *ri);
        if (dist2 > dist_max)
            continue;
        places.emplace_back(*ri, dist_max - dist2);
    }
    coord_def *shop_place = random_choose_weighted(places);
    if (!shop_place)
        throw dgn_veto_exception("Cannot find place Gozag shop.");


    // Player may have abandoned Gozag before arriving here; only generate
    // the shop if they're still a follower.
    if (!you_worship(GOD_GOZAG))
    {
        grd(*shop_place) = DNGN_ABANDONED_SHOP;
        return;
    }

    string spec = you.props[key].get_string();
    keyed_mapspec kmspec;
    kmspec.set_feat(you.props[key].get_string(), false);
    if (!kmspec.get_feat().shop.get())
        die("Invalid shop spec?");
    feature_spec feat = kmspec.get_feat();
    shop_spec *spec_struct = feat.shop.get();
    ASSERT(spec_struct);
    place_spec_shop(*shop_place, *spec_struct);

    shop_struct *shop = get_shop(*shop_place);
    ASSERT(shop);

    env.map_knowledge(*shop_place).set_feature(grd(*shop_place));
    env.map_knowledge(*shop_place).flags |= MAP_MAGIC_MAPPED_FLAG;
    env.pgrid(*shop_place) |= FPROP_SEEN_OR_NOEXP;
    seen_notable_thing(grd(*shop_place), *shop_place);

    const gender_type gender = random_choose(GENDER_FEMALE, GENDER_MALE,
                                             GENDER_NEUTER);

    string announce = make_stringf(
                                   "%s invites you to visit %s %s%s%s.",
                                   shop->shop_name.c_str(),
                                   decline_pronoun(gender, PRONOUN_POSSESSIVE),
                                   shop_type_name(shop->type).c_str(),
                                   !shop->shop_suffix_name.empty() ? " " : "",
                                   shop->shop_suffix_name.c_str());

    you.props[GOZAG_ANNOUNCE_SHOP_KEY] = announce;

    env.markers.add(new map_feature_marker(*shop_place,
                                           DNGN_ABANDONED_SHOP));
}

// Shafts can be generated visible.
//
// Starts about 50% of the time and approaches 0%
static bool _shaft_known(int depth)
{
    return coinflip() && x_chance_in_y(3, depth);
}

static void _place_traps()
{
    const int num_traps = num_traps_for_place();
    int level_number = env.absdepth0;

    ASSERT_RANGE(num_traps, 0, MAX_TRAPS + 1);

    for (int i = 0; i < num_traps; i++)
    {
        trap_def& ts(env.trap[i]);
        if (ts.type != TRAP_UNASSIGNED)
            continue;

        int tries;
        for (tries = 0; tries < 200; ++tries)
        {
            ts.pos.x = random2(GXM);
            ts.pos.y = random2(GYM);
            if (in_bounds(ts.pos)
                && grd(ts.pos) == DNGN_FLOOR
                && !map_masked(ts.pos, MMT_NO_TRAP))
            {
                break;
            }
        }

        if (tries == 200)
            break;

        while (ts.type >= NUM_TRAPS)
            ts.type = random_trap_for_place();

        if (ts.type == TRAP_SHAFT && level_number <= 7)
        {
            // Disallow shaft construction in corridors!
            if (_shaft_is_in_corridor(ts.pos))
            {
                // Reroll until we get a different type of trap
                while (ts.type == TRAP_SHAFT || ts.type >= NUM_TRAPS)
                    ts.type = random_trap_for_place();
            }
        }

        // Only teleport, shaft, alarm and Zot traps are interesting enough to
        // be placed randomly.  Until the formula is overhauled, let's just
        // skip creation if the old code would pick a boring one.
        if (trap_category(ts.type) == DNGN_TRAP_MECHANICAL)
        {
            ts.type = TRAP_UNASSIGNED;
            continue;
        }

        grd(ts.pos) = DNGN_UNDISCOVERED_TRAP;
        env.tgrid(ts.pos) = i;
        if (ts.type == TRAP_SHAFT && _shaft_known(level_number))
            ts.reveal();
        ts.prepare_ammo();
    }

    if (player_in_branch(BRANCH_SPIDER))
    {
        // Max webs ranges from around 35 (Spider:1) to 220 (Spider:5), actual
        // amount will be much lower.
        int max_webs = 35 * pow(2, (you.depth - 1) / 1.5) - num_traps;
        max_webs /= 2;
        place_webs(max_webs + random2(max_webs));
    }
    else if (player_in_branch(BRANCH_CRYPT))
        place_webs(random2(20));
}

static void _dgn_place_feature_at_random_floor_square(dungeon_feature_type feat,
                                                      unsigned mask = MMT_VAULT)
{
    coord_def place = _dgn_random_point_in_bounds(DNGN_FLOOR, mask, DNGN_FLOOR);
    if (player_in_branch(BRANCH_SLIME))
    {
        int tries = 100;
        while (!place.origin()  // stop if we fail to find floor.
               && (dgn_has_adjacent_feat(place, DNGN_ROCK_WALL)
                   || dgn_has_adjacent_feat(place, DNGN_SLIMY_WALL))
               && tries-- > 0)
        {
            place = _dgn_random_point_in_bounds(DNGN_FLOOR, mask, DNGN_FLOOR);
        }

        if (tries < 0)  // tries == 0 means we succeeded on the last attempt
            place.reset();
    }
    if (place.origin())
        throw dgn_veto_exception("Cannot place feature at random floor square.");
    else
        _set_grd(place, feat);
}

// Create randomly-placed stone stairs.
void dgn_place_stone_stairs(bool maybe_place_hatches)
{
    const int stair_start = DNGN_STONE_STAIRS_DOWN_I;
    const int stair_count = DNGN_ESCAPE_HATCH_UP - stair_start + 1;

    FixedVector < bool, stair_count > existing;

    existing.init(false);

    for (rectangle_iterator ri(0); ri; ++ri)
        if (grd(*ri) >= stair_start && grd(*ri) < stair_start + stair_count)
            existing[grd(*ri) - stair_start] = true;

    int pair_count = 3;

    if (maybe_place_hatches && coinflip())
        pair_count++;

    for (int i = 0; i < pair_count; ++i)
    {
        if (!existing[i])
        {
            _dgn_place_feature_at_random_floor_square(
                static_cast<dungeon_feature_type>(DNGN_STONE_STAIRS_DOWN_I + i));
        }

        if (!existing[DNGN_STONE_STAIRS_UP_I - stair_start + i])
        {
            _dgn_place_feature_at_random_floor_square(
                static_cast<dungeon_feature_type>(DNGN_STONE_STAIRS_UP_I + i));
        }
    }
}

bool dgn_has_adjacent_feat(coord_def c, dungeon_feature_type feat)
{
    for (adjacent_iterator ai(c); ai; ++ai)
        if (grd(*ai) == feat)
            return true;
    return false;
}

coord_def dgn_random_point_in_margin(int margin)
{
    return coord_def(random_range(margin, GXM - margin - 1),
                     random_range(margin, GYM - margin - 1));
}

static inline bool _point_matches_feat(coord_def c,
                                       dungeon_feature_type searchfeat,
                                       uint32_t mapmask,
                                       dungeon_feature_type adjacent_feat,
                                       bool monster_free)
{
    return grd(c) == searchfeat
           && (!monster_free || !monster_at(c))
           && !map_masked(c, mapmask)
           && (adjacent_feat == DNGN_UNSEEN ||
               dgn_has_adjacent_feat(c, adjacent_feat));
}

// Returns a random point in map bounds matching the given search feature,
// and respecting the map mask (a map mask of MMT_VAULT ensures that
// positions inside vaults will not be returned).
//
// If adjacent_feat is not DNGN_UNSEEN, the chosen square will be
// adjacent to a square containing adjacent_feat.
//
// If monster_free is true, the chosen square will never be occupied by
// a monster.
//
// If tries is set to anything other than -1, this function will make tries
// attempts to find a suitable square, and may fail if the map is crowded.
// If tries is set to -1, this function will examine the entire map and
// guarantees to find a suitable point if available.
//
// If a suitable point is not available (or was not found in X tries),
// returns coord_def(0,0)
//
static coord_def _dgn_random_point_in_bounds(dungeon_feature_type searchfeat,
                                     uint32_t mapmask,
                                     dungeon_feature_type adjacent_feat,
                                     bool monster_free,
                                     int tries)
{
    if (tries == -1)
    {
        // Try a quick and dirty random search:
        int n = 10;
        if (searchfeat == DNGN_FLOOR)
            n = 500;
        coord_def chosen = _dgn_random_point_in_bounds(searchfeat,
                                                       mapmask,
                                                       adjacent_feat,
                                                       monster_free,
                                                       n);
        if (!chosen.origin())
            return chosen;

        // Exhaustive search; will never fail if a suitable place is
        // available, but is also far more expensive.
        int nfound = 0;
        for (rectangle_iterator ri(1); ri; ++ri)
        {
            const coord_def c(*ri);
            if (_point_matches_feat(c, searchfeat, mapmask, adjacent_feat,
                                    monster_free)
                && one_chance_in(++nfound))
            {
                chosen = c;
            }
        }
        return chosen;
    }
    else
    {
        // Random search.
        while (--tries >= 0)
        {
            const coord_def c = random_in_bounds();
            if (_point_matches_feat(c, searchfeat, mapmask, adjacent_feat,
                                    monster_free))
            {
                return c;
            }
        }
        return coord_def(0, 0);
    }
}

static coord_def _place_specific_feature(dungeon_feature_type feat)
{
    /* Only overwrite vaults when absolutely necessary. */
    coord_def c = _dgn_random_point_in_bounds(DNGN_FLOOR, MMT_VAULT, DNGN_UNSEEN, true);
    if (!in_bounds(c))
        c = _dgn_random_point_in_bounds(DNGN_FLOOR, 0, DNGN_UNSEEN, true);

    if (in_bounds(c))
        env.grid(c) = feat;
    else
        throw dgn_veto_exception("Cannot place specific feature.");

    return c;
}

static bool _place_vault_by_tag(const string &tag)
{
    const map_def *vault = random_map_for_tag(tag, true);
    if (!vault)
        return false;
    return _build_secondary_vault(vault);
}

static void _place_branch_entrances(bool use_vaults)
{
    // Find what branch entrances are already placed, and what branch
    // entrances (or mimics thereof) could be placed here.
    bool branch_entrance_placed[NUM_BRANCHES];
    bool could_be_placed = false;
    for (branch_iterator it; it; ++it)
    {
        branch_entrance_placed[it->id] = false;
        if (!could_be_placed
            && !branch_is_unfinished(it->id)
            && !is_hell_subbranch(it->id)
            && ((you.depth >= it->mindepth
                 && you.depth <= it->maxdepth)
                || level_id::current() == brentry[it->id]))
        {
            could_be_placed = true;
        }
    }

    // If there's nothing to be placed, don't bother.
    if (!could_be_placed)
        return;

    for (rectangle_iterator ri(0); ri; ++ri)
    {
        if (!feat_is_branch_entrance(grd(*ri)))
            continue;

        for (branch_iterator it; it; ++it)
            if (it->entry_stairs == grd(*ri)
                && !feature_mimic_at(*ri))
            {
                branch_entrance_placed[it->id] = true;
                break;
            }
    }

    // Place actual branch entrances.
    for (branch_iterator it; it; ++it)
    {
        // Vestibule and hells are placed by other means.
        // Likewise, if we already have an entrance, keep going.
        if (it->id >= BRANCH_VESTIBULE && it->id <= BRANCH_LAST_HELL
            || branch_entrance_placed[it->id])
        {
            continue;
        }

        const bool mimic = !branch_is_unfinished(it->id)
                           && !is_hell_subbranch(it->id)
                           && you.depth >= it->mindepth
                           && you.depth <= it->maxdepth
                           && one_chance_in(FEATURE_MIMIC_CHANCE);

        if (it->entry_stairs != NUM_FEATURES
            && player_in_branch(parent_branch(it->id))
            && (level_id::current() == brentry[it->id] || mimic))
        {
            // Placing a stair.
            dprf(DIAG_DNGN, "Placing stair to %s", it->shortname);

            // Attempt to place an entry vault if allowed
            if (use_vaults)
            {
                string entry_tag = string(it->abbrevname);
                entry_tag += "_entry";
                lowercase(entry_tag);

                if (_place_vault_by_tag(entry_tag))
                    // Placed this entrance, carry on to subsequent branches
                    continue;
            }

            // Otherwise place a single stair feature.
            // Try to use designated locations for entrances if possible.
            const coord_def portal_pos = find_portal_place(nullptr, false);
            if (!portal_pos.origin())
            {
                env.grid(portal_pos) = it->entry_stairs;
                env.level_map_mask(portal_pos) |= MMT_VAULT;
                continue;
            }

            const coord_def stair_pos = _place_specific_feature(it->entry_stairs);
            // Don't allow subsequent vaults to overwrite the branch stair
            env.level_map_mask(stair_pos) |= MMT_VAULT;
        }
    }
}

static void _place_extra_vaults()
{
    int tries = 0;
    while (true)
    {
        if (!player_in_branch(BRANCH_DUNGEON) && use_random_maps)
        {
            const map_def *vault = random_map_in_depth(level_id::current(),
                                                       false, MB_TRUE);

            // Encompass vaults can't be used as secondaries.
            if (!vault || vault->orient == MAP_ENCOMPASS)
                break;

            if (_build_secondary_vault(vault))
            {
                const map_def &map(*vault);
                if (map.has_tag("extra"))
                    continue;
                use_random_maps = false;
            }
            else if (++tries >= 3)
                break;
        }
        break;
    }
}

// Place uniques on the level.
// Return the number of uniques placed.
static int _place_uniques()
{
#ifdef DEBUG_UNIQUE_PLACEMENT
    FILE *ostat = fopen("unique_placement.log", "a");
    fprintf(ostat, "--- Looking to place uniques on %s\n",
                   level_id::current().describe().c_str());
#endif

    int num_placed = 0;

    // Magic numbers for dpeg's unique system.
    int A = 2;
    const int B = 5;
    while (one_chance_in(A))
    {
        // In dpeg's unique placement system, chances is always 1 in A of even
        // starting to place a unique; reduced if there are less uniques to be
        // placed or available. Then there is a chance of uniques_available /
        // B; this only triggers on levels that have less than B uniques to be
        // placed.
        const mapref_vector uniques_available =
            find_maps_for_tag("place_unique", true, true);

        if (!x_chance_in_y((int)uniques_available.size(), B))
            break;

        const map_def *uniq_map = random_map_for_tag("place_unique", true);
        if (!uniq_map)
        {
#ifdef DEBUG_UNIQUE_PLACEMENT
            fprintf(ostat, "Dummy balance or no uniques left.\n");
#endif
            break;
        }

        const bool map_placed = _build_secondary_vault(uniq_map);
        if (map_placed)
        {
            num_placed++;
            // Make the placement chance drop steeply after
            // some have been placed, to reduce chance of
            // many uniques per level.
            if (num_placed >= 3)
                A++;
#ifdef DEBUG_UNIQUE_PLACEMENT
            fprintf(ostat, "Placed valid unique map: %s.\n",
                    uniq_map->name.c_str());
#endif
            dprf(DIAG_DNGN, "Placed %s.", uniq_map->name.c_str());
        }
#ifdef DEBUG_UNIQUE_PLACEMENT
        else
        {
            fprintf(ostat, "Didn't place valid map: %s\n",
                    uniq_map->name.c_str());
        }
#endif
    }

#ifdef DEBUG_UNIQUE_PLACEMENT
    fprintf(ostat, "--- Finished this set, placed %d uniques.\n", num_placed);
    fclose(ostat);
#endif
    return num_placed;
}

static void _place_aquatic_in(vector<coord_def> &places, const pop_entry *pop,
                              int level, bool allow_zombies)
{
    if (places.size() < 35)
        return;
    int num = min(random_range(places.size() / 35, places.size() / 18), 15);
    shuffle_array(places);

    for (int i = 0; i < num; i++)
    {
        monster_type mon = pick_monster_from(pop, level);
        if (mon == MONS_0)
            break;

        mgen_data mg;
        mg.behaviour = BEH_SLEEP;
        mg.flags    |= MG_PERMIT_BANDS | MG_FORCE_PLACE;
        mg.map_mask |= MMT_NO_MONS;
        mg.cls = mon;
        mg.pos = places[i];

        // Amphibious creatures placed with water should hang around it
        if (mons_class_primary_habitat(mon) == HT_LAND)
            mg.flags |= MG_PATROLLING;

        if (allow_zombies
            && player_in_hell()
            && mons_class_can_be_zombified(mg.cls))
        {
            static const monster_type lut[3] =
                { MONS_SKELETON, MONS_ZOMBIE, MONS_SIMULACRUM };

            mg.base_type = mg.cls;
            int s = mons_skeleton(mg.cls) ? 2 : 0;
            mg.cls = lut[random_choose_weighted(s, 0, 8, 1, 1, 2, 0)];
        }

        place_monster(mg);
    }
}

static void _place_aquatic_monsters()
{
    // Shoals relies on normal monster generation to place its monsters.
    // Abyss's nature discourages random movement-inhibited monsters.
    // Default liquid creatures are harmless in Pan or Zot, and
    // threatening ones are distracting from their sets.
    // Random liquid monster placement is too vicious before D:6.
    //
    if (player_in_branch(BRANCH_SHOALS)
        || player_in_branch(BRANCH_ABYSS)
        || player_in_branch(BRANCH_PANDEMONIUM)
        || player_in_branch(BRANCH_ZOT)
        || player_in_branch(BRANCH_DUNGEON) && you.depth < 6)
    {
        return;
    }

    int level = level_id::current().depth;

    vector<coord_def> water;
    vector<coord_def> lava;

    for (rectangle_iterator ri(0); ri; ++ri)
    {
        if (actor_at(*ri) || env.level_map_mask(*ri) & MMT_NO_MONS)
            continue;

        dungeon_feature_type feat = grd(*ri);
        if (feat == DNGN_SHALLOW_WATER || feat == DNGN_DEEP_WATER)
            water.push_back(*ri);
        else if (feat == DNGN_LAVA)
            lava.push_back(*ri);
    }

    _place_aquatic_in(water, fish_population(you.where_are_you, false), level,
                      true);
    _place_aquatic_in(lava, fish_population(you.where_are_you, true), level,
                      false);
}

// For Crypt, adds a bunch of skeletons and zombies that do not respect
// absdepth (and thus tend to be varied and include several types that
// would not otherwise spawn there).
static void _place_assorted_zombies()
{
    int num_zombies = random_range(6, 12, 3);
    for (int i = 0; i < num_zombies; ++i)
    {
        bool skel = coinflip();
        monster_type z_base;
        do
        {
            z_base = pick_random_zombie();
        }
        while (mons_class_flag(z_base, M_NO_GEN_DERIVED)
               || !(skel ? mons_skeleton(z_base) : mons_zombifiable(z_base)));

        mgen_data mg;
        mg.cls = (skel ? MONS_SKELETON : MONS_ZOMBIE);
        mg.base_type = z_base;
        mg.behaviour              = BEH_SLEEP;
        mg.map_mask              |= MMT_NO_MONS;
        mg.preferred_grid_feature = DNGN_FLOOR;

        place_monster(mg);
    }
}

static void _place_lost_souls()
{
    int nsouls = random2avg(you.depth + 2, 3);
    for (int i = 0; i < nsouls; ++i)
    {
        mgen_data mg;
        mg.cls = MONS_LOST_SOUL;
        mg.behaviour              = BEH_HOSTILE;
        mg.preferred_grid_feature = DNGN_FLOOR;
        place_monster(mg);
    }
}

bool door_vetoed(const coord_def pos)
{
    return env.markers.property_at(pos, MAT_ANY, "veto_open") == "veto";
}

static void _builder_monsters()
{
    if (player_in_branch(BRANCH_TEMPLE))
        return;

    int mon_wanted = _num_mons_wanted();

    const bool in_shoals = player_in_branch(BRANCH_SHOALS);
    const bool in_pan    = player_in_branch(BRANCH_PANDEMONIUM);
    if (in_shoals)
        dgn_shoals_generate_flora();

    // Try to place Shoals monsters on floor where possible instead of
    // letting all the merfolk be generated in the middle of the
    // water.
    const dungeon_feature_type preferred_grid_feature =
        in_shoals ? DNGN_FLOOR : DNGN_UNSEEN;

    dprf(DIAG_DNGN, "_builder_monsters: Generating %d monsters", mon_wanted);
    for (int i = 0; i < mon_wanted; i++)
    {
        mgen_data mg;
        if (!in_pan)
            mg.behaviour = BEH_SLEEP;
        mg.flags    |= MG_PERMIT_BANDS;
        mg.map_mask |= MMT_NO_MONS;
        mg.preferred_grid_feature = preferred_grid_feature;

        place_monster(mg);
    }

    if (!player_in_branch(BRANCH_CRYPT)) // No water creatures in the Crypt.
        _place_aquatic_monsters();
    else
    {
        _place_assorted_zombies();
        _place_lost_souls();
    }
}

/**
 * Randomly place a single item
 *
 * @param item   The item slot of the item being randomly placed
 */
static void _randomly_place_item(int item)
{
    coord_def itempos;
    bool found = false;
    for (int i = 0; i < 500 && !found; ++i)
    {
        itempos = random_in_bounds();
        const monster* mon = monster_at(itempos);
        found = grd(itempos) == DNGN_FLOOR
                && !map_masked(itempos, MMT_NO_ITEM)
                // oklobs or statues are ok
                && (!mon || !mons_is_firewood(mon));
    }
    if (!found)
    {
        // Couldn't find a single good spot!
        destroy_item(item);
    }
    else
        move_item_to_grid(&item, itempos);
}

/**
 * Randomly place items on a level. Does not place items in vaults,
 * on monsters, etc. Only normal floor generated items.
 */
static void _builder_items()
{
    int i = 0;
    object_class_type specif_type = OBJ_RANDOM;
    int items_levels = env.absdepth0;
    int items_wanted = _num_items_wanted(items_levels);

    if (player_in_branch(BRANCH_VAULTS))
    {
        items_levels *= 15;
        items_levels /= 10;
    }
    else if (player_in_branch(BRANCH_ORC))
        specif_type = OBJ_GOLD;  // Lots of gold in the orcish mines.

    for (i = 0; i < items_wanted; i++)
    {
        int item = items(true, specif_type, OBJ_RANDOM, items_levels);

        _randomly_place_item(item);
    }

}

static bool _connect_vault_exit(const coord_def& exit)
{
    flood_find<feature_grid, coord_predicate> ff(env.grid, in_bounds, true,
                                                 false);
    ff.add_feat(DNGN_FLOOR);

    coord_def target = ff.find_first_from(exit, env.level_map_mask);

    if (in_bounds(target))
        return join_the_dots(exit, target, MMT_VAULT);

    return false;
}

static bool _grid_needs_exit(const coord_def& c)
{
    return !cell_is_solid(c)
           || feat_is_closed_door(grd(c));
}

static bool _map_feat_is_on_edge(const vault_placement &place,
                                 const coord_def &c)
{
    if (!place.map.in_map(c - place.pos))
        return false;

    for (orth_adjacent_iterator ai(c); ai; ++ai)
        if (!place.map.in_map(*ai - place.pos))
            return true;

    return false;
}

static void _pick_float_exits(vault_placement &place, vector<coord_def> &targets)
{
    vector<coord_def> possible_exits;

    for (rectangle_iterator ri(place.pos, place.pos + place.size - 1); ri; ++ri)
        if (_grid_needs_exit(*ri) && _map_feat_is_on_edge(place, *ri))
            possible_exits.push_back(*ri);

    if (possible_exits.empty())
    {
        // Empty map (a serial vault master, etc).
        if (place.size.origin())
            return;

        // The vault is disconnected, does it have a stair inside?
        for (rectangle_iterator ri(place.pos, place.pos + place.size - 1); ri; ++ri)
            if (feat_is_stair(grd(*ri)))
                return;

        mprf(MSGCH_ERROR, "Unable to find exit from %s",
             place.map.name.c_str());
        return;
    }

    const int npoints = possible_exits.size();
    int nexits = npoints < 6? npoints : npoints / 8 + 1;

    if (nexits > 10)
        nexits = 10;

    while (nexits-- > 0)
    {
        int which_exit = random2(possible_exits.size());
        targets.push_back(possible_exits[which_exit]);
        possible_exits.erase(possible_exits.begin() + which_exit);
    }
}

static void _fixup_after_vault()
{
    _dgn_set_floor_colours();

    link_items();
    env.markers.activate_all();

    // Force teleport to place the player somewhere sane.
    you_teleport_now(false);

    setup_environment_effects();
}

// Places a map on the current level (minivault or regular vault).
//
// You can specify the centre of the map using "where" for floating vaults
// and minivaults. "where" is ignored for other vaults. XXX: it might be
// nice to specify a square that is not the centre, but is identified by
// a marker in the vault to be placed.
//
// NOTE: encompass maps will destroy the existing level!
//
// check_collision: If true, the newly placed vault cannot clobber existing
//          items and monsters (otherwise, items may be destroyed, monsters may
//          be teleported).
//
// Non-dungeon code should generally use dgn_safe_place_map instead of
// this function to recover from map_load_exceptions.
const vault_placement *dgn_place_map(const map_def *mdef,
                                     bool check_collision,
                                     bool make_no_exits,
                                     const coord_def &where)
{
    if (!mdef)
        return nullptr;

    const dgn_colour_override_manager colour_man;

    if (mdef->orient == MAP_ENCOMPASS && !crawl_state.generating_level)
    {
        if (check_collision)
        {
            mprf(MSGCH_DIAGNOSTICS,
                 "Cannot generate encompass map '%s' with check_collision=true",
                 mdef->name.c_str());

            return nullptr;
        }

        // For encompass maps, clear the entire level.
        unwind_bool levgen(crawl_state.generating_level, true);
        dgn_reset_level();
        dungeon_events.clear();
        const vault_placement *vault_place =
            dgn_place_map(mdef, check_collision, make_no_exits, where);
        if (vault_place)
            _fixup_after_vault();
        return vault_place;
    }

    const vault_placement *vault_place =
        _build_secondary_vault(mdef, check_collision,
                               make_no_exits, where);

    // Activate any markers within the map.
    if (vault_place && !crawl_state.generating_level)
    {
#ifdef ASSERTS
        if (mdef->name != vault_place->map.name)
        {
            die("Placed map '%s', yet vault_placement is '%s'",
                mdef->name.c_str(), vault_place->map.name.c_str());
        }
#endif

        for (vault_place_iterator vpi(*vault_place); vpi; ++vpi)
        {
            const coord_def p = *vpi;
            env.markers.activate_markers_at(p);
            if (!you.see_cell(p))
                set_terrain_changed(p);
        }
        env.markers.clear_need_activate();

        setup_environment_effects();
        _dgn_postprocess_level();
    }

    return vault_place;
}

// Identical to dgn_place_map, but recovers gracefully from
// map_load_exceptions. Prefer this function if placing maps *not*
// during level generation time.
//
// Returns the map actually placed if the map was placed successfully.
// This is usually the same as the map passed in, unless map load
// failed and maps had to be reloaded.
const vault_placement *dgn_safe_place_map(const map_def *mdef,
                                          bool check_collision,
                                          bool make_no_exits,
                                          const coord_def &where)
{
    const string mapname(mdef->name);
    int retries = 10;
    while (true)
    {
        try
        {
            return dgn_place_map(mdef, check_collision, make_no_exits, where);
        }
        catch (map_load_exception &mload)
        {
            if (retries-- > 0)
            {
                mprf(MSGCH_ERROR,
                     "Failed to load map %s in dgn_safe_place_map, "
                     "reloading all maps",
                     mload.what());
                reread_maps();

                mdef = find_map_by_name(mapname);
            }
            else
                return nullptr;
        }
    }
}

vault_placement *dgn_vault_at(coord_def p)
{
    const int map_index = env.level_map_ids(p);
    return map_index == INVALID_MAP_INDEX ? nullptr
                                          : env.level_vaults[map_index];
}

void dgn_seen_vault_at(coord_def p)
{
    if (vault_placement *vp = dgn_vault_at(p))
    {
        if (!vp->seen)
        {
            dprf(DIAG_DNGN, "Vault %s (%d,%d)-(%d,%d) seen",
                 vp->map.name.c_str(), vp->pos.x, vp->pos.y,
                 vp->size.x, vp->size.y);
            vp->seen = true;
        }
    }
}

static bool _vault_wants_damage(const vault_placement &vp)
{
    const map_def &map = vp.map;
    if (map.has_tag("ruin"))
        return true;

    // Some vaults may want to be ruined only in certain places with
    // tags like "ruin_abyss" or "ruin_lair"
    string place_desc = level_id::current().describe(false, false);
    lowercase(place_desc);
    return map.has_tag("ruin_" + place_desc);
}

static void _ruin_vault(const vault_placement &vp)
{
    _ruin_level(vault_place_iterator(vp), 0, 12, 0);
}

// Places a vault somewhere in an already built level if possible.
// Returns true if the vault was successfully placed.
static const vault_placement *_build_secondary_vault(const map_def *vault,
                       bool check_collision, bool no_exits,
                       const coord_def &where)
{
    return _build_vault_impl(vault, true, check_collision, no_exits, where);
}

// Builds a primary vault - i.e. a vault that is built before anything
// else on the level. After placing the vault, rooms and corridors
// will be constructed on the level and the vault exits will be
// connected to corridors.
//
// If portions of the level are already generated at this point, use
// _build_secondary_vault or dgn_place_map instead.
//
// NOTE: minivaults can never be placed as primary vaults.
//
static const vault_placement *_build_primary_vault(const map_def *vault)
{
    return _build_vault_impl(vault);
}

// Builds a vault or minivault. Do not use this function directly: always
// prefer _build_secondary_vault or _build_primary_vault.
static const vault_placement *_build_vault_impl(const map_def *vault,
                  bool build_only, bool check_collisions,
                  bool make_no_exits, const coord_def &where)
{
    if (dgn_check_connectivity && !dgn_zones)
    {
        dgn_zones = dgn_count_disconnected_zones(false);
        if (player_in_branch(BRANCH_PANDEMONIUM) && dgn_zones > 1)
            throw dgn_veto_exception("Pan map with disconnected zones");
    }

    unwind_var<string> placing(env.placing_vault, vault->name);

    vault_placement place;

    if (map_bounds(where))
        place.pos = where;

    const map_section_type placed_vault_orientation =
        vault_main(place, vault, check_collisions);

    dprf(DIAG_DNGN, "Map: %s; placed: %s; place: (%d,%d), size: (%d,%d)",
         vault->name.c_str(),
         placed_vault_orientation != MAP_NONE ? "yes" : "no",
         place.pos.x, place.pos.y, place.size.x, place.size.y);

    if (placed_vault_orientation == MAP_NONE)
        return nullptr;

    const bool is_layout = place.map.is_overwritable_layout();

    if (placed_vault_orientation == MAP_ENCOMPASS && !is_layout)
        env.level_layout_types.insert("encompass");

    if (!build_only
        && (placed_vault_orientation == MAP_ENCOMPASS || is_layout)
        && place.map.border_fill_type != DNGN_ROCK_WALL)
    {
        dgn_replace_area(0, 0, GXM-1, GYM-1, DNGN_ROCK_WALL,
                         place.map.border_fill_type);
    }

    // XXX: Moved this out of dgn_register_place so that vault-set monsters can
    // be accessed with the '9' and '8' glyphs. (due)
    if (!place.map.random_mons.empty())
    {
        dprf(DIAG_DNGN, "Setting the custom random mons list.");
        set_vault_mon_list(place.map.random_mons);
    }

    place.apply_grid();

    if (_vault_wants_damage(place))
        _ruin_vault(place);

    if (place.exits.empty() && placed_vault_orientation != MAP_ENCOMPASS
        && (!place.map.is_minivault() || !place.map.has_tag("no_exits")))
    {
        _pick_float_exits(place, place.exits);
    }

    if (make_no_exits)
        place.exits.clear();

    // Must do this only after target_connections is finalised, or the vault
    // exits will not be correctly set.
    const vault_placement *saved_place = dgn_register_place(place, true);

#ifdef DEBUG_DIAGNOSTICS
    if (crawl_state.map_stat_gen)
        mapstat_report_map_use(place.map);
#endif

    if (is_layout && place.map.has_tag_prefix("layout_type_"))
    {
        vector<string> tag_list = place.map.get_tags();
        for (string &tag : tag_list)
        {
            if (starts_with(tag, "layout_type_"))
            {
                env.level_layout_types.insert(
                    strip_tag_prefix(tag, "layout_type_"));
            }
        }
    }

    // If the map takes the whole screen or we were only requested to
    // build the vault, our work is done.
    if (!build_only && (placed_vault_orientation != MAP_ENCOMPASS || is_layout))
    {
        if (!is_layout)
            _build_postvault_level(place);

        dgn_place_stone_stairs(true);
    }

    if (!build_only && (placed_vault_orientation != MAP_ENCOMPASS || is_layout)
        && player_in_branch(BRANCH_SWAMP))
    {
        _process_disconnected_zones(0, 0, GXM-1, GYM-1, true, DNGN_TREE);
    }

    if (!make_no_exits)
    {
        const bool spotty = player_in_branch(BRANCH_ORC)
#if TAG_MAJOR_VERSION == 34
                            || player_in_branch(BRANCH_FOREST)
#endif
                            || player_in_branch(BRANCH_SWAMP)
                            || player_in_branch(BRANCH_SLIME);
        if (place.connect(spotty) == 0 && place.exits.size() > 0
            && !player_in_branch(BRANCH_ABYSS))
        {
            throw dgn_veto_exception("Failed to connect exits for: "
                                     + place.map.name);
        }
    }

    // Fire any post-place hooks defined for this map; any failure
    // here is an automatic veto. Note that the post-place hook must
    // be run only after _build_postvault_level.
    if (!place.map.run_postplace_hook())
    {
        throw dgn_veto_exception("Post-place hook failed for: "
                                 + place.map.name);
    }

    return saved_place;
}

static void _build_postvault_level(vault_placement &place)
{
    if (player_in_branch(BRANCH_SPIDER))
    {
        int ngb_min = 2;
        int ngb_max = random_range(3, 8);
        if (one_chance_in(10))
            ngb_min = 1, ngb_max = random_range(5, 7);
        if (one_chance_in(20))
            ngb_min = 3, ngb_max = 4;
        delve(0, ngb_min, ngb_max,
              random_choose(0, 5, 20, 50, 100),
              -1,
              random_choose(1, 20, 125, 500, 999999));
    }
    else
    {
        const map_def* layout = _pick_layout(&place.map);
        ASSERT(layout);
        {
            dgn_map_parameters mp(place.orient == MAP_CENTRE
                                  ? "central" : "layout");
            _build_secondary_vault(layout, false);
        }
    }
}

static object_class_type _acquirement_object_class()
{
    static const object_class_type classes[] =
    {
        OBJ_JEWELLERY,
        OBJ_BOOKS,
        OBJ_WANDS,
        OBJ_MISCELLANY, // Felids stop here
        OBJ_WEAPONS,
        OBJ_ARMOUR,
        OBJ_STAVES,
    };

    const int nc = (you.species == SP_FELID) ? 4 : ARRAYSZ(classes);
    return classes[random2(nc)];
}

static int _dgn_item_corpse(const item_spec &ispec, const coord_def where)
{
    mons_spec mspec(ispec.corpse_monster_spec());
    int corpse_index = -1;
    for (int tries = 0; ; tries++)
    {
        if (tries > 200)
            return NON_ITEM;
        monster *mon = dgn_place_monster(mspec, coord_def(), true);
        if (!mon)
            continue;
        mon->position = where;
        if (mons_class_can_leave_corpse(mon->type))
            corpse_index = place_monster_corpse(mon, true, true);
        // Dismiss the monster we used to place the corpse.
        mon->flags |= MF_HARD_RESET;
        monster_die(mon, KILL_DISMISSED, NON_MONSTER, false, true);

        if (corpse_index != -1 && corpse_index != NON_ITEM)
            break;
    }

    item_def &corpse(mitm[corpse_index]);

    if (ispec.props.exists(CORPSE_NEVER_DECAYS))
    {
        corpse.props[CORPSE_NEVER_DECAYS].get_bool() =
            ispec.props[CORPSE_NEVER_DECAYS].get_bool();
    }

    if (ispec.base_type == OBJ_CORPSES && ispec.sub_type == CORPSE_SKELETON)
        turn_corpse_into_skeleton(corpse);
    else if (ispec.base_type == OBJ_FOOD && ispec.sub_type == FOOD_CHUNK)
        turn_corpse_into_chunks(corpse, false, false);

    if (ispec.props.exists(MONSTER_HIT_DICE))
    {
        corpse.props[MONSTER_HIT_DICE].get_short() =
            ispec.props[MONSTER_HIT_DICE].get_short();
    }

    if (ispec.qty && ispec.base_type == OBJ_FOOD)
    {
        corpse.quantity = ispec.qty;
        init_perishable_stack(corpse);
    }

    return corpse_index;
}

static bool _apply_item_props(item_def &item, const item_spec &spec,
                              bool allow_useless, bool monster)
{
    const CrawlHashTable props = spec.props;

    if (props.exists("make_book_theme_randart"))
    {
        string owner = props["randbook_owner"].get_string();
        if (owner == "player")
            owner = you.your_name;

        vector<spell_type> spells;
        CrawlVector spell_list = props["randbook_spells"].get_vector();
        for (unsigned int i = 0; i < spell_list.size(); ++i)
            spells.push_back((spell_type) spell_list[i].get_int());

        make_book_theme_randart(item,
            spells,
            props["randbook_disc1"].get_short(),
            props["randbook_disc2"].get_short(),
            props["randbook_num_spells"].get_short(),
            props["randbook_slevels"].get_short(),
            owner,
            props["randbook_title"].get_string());
    }

    // Wipe item origin to remove "this is a god gift!" from there,
    // unless we're dealing with a corpse.
    if (!spec.corpselike())
        origin_reset(item);
    if (is_stackable_item(item) && spec.qty > 0)
        item.quantity = spec.qty;

    if (spec.item_special)
        item.special = spec.item_special;

    if (spec.plus >= 0
        && (item.base_type == OBJ_BOOKS
            && item.sub_type == BOOK_MANUAL)
        || (item.base_type == OBJ_MISCELLANY
            && item.sub_type == MISC_RUNE_OF_ZOT))
    {
        item.plus = spec.plus;
        item_colour(item);
    }

    if (item_is_rune(item) && you.runes[item.plus])
    {
        destroy_item(item, true);
        return false;
    }

    if (props.exists("cursed"))
        do_curse_item(item);
    else if (props.exists("uncursed"))
        do_uncurse_item(item, false);
    if (props.exists("useful") && is_useless_item(item, false)
        && !allow_useless)
    {
        destroy_item(item, true);
        return false;
    }
    if (item.base_type == OBJ_WANDS && props.exists("charges"))
        item.plus = props["charges"].get_int();
    if ((item.base_type == OBJ_WEAPONS || item.base_type == OBJ_ARMOUR
         || item.base_type == OBJ_JEWELLERY || item.base_type == OBJ_MISSILES)
        && props.exists("plus") && !is_unrandom_artefact(item))
    {
        item.plus = props["plus"].get_int();
        item_set_appearance(item);
    }
    if (props.exists("ident"))
        item.flags |= props["ident"].get_int();
    if (props.exists("unobtainable"))
        item.flags |= ISFLAG_UNOBTAINABLE;

    if (props.exists("no_pickup"))
        item.flags |= ISFLAG_NO_PICKUP;

    if (props.exists("item_tile_name"))
        item.props["item_tile_name"] = props["item_tile_name"].get_string();
    if (props.exists("worn_tile_name"))
        item.props["worn_tile_name"] = props["worn_tile_name"].get_string();
    bind_item_tile(item);

    if (!monster)
    {
        if (props.exists("mimic"))
        {
            const int chance = props["mimic"];
            if (chance > 0 && one_chance_in(chance))
                item.flags |= ISFLAG_MIMIC;
        }
        if (props.exists("no_mimic"))
            item.flags |= ISFLAG_NO_MIMIC;
    }

    return true;
}

static object_class_type _superb_object_class()
{
    return random_choose_weighted(
            20, OBJ_WEAPONS,
            10, OBJ_ARMOUR,
            10, OBJ_JEWELLERY,
            10, OBJ_BOOKS,
            9, OBJ_STAVES,
            1, OBJ_RODS,
            10, OBJ_MISCELLANY,
            0);
}

int dgn_place_item(const item_spec &spec,
                   const coord_def &where,
                   int level)
{
    // Dummy object?
    if (spec.base_type == OBJ_UNASSIGNED)
        return NON_ITEM;

    if (level == INVALID_ABSDEPTH)
        level = env.absdepth0;

    object_class_type base_type = spec.base_type;
    bool acquire = false;

    if (spec.level >= 0)
        level = spec.level;
    else
    {
        bool adjust_type = false;
        switch (spec.level)
        {
        case ISPEC_DAMAGED:
        case ISPEC_BAD:
        case ISPEC_RANDART:
            level = spec.level;
            break;
        case ISPEC_GOOD:
            level = 5 + level * 2;
            break;
        case ISPEC_SUPERB:
            adjust_type = true;
            level = MAKE_GOOD_ITEM;
            break;
        case ISPEC_ACQUIREMENT:
            adjust_type = true;
            acquire = true;
            break;
        default:
            break;
        }

        if (spec.props.exists("mimic") && base_type == OBJ_RANDOM)
            base_type = get_random_item_mimic_type();
        else if (adjust_type && base_type == OBJ_RANDOM)
        {
            base_type = acquire ? _acquirement_object_class()
                                : _superb_object_class();
        }
    }

    int useless_tries = 0;

    while (true)
    {
        int item_made;

        if (acquire)
        {
            item_made = acquirement_create_item(base_type,
                                                spec.acquirement_source,
                                                true, where);
        }
        else if (spec.corpselike())
            item_made = _dgn_item_corpse(spec, where);
        else
        {
            item_made = items(spec.allow_uniques, base_type,
                              spec.sub_type, level, spec.ego);

            if (spec.level == ISPEC_MUNDANE)
                squash_plusses(item_made);
        }

        if (item_made == NON_ITEM || item_made == -1)
            return NON_ITEM;
        else
        {
            item_def &item(mitm[item_made]);
            item.pos = where;

            if (_apply_item_props(item, spec, (useless_tries >= 10), false))
                return item_made;
            else
            {
                if (base_type == OBJ_MISCELLANY
                    && spec.sub_type == MISC_RUNE_OF_ZOT)
                {
                    return NON_ITEM;
                }

                useless_tries++;
            }

        }

    }

}

void dgn_place_multiple_items(item_list &list, const coord_def& where)
{
    const int size = list.size();
    for (int i = 0; i < size; ++i)
        dgn_place_item(list.get_item(i), where);
}

static void _dgn_place_item_explicit(int index, const coord_def& where,
                                     vault_placement &place)
{
    item_list &sitems = place.map.items;

    if ((index < 0 || index >= static_cast<int>(sitems.size())) &&
        !crawl_state.game_is_sprint())
    {
        return;
    }

    const item_spec spec = sitems.get_item(index);
    dgn_place_item(spec, where);
}

static void _dgn_give_mon_spec_items(mons_spec &mspec,
                                     monster *mon,
                                     const monster_type type)
{
    ASSERT(mspec.place.is_valid());

    unwind_var<int> save_speedinc(mon->speed_increment);

    // Get rid of existing equipment.
    for (int i = 0; i < NUM_MONSTER_SLOTS; i++)
        if (mon->inv[i] != NON_ITEM)
        {
            item_def &item(mitm[mon->inv[i]]);
            mon->unequip(item, i, 0, true);
            destroy_item(mon->inv[i], true);
            mon->inv[i] = NON_ITEM;
        }

    item_list &list = mspec.items;

    const int size = list.size();
    for (int i = 0; i < size; ++i)
    {
        item_spec spec = list.get_item(i);

        if (spec.base_type == OBJ_UNASSIGNED
            || (spec.base_type == OBJ_MISCELLANY && spec.sub_type == MISC_RUNE_OF_ZOT))
        {
            continue;
        }

        // Don't give monster a randart, and don't randomly give
        // monster an ego item.
        if (spec.base_type == OBJ_ARMOUR || spec.base_type == OBJ_WEAPONS
            || spec.base_type == OBJ_MISSILES)
        {
            spec.allow_uniques = 0;
            if (spec.ego == 0)
                spec.ego = SP_FORBID_EGO;
        }

        int item_level = mspec.place.absdepth();

        if (spec.level >= 0)
            item_level = spec.level;
        else
        {
            // TODO: merge this with the equivalent switch in dgn_place_item,
            // and maybe even handle ISPEC_ACQUIREMENT.
            switch (spec.level)
            {
            case ISPEC_GOOD:
                item_level = 5 + item_level * 2;
                break;
            case ISPEC_SUPERB:
                item_level = MAKE_GOOD_ITEM;
                break;
            case ISPEC_DAMAGED:
            case ISPEC_BAD:
            case ISPEC_RANDART:
                item_level = spec.level;
                break;
            }
        }

        for (int useless_tries = 0; true; useless_tries++)
        {
            int item_made;

            if (spec.corpselike())
                item_made = _dgn_item_corpse(spec, mon->pos());
            else
            {
                item_made = items(spec.allow_uniques, spec.base_type,
                                  spec.sub_type, item_level,
                                  spec.ego);

                if (spec.level == ISPEC_MUNDANE)
                    squash_plusses(item_made);
            }

            if (!(item_made == NON_ITEM || item_made == -1))
            {
                item_def &item(mitm[item_made]);

                if (_apply_item_props(item, spec, (useless_tries >= 10), true))
                {
                    // Mark items on summoned monsters as such.
                    if (mspec.abjuration_duration != 0)
                        item.flags |= ISFLAG_SUMMONED;

                    if (!mon->pickup_item(item, 0, true))
                        destroy_item(item_made, true);
                    break;
                }
            }
        }
    }

    // Pre-wield ranged weapons.
    if (mon->inv[MSLOT_WEAPON] == NON_ITEM
        && mon->inv[MSLOT_ALT_WEAPON] != NON_ITEM)
    {
        mon->swap_weapons(false);
    }
}

monster* dgn_place_monster(mons_spec &mspec, coord_def where,
                           bool force_pos, bool generate_awake, bool patrolling)
{
#if TAG_MAJOR_VERSION == 34
    if ((int)mspec.type == -1) // or rebuild the des cache
        return 0;
#endif
    if (mspec.type == MONS_NO_MONSTER)
        return 0;

    monster_type type = mspec.type;
    const bool m_generate_awake = (generate_awake || mspec.generate_awake);
    const bool m_patrolling     = (patrolling || mspec.patrolling);
    const bool m_band           = mspec.band;

    if (!mspec.place.is_valid())
        mspec.place = level_id::current();

    if (type == RANDOM_SUPER_OOD || type == RANDOM_MODERATE_OOD)
    {
        if (brdepth[mspec.place.branch] <= 1)
            ; // no OODs here
        else if (type == RANDOM_SUPER_OOD)
            mspec.place.depth += 4 + mspec.place.depth;
        else if (type == RANDOM_MODERATE_OOD)
            mspec.place.depth += 5;
        type = RANDOM_MONSTER;
    }

    if (type != RANDOM_MONSTER && type < NUM_MONSTERS)
    {
        // Don't place a unique monster a second time.
        // (Boris is handled specially.)
        if (mons_is_unique(type) && you.unique_creatures[type]
            && !crawl_state.game_is_arena())
        {
            return 0;
        }

        const monster_type montype = mons_class_is_zombified(type)
                                                         ? mspec.monbase
                                                         : type;

        const habitat_type habitat = mons_class_primary_habitat(montype);

        if (in_bounds(where) && !monster_habitable_grid(montype, grd(where)))
            dungeon_terrain_changed(where, habitat2grid(habitat), !crawl_state.generating_level);
    }

    if (type == RANDOM_MONSTER)
    {
        if (mons_class_is_chimeric(mspec.monbase))
        {
            type = mspec.monbase;
            mspec.chimera_mons.clear();
            for (int n = 0; n < NUM_CHIMERA_HEADS; n++)
            {
                monster_type part = chimera_part_for_place(mspec.place, mspec.monbase);
                if (part != MONS_0)
                    mspec.chimera_mons.push_back(part);
            }
        }
        else
        {
            type = pick_random_monster(mspec.place, mspec.monbase);
            if (!type)
                type = RANDOM_MONSTER;
        }
    }

    mgen_data mg(type);

    mg.behaviour = (m_generate_awake) ? BEH_WANDER : BEH_SLEEP;
    switch (mspec.attitude)
    {
    case ATT_FRIENDLY:
        mg.behaviour = BEH_FRIENDLY;
        break;
    case ATT_NEUTRAL:
        mg.behaviour = BEH_NEUTRAL;
        break;
    case ATT_GOOD_NEUTRAL:
        mg.behaviour = BEH_GOOD_NEUTRAL;
        break;
    case ATT_STRICT_NEUTRAL:
        mg.behaviour = BEH_STRICT_NEUTRAL;
        break;
    default:
        break;
    }
    mg.base_type = mspec.monbase;
    mg.number    = mspec.number;
    mg.colour    = mspec.colour;

    if (mspec.god != GOD_NO_GOD)
        mg.god   = mspec.god;

    mg.mname     = mspec.monname;
    mg.hd        = mspec.hd;
    mg.hp        = mspec.hp;
    mg.props     = mspec.props;
    mg.initial_shifter = mspec.initial_shifter;
    mg.chimera_mons = mspec.chimera_mons;

    // Marking monsters as summoned
    mg.abjuration_duration = mspec.abjuration_duration;
    mg.summon_type         = mspec.summon_type;
    mg.non_actor_summoner  = mspec.non_actor_summoner;

    if (mg.colour == COLOUR_UNDEF)
        mg.colour = random_monster_colour();

    if (!force_pos && monster_at(where)
        && (mg.cls < NUM_MONSTERS || needs_resolution(mg.cls)))
    {
        const monster_type habitat_target =
            mg.cls == RANDOM_MONSTER ? MONS_BAT : mg.cls;
        where = find_newmons_square_contiguous(habitat_target, where, 0);
    }

    mg.pos = where;

    if (mons_class_is_zombified(mg.base_type))
    {
        if (mons_class_is_zombified(mg.cls))
            mg.base_type = MONS_NO_MONSTER;
        else
            swap(mg.base_type, mg.cls);
    }

    if (m_patrolling)
        mg.flags |= MG_PATROLLING;

    if (m_band)
        mg.flags |= MG_PERMIT_BANDS;

    // Store any extra flags here.
    mg.extra_flags |= mspec.extra_monster_flags;

    monster *mons = place_monster(mg, true, force_pos && where.origin());
    if (!mons)
        return 0;

    // Spells before items, so e.g. simulacrum casters can be given chunks.
    // add custom spell prop for spell display
    // XXX limited to the actual spellbook, won't display all
    // spellbooks available for vault monsters
    if (mspec.explicit_spells)
    {
        mons->spells = mspec.spells[random2(mspec.spells.size())];
        mons->props["custom_spells"] = true;
    }

    if (!mspec.items.empty())
        _dgn_give_mon_spec_items(mspec, mons, type);

    if (mspec.props.exists("monster_tile"))
    {
        mons->props["monster_tile"] =
            mspec.props["monster_tile"].get_short();
    }
    if (mspec.props.exists("monster_tile_name"))
    {
        mons->props["monster_tile_name"].get_string() =
            mspec.props["monster_tile_name"].get_string();
    }

    if (mspec.props.exists("always_corpse"))
        mons->props["always_corpse"] = true;

    if (mspec.props.exists(NEVER_CORPSE_KEY))
        mons->props[NEVER_CORPSE_KEY] = true;

    if (mspec.props.exists("dbname"))
        mons->props["dbname"].get_string() = mspec.props["dbname"].get_string();

    // These are applied earlier to prevent issues with renamed monsters
    // and "<monster> comes into view" (see delay.cc:_monster_warning).
    //mons->flags |= mspec.extra_monster_flags;

    // Monsters with gods set by the spec aren't god gifts
    // unless they have the "god_gift" tag.  place_monster(),
    // by default, marks any monsters with gods as god gifts,
    // so unmark them here.
    if (mspec.god != GOD_NO_GOD && !mspec.god_gift)
        mons->flags &= ~MF_GOD_GIFT;

    if (mons->is_priest() && mons->god == GOD_NO_GOD)
        mons->god = GOD_NAMELESS;

    if (mons_class_is_animated_weapon(mons->type))
    {
        item_def *wpn = mons->mslot_item(MSLOT_WEAPON);
        ASSERT(wpn);
        if (mons->type == MONS_DANCING_WEAPON)
            mons->ghost->init_dancing_weapon(*wpn, 100);
        else if (mons->type == MONS_SPECTRAL_WEAPON)
            mons->ghost->init_spectral_weapon(*wpn, 100, 270);
        mons->ghost_demon_init();
    }

    for (const mon_enchant &ench : mspec.ench)
        mons->add_ench(ench);

    return mons;
}

static bool _dgn_place_monster(const vault_placement &place, mons_spec &mspec,
                               const coord_def& where)
{
    const bool generate_awake
        = mspec.generate_awake || place.map.has_tag("generate_awake");

    const bool patrolling
        = mspec.patrolling || place.map.has_tag("patrolling");

    mspec.props["map"].get_string() = place.map_name_at(where);
    return dgn_place_monster(mspec, where, false, generate_awake, patrolling);
}

static bool _dgn_place_one_monster(const vault_placement &place,
                                   mons_list &mons, const coord_def& where)
{
    for (int i = 0, size = mons.size(); i < size; ++i)
    {
        mons_spec spec = mons.get_monster(i);
        if (_dgn_place_monster(place, spec, where))
            return true;
    }
    return false;
}

/* "Oddball grids" are handled in _vault_grid. */
static dungeon_feature_type _glyph_to_feat(int glyph,
                                           vault_placement *place = nullptr)
{
    return (glyph == 'x') ? DNGN_ROCK_WALL :
           (glyph == 'X') ? DNGN_PERMAROCK_WALL :
           (glyph == 'c') ? DNGN_STONE_WALL :
           (glyph == 'v') ? DNGN_METAL_WALL :
           (glyph == 'b') ? DNGN_GREEN_CRYSTAL_WALL :
           (glyph == 'm') ? DNGN_CLEAR_ROCK_WALL :
           (glyph == 'n') ? DNGN_CLEAR_STONE_WALL :
           (glyph == 'o') ? DNGN_CLEAR_PERMAROCK_WALL :
           (glyph == 't') ? DNGN_TREE :
           (glyph == '+') ? DNGN_CLOSED_DOOR :
           (glyph == '=') ? DNGN_RUNED_DOOR :
           (glyph == 'w') ? DNGN_DEEP_WATER :
           (glyph == 'W') ? DNGN_SHALLOW_WATER :
           (glyph == 'l') ? DNGN_LAVA :
           (glyph == '>') ? DNGN_ESCAPE_HATCH_DOWN :
           (glyph == '<') ? DNGN_ESCAPE_HATCH_UP :
           (glyph == '}') ? DNGN_STONE_STAIRS_DOWN_I :
           (glyph == '{') ? DNGN_STONE_STAIRS_UP_I :
           (glyph == ')') ? DNGN_STONE_STAIRS_DOWN_II :
           (glyph == '(') ? DNGN_STONE_STAIRS_UP_II :
           (glyph == ']') ? DNGN_STONE_STAIRS_DOWN_III :
           (glyph == '[') ? DNGN_STONE_STAIRS_UP_III :
           (glyph == 'A') ? DNGN_STONE_ARCH :
           (glyph == 'C') ? _pick_an_altar() :   // f(x) elsewhere {dlb}
           (glyph == 'I') ? DNGN_ORCISH_IDOL :
           (glyph == 'G') ? DNGN_GRANITE_STATUE :
           (glyph == 'T') ? DNGN_FOUNTAIN_BLUE :
           (glyph == 'U') ? DNGN_FOUNTAIN_SPARKLING :
           (glyph == 'V') ? DNGN_DRY_FOUNTAIN :
           (glyph == 'Y') ? DNGN_FOUNTAIN_BLOOD :
           (glyph == '\0')? DNGN_ROCK_WALL
                          : DNGN_FLOOR; // includes everything else
}

dungeon_feature_type map_feature_at(map_def *map, const coord_def &c,
                                    int rawfeat)
{
    if (rawfeat == -1)
        rawfeat = map->glyph_at(c);

    if (rawfeat == ' ')
        return NUM_FEATURES;

    keyed_mapspec *mapsp = map? map->mapspec_at(c) : nullptr;
    if (mapsp)
    {
        feature_spec f = mapsp->get_feat();
        if (f.trap.get())
        {
            // f.feat == 1 means trap is generated known.
            if (f.feat == 1)
                return trap_category(static_cast<trap_type>(f.trap.get()->tr_type));
            else
                return DNGN_UNDISCOVERED_TRAP;
        }
        else if (f.feat >= 0)
            return static_cast<dungeon_feature_type>(f.feat);
        else if (f.glyph >= 0)
            return map_feature_at(nullptr, c, f.glyph);
        else if (f.shop.get())
            return DNGN_ENTER_SHOP;

        return DNGN_FLOOR;
    }

    return _glyph_to_feat(rawfeat);
}

static void _vault_grid_mapspec(vault_placement &place, const coord_def &where,
                                keyed_mapspec& mapsp)
{
    const feature_spec f = mapsp.get_feat();
    if (f.trap.get())
    {
        // f.feat == 1 means trap is generated known.
        const bool known = f.feat == 1;
        trap_spec* spec = f.trap.get();
        if (spec)
            _place_specific_trap(where, spec, 0, known);
    }
    else if (f.feat >= 0)
        grd(where) = static_cast<dungeon_feature_type>(f.feat);
    else if (f.glyph >= 0)
        _vault_grid_glyph(place, where, f.glyph);
    else if (f.shop.get())
    {
        shop_spec *spec = f.shop.get();
        ASSERT(spec);
        place_spec_shop(where, *spec);
    }
    else
        grd(where) = DNGN_FLOOR;

    if (f.mimic > 0 && one_chance_in(f.mimic))
    {
        ASSERT(feat_is_mimicable(grd(where), false));
        env.level_map_mask(where) |= MMT_MIMIC;
    }
    else if (f.no_mimic)
        env.level_map_mask(where) |= MMT_NO_MIMIC;

    item_list &items = mapsp.get_items();
    dgn_place_multiple_items(items, where);
}

static void _vault_grid_glyph(vault_placement &place, const coord_def& where,
                              int vgrid)
{
    // First, set base tile for grids {dlb}:
    if (vgrid != -1)
        grd(where) = _glyph_to_feat(vgrid, &place);

    if (feat_is_altar(grd(where))
        && is_unavailable_god(feat_altar_god(grd(where))))
    {
        grd(where) = DNGN_FLOOR;
    }

    // then, handle oddball grids {dlb}:
    switch (vgrid)
    {
    case '@':
    case '=':
    case '+':
        if (_map_feat_is_on_edge(place, where))
            place.exits.push_back(where);
        break;
    case '^':
        place_specific_trap(where, TRAP_RANDOM);
        break;
    case '~':
        place_specific_trap(where, random_trap_for_place());
        break;
    case 'B':
        grd(where) = _pick_temple_altar(place);
        break;
    }

    // Then, handle grids that place "stuff" {dlb}:
    if (vgrid == '$' || vgrid == '%' || vgrid == '*' || vgrid == '|')
    {
        int item_made = NON_ITEM;
        object_class_type which_class = OBJ_RANDOM;
        uint8_t which_type = OBJ_RANDOM;
        int which_depth = env.absdepth0;

        if (vgrid == '$')
            which_class = OBJ_GOLD;
        else if (vgrid == '|')
        {
            which_class = _superb_object_class();
            which_depth = MAKE_GOOD_ITEM;
        }
        else if (vgrid == '*')
            which_depth = 5 + which_depth * 2;

        item_made = items(true, which_class, which_type, which_depth);
        if (item_made != NON_ITEM)
            mitm[item_made].pos = where;
    }

    // defghijk - items
    if (map_def::valid_item_array_glyph(vgrid))
    {
        int slot = map_def::item_array_glyph_to_slot(vgrid);
        _dgn_place_item_explicit(slot, where, place);
    }
}

static void _vault_grid(vault_placement &place,
                        int vgrid,
                        const coord_def& where,
                        keyed_mapspec *mapsp)
{
    if (mapsp && mapsp->replaces_glyph())
        _vault_grid_mapspec(place, where, *mapsp);
    else
        _vault_grid_glyph(place, where, vgrid);

    if (cell_is_solid(where))
        delete_cloud_at(where);
}

static void _vault_grid_glyph_mons(vault_placement &place,
                                   const coord_def &where,
                                   int vgrid)
{
    // Handle grids that place monsters {dlb}:
    if (map_def::valid_monster_glyph(vgrid))
    {
        mons_spec ms(RANDOM_MONSTER);

        if (vgrid == '8')
            ms.type = RANDOM_SUPER_OOD;
        else if (vgrid == '9')
            ms.type = RANDOM_MODERATE_OOD;
        else if (vgrid != '0')
        {
            int slot = map_def::monster_array_glyph_to_slot(vgrid);
            ms = place.map.mons.get_monster(slot);
            monster_type mt = ms.type;
            // Is a map for a specific place trying to place a unique which
            // somehow already got created?
            if (!place.map.place.empty()
                && !invalid_monster_type(mt)
                && mons_is_unique(mt)
                && you.unique_creatures[mt])
            {
                mprf(MSGCH_ERROR, "ERROR: %s already generated somewhere "
                     "else; please file a bug report.",
                     mons_type_name(mt, DESC_THE).c_str());
                // Force it to be generated anyway.
                you.unique_creatures.set(mt, false);
            }
        }

        _dgn_place_monster(place, ms, where);
    }
}

static void _vault_grid_mapspec_mons(vault_placement &place,
                                     const coord_def &where,
                                     keyed_mapspec& mapsp)
{
    const feature_spec f = mapsp.get_feat();
    if (f.glyph >= 0)
        _vault_grid_glyph_mons(place, where, f.glyph);
    mons_list &mons = mapsp.get_monsters();
    _dgn_place_one_monster(place, mons, where);
}

static void _vault_grid_mons(vault_placement &place,
                        int vgrid,
                        const coord_def& where,
                        keyed_mapspec *mapsp)
{
    if (mapsp && mapsp->replaces_glyph())
        _vault_grid_mapspec_mons(place, where, *mapsp);
    else
        _vault_grid_glyph_mons(place, where, vgrid);
}

// Currently only used for Slime: branch end
// where it will turn the stone walls into clear rock walls
// once the royal jelly has been killed.
bool seen_replace_feat(dungeon_feature_type old_feat,
                       dungeon_feature_type new_feat)
{
    ASSERT(old_feat != new_feat);

    coord_def p1(0, 0);
    coord_def p2(GXM - 1, GYM - 1);

    bool seen = false;
    for (rectangle_iterator ri(p1, p2); ri; ++ri)
    {
        if (grd(*ri) == old_feat)
        {
            grd(*ri) = new_feat;
            set_terrain_changed(*ri);
            if (you.see_cell(*ri))
                seen = true;
        }
    }

    return seen;
}

void dgn_replace_area(int sx, int sy, int ex, int ey,
                      dungeon_feature_type replace,
                      dungeon_feature_type feature,
                      unsigned mmask, bool needs_update)
{
    dgn_replace_area(coord_def(sx, sy), coord_def(ex, ey),
                      replace, feature, mmask, needs_update);
}

void dgn_replace_area(const coord_def& p1, const coord_def& p2,
                       dungeon_feature_type replace,
                       dungeon_feature_type feature, uint32_t mapmask,
                       bool needs_update)
{
    for (rectangle_iterator ri(p1, p2); ri; ++ri)
    {
        if (grd(*ri) == replace && !map_masked(*ri, mapmask))
        {
            grd(*ri) = feature;
            if (needs_update && env.map_knowledge(*ri).seen())
            {
                env.map_knowledge(*ri).set_feature(feature, 0,
                                                   get_trap_type(*ri));
#ifdef USE_TILE
                env.tile_bk_bg(*ri) = feature;
#endif
            }
        }
    }
}

bool map_masked(const coord_def &c, unsigned mask)
{
    return mask && (env.level_map_mask(c) & mask);
}

struct coord_comparator
{
    coord_def target;
    coord_comparator(const coord_def &t) : target(t) { }

    static int dist(const coord_def &a, const coord_def &b)
    {
        const coord_def del = a - b;
        return abs(del.x) + abs(del.y);
    }

    bool operator () (const coord_def &a, const coord_def &b) const
    {
        return dist(a, target) < dist(b, target);
    }
};

typedef set<coord_def, coord_comparator> coord_set;

static void _jtd_init_surrounds(coord_set &coords, uint32_t mapmask,
                                const coord_def &c)
{
    vector<coord_def> cur;
    for (orth_adjacent_iterator ai(c); ai; ++ai)
    {
        if (!in_bounds(*ai) || travel_point_distance[ai->x][ai->y]
            || map_masked(*ai, mapmask))
        {
            continue;
        }
        cur.insert(cur.begin() + random2(cur.size()), *ai);
    }
    for (auto cc : cur)
    {
        coords.insert(cc);

        const coord_def dp = cc - c;
        travel_point_distance[cc.x][cc.y] = (-dp.x + 2) * 4 + (-dp.y + 2);
    }
}

// Resets travel_point_distance
vector<coord_def> dgn_join_the_dots_pathfind(const coord_def &from,
                                             const coord_def &to,
                                             uint32_t mapmask)
{
    memset(travel_point_distance, 0, sizeof(travel_distance_grid_t));
    const coord_comparator comp(to);
    coord_set coords(comp);

    vector<coord_def> path;
    coord_def curr = from;
    while (true)
    {
        int &tpd = travel_point_distance[curr.x][curr.y];
        tpd = !tpd? -1000 : -tpd;

        if (curr == to)
            break;

        _jtd_init_surrounds(coords, mapmask, curr);

        if (coords.empty())
            break;

        curr = *coords.begin();
        coords.erase(coords.begin());
    }

    if (curr != to)
        return path;

    while (curr != from)
    {
        if (!map_masked(curr, mapmask))
            path.push_back(curr);

        const int dist = travel_point_distance[curr.x][curr.y];
        ASSERT(dist < 0);
        ASSERT(dist != -1000);
        curr += coord_def(-dist / 4 - 2, (-dist % 4) - 2);
    }
    if (!map_masked(curr, mapmask))
        path.push_back(curr);

    return path;
}

bool join_the_dots(const coord_def &from, const coord_def &to,
                   uint32_t mapmask,
                   bool (*overwriteable)(dungeon_feature_type))
{
    if (!overwriteable)
        overwriteable = _feat_is_wall_floor_liquid;

    const vector<coord_def> path =
        dgn_join_the_dots_pathfind(from, to, mapmask);

    for (auto c : path)
    {
        if (!map_masked(c, mapmask) && overwriteable(grd(c)))
        {
            grd(c) = DNGN_FLOOR;
            dgn_height_set_at(c);
        }
    }

    return !path.empty() || from == to;
}

static dungeon_feature_type _pick_temple_altar(vault_placement &place)
{
    if (_temple_altar_list.empty())
    {
        if (_current_temple_hash != nullptr)
        {
            // Altar god doesn't matter, setting up the whole machinery would
            // be too much work.
            if (crawl_state.map_stat_gen || crawl_state.obj_stat_gen)
                return DNGN_ALTAR_XOM;

            mprf(MSGCH_ERROR, "Ran out of altars for temple!");
            return DNGN_FLOOR;
        }
        // Randomized altar list for mini-temples.
        _temple_altar_list = temple_god_list();
        shuffle_array(_temple_altar_list);
    }

    const god_type god = _temple_altar_list.back();

    _temple_altar_list.pop_back();

    return altar_for_god(god);
}

//jmf: Generate altar based on where you are, or possibly randomly.
static dungeon_feature_type _pick_an_altar()
{
    god_type god;

    if (player_in_branch(BRANCH_TEMPLE)
        || player_in_branch(BRANCH_LABYRINTH))
    {
        // No extra altars in Temple, none at all in Labyrinth.
        god = GOD_NO_GOD;
    }
    else if (player_in_connected_branch() && !one_chance_in(5))
    {
        switch (you.where_are_you)
        {
        case BRANCH_CRYPT:
            god = (coinflip() ? GOD_KIKUBAAQUDGHA
                              : GOD_YREDELEMNUL);
            break;

        case BRANCH_ORC: // violent gods (50% chance of Beogh)
            if (coinflip())
                god = GOD_BEOGH;
            else
                god = random_choose(GOD_VEHUMET, GOD_MAKHLEB, GOD_OKAWARU,
                                    GOD_TROG,    GOD_XOM);
            break;

        case BRANCH_VAULTS: // lawful gods
            god = random_choose_weighted(2, GOD_OKAWARU,
                                         2, GOD_ZIN,
                                         1, GOD_ELYVILON,
                                         1, GOD_SIF_MUNA,
                                         1, GOD_SHINING_ONE,
                                         0);
            break;

        case BRANCH_ELF: // magic gods
            god = random_choose(GOD_VEHUMET, GOD_SIF_MUNA, GOD_XOM,
                                GOD_MAKHLEB);
            break;

        case BRANCH_SLIME:
            god = GOD_JIYVA;
            break;

        case BRANCH_TOMB:
            god = GOD_KIKUBAAQUDGHA;
            break;

        default:
            do
            {
                god = random_god();
            }
            while (god == GOD_NEMELEX_XOBEH
                   || god == GOD_LUGONU
                   || god == GOD_BEOGH
                   || god == GOD_JIYVA);
            break;
        }
    }
    else
    {
        // Note: this case includes Pandemonium or the Abyss.
        god = random_choose(GOD_ZIN,      GOD_SHINING_ONE, GOD_KIKUBAAQUDGHA,
                            GOD_XOM,      GOD_OKAWARU,     GOD_MAKHLEB,
                            GOD_SIF_MUNA, GOD_TROG,        GOD_ELYVILON);
    }

    if (is_unavailable_god(god))
        god = GOD_NO_GOD;

    return altar_for_god(god);
}

static bool _shop_sells_antiques(shop_type type)
{
    return type == SHOP_WEAPON_ANTIQUE
            || type == SHOP_ARMOUR_ANTIQUE
            || type == SHOP_GENERAL_ANTIQUE;
}

void place_spec_shop(const coord_def& where, shop_type force_type)
{
    shop_spec spec(force_type);
    place_spec_shop(where, spec);
}

int greed_for_shop_type(shop_type shop, int level_number)
{
    if (shop == SHOP_FOOD)
        return 10 + random2(5);
    if (_shop_sells_antiques(shop))
        return 15 + random2avg(19, 2) + random2(level_number);
    return 10 + random2(5) + random2(level_number / 2);
}

/**
 * Attempts to find a free space in env.shop for a new shop to be placed.
 *
 * @return      An index into env.shop that isn't currently assigned, or
 *              MAX_SHOPS if none was found.
 */
static int _get_free_shop_index()
{
    for (int i = 0; i < MAX_SHOPS; i++)
        if (env.shop[i].type == SHOP_UNASSIGNED)
            return i;
    return MAX_SHOPS;
}

/**
 * How greedy should a given shop be? (Applies a multiplier to prices.)
 *
 * @param type              The type of the shop. (E.g. SHOP_FOOD.)
 * @param level_number      The depth in which the shop is placed.
 * @param spec_greed        An override for the greed, based on a vault
 *                          specification; if not -1, will override other
 *                          calculations & give a debug message.
 * @return                  The greed for the shop.
 */
static int _shop_greed(shop_type type, int level_number, int spec_greed)
{
    const int base_greed = greed_for_shop_type(type, level_number);
    int adj_greed = base_greed;

    // Allow bargains in bazaars, prices randomly between 60% and 95%.
    if (player_in_branch(BRANCH_BAZAAR))
    {
        // divided by 20, so each is 5% of original price
        // 12-19 = 60-95%, per above
        const int factor = random2(8) + 12;

        dprf(DIAG_DNGN, "Shop type %d: original greed = %d, factor = %d,"
             " discount = %d%%.",
             type, base_greed, factor, (20-factor)*5);

        adj_greed = factor * adj_greed / 20;
    }

    if (spec_greed != -1)
    {
        dprf(DIAG_DNGN, "Shop spec overrides greed: %d becomes %d.",
             adj_greed, spec_greed);
        return spec_greed;
    }

    return adj_greed;
}

/**
 * How many items should be placed in a given shop?
 *
 * @param type              The type of the shop. (E.g. SHOP_FOOD.)
 * @param spec              A vault shop spec; may override default results.
 * @return                  The number of items the shop should be generated
 *                          to hold.
 */
static int _shop_num_items(shop_type type, const shop_spec &spec)
{
    if (spec.num_items != -1)
    {
        dprf(DIAG_DNGN, "Shop spec overrides number of items to %d.",
             spec.num_items);
        return spec.num_items;
    }

    if (spec.use_all && !spec.items.empty())
    {
        dprf(DIAG_DNGN, "Shop spec wants all items placed: %u of them.",
             (unsigned int)spec.items.size());
        return (int) spec.items.size();
    }

    return 5 + random2avg(12, 3);
}

/**
 * What 'level' should an item from the given shop type be generated at?
 *
 * @param shop_type_        The type of shop the item is to be sold from.
 * @param level_number      The depth of the level the shop is on.
 * @return                  An "item level" to generate an item at.
 */
static int _choose_shop_item_level(shop_type shop_type_, int level_number)
{
    const int shop_multiplier = _shop_sells_antiques(shop_type_) ? 3 : 2;
    const int base_level = level_number
                            + random2((level_number + 1) * shop_multiplier);

    // Make bazaar items more valuable (up to double value).
    if (!player_in_branch(BRANCH_BAZAAR))
        return base_level;

    const int bazaar_bonus = random2(base_level) + 1;
    return min(base_level + bazaar_bonus, level_number * 5);
}

/**
 * Is the given item valid for placement in the given shop?
 *
 * @param item_index    An index into mitm; may be NON_ITEM.
 * @param shop_type_    The type of shop being generated.
 * @param spec          The specification for the shop.
 * @return              Whether the item is valid.
 */
static bool _valid_item_for_shop(int item_index, shop_type shop_type_,
                                 shop_spec &spec)
{
    if (item_index == NON_ITEM)
        return false;

    const item_def &item = mitm[item_index];
    ASSERT(item.defined());

    // Don't generate gold in shops! This used to be possible with
    // general stores (GDL)
    if (item.base_type == OBJ_GOLD)
        return false;

    // Don't place missiles or food in general antique shops...
    if (shop_type_ == SHOP_GENERAL_ANTIQUE
            && (item.base_type == OBJ_MISSILES
                || item.base_type == OBJ_FOOD))
    {
        // ...unless they're specified by the item spec.
        return !spec.items.empty();
    }

    return true;
}

/**
 * Attempt to make a corpse to be placed in a gozag ghoul corpse shop.
 *
 * TODO: unify this with kiku's code in kiku_receive_corpses()
 *
 * @return  The mitm index of the corpse.
 *          If we couldn't make one, returns NON_ITEM instead.
 */
static int _make_delicious_corpse()
{
    // Choose corpses from D:<XL>
    const level_id lev(BRANCH_DUNGEON, you.get_experience_level());
    const monster_type mon_type = pick_local_corpsey_monster(lev);

    // Create corpse object.
    monster dummy;
    dummy.type = mon_type;
    define_monster(&dummy);
    const int index_of_corpse_created = get_mitm_slot();

    if (index_of_corpse_created == NON_ITEM)
        return NON_ITEM;

    int valid_corpse = fill_out_corpse(&dummy,
                                       dummy.type,
                                       mitm[index_of_corpse_created],
                                       false);
    if (valid_corpse == -1)
    {
        mitm[index_of_corpse_created].clear();
        return NON_ITEM;
    }

    // no hides allowed, I guess?
    if (mons_class_leaves_hide(mon_type))
        mitm[index_of_corpse_created].props[MANGLED_CORPSE_KEY] = true;
    return index_of_corpse_created;
}

/**
 * Create an item and place it in a shop.
 *
 * FIXME: I'm pretty sure this will go into an infinite loop if mitm is full.
 * items() uses get_mitm_slot with culling, so i think this is ok --wheals
 *
 * @param j                 The index of the item being created in the shop's
 *                          inventory.
 * @param shop_type_        The type of shop. (E.g. SHOP_FOOD.)
 * @param stocked[in,out]   An array mapping book types to the # in the shop.
 * @param spec              The specification of the shop.
 * @param shop              The shop.
 */
static void _stock_shop_item(int j, shop_type shop_type_,
                             int stocked[NUM_BOOKS],
                             shop_spec &spec, shop_struct &shop)
{
    const int level_number = env.absdepth0;
    const int item_level = _choose_shop_item_level(shop_type_, level_number);

    int item_index; // index into mitm (global item array)
                    // where the generated item will be stored

    // XXX: this scares the hell out of me. should it be a for (...1000)?
    // also, it'd be nice if it was just a function that returned an
    // item index, maybe
    while (true)
    {
        object_class_type basetype = item_in_shop(shop_type_);
        int subtype = OBJ_RANDOM;

        if (spec.gozag && shop_type_ == SHOP_FOOD && you.species == SP_VAMPIRE)
        {
            basetype = OBJ_POTIONS;
            subtype = POT_BLOOD;
        }

        if (!spec.items.empty() && !spec.use_all)
        {
            // shop spec lists a random set of items; choose one
            item_index = dgn_place_item(spec.items.random_item_weighted(),
                                        coord_def(), item_level);
        }
        else if (!spec.items.empty() && spec.use_all
                 && j < (int)spec.items.size())
        {
            // shop lists ordered items; take the one at the right index
            item_index = dgn_place_item(spec.items.get_item(j), coord_def(),
                                        item_level);
        }
        else if (spec.gozag && shop_type_ == SHOP_FOOD
                 && you.species == SP_GHOUL)
        {
            item_index = _make_delicious_corpse();
        }
        else
        {
            // make an item randomly
            // gozag shop items are better
            const bool good_item = spec.gozag || one_chance_in(4);
            const int level = good_item ? MAKE_GOOD_ITEM : item_level;
            item_index = items(true, basetype, subtype, level);
        }

        // Try for a better selection for bookshops.
        if (item_index != NON_ITEM && shop_type_ == SHOP_BOOK)
        {
            // if this book type is already in the shop, maybe discard it
            if (!one_chance_in(stocked[mitm[item_index].sub_type] + 1))
            {
                mitm[item_index].clear();
                item_index = NON_ITEM; // try again
            }
        }

        if (_valid_item_for_shop(item_index, shop_type_, spec))
            break;

        // Reset object and try again.
        if (item_index != NON_ITEM)
            mitm[item_index].clear();
    }

    ASSERT(item_index != NON_ITEM);

    item_def item = mitm[item_index];

    // If this is a book, note it down in the stocked books array
    // (unless it's a randbook)
    if (shop_type_ == SHOP_BOOK && !is_artefact(item))
        stocked[item.sub_type]++;

    if (spec.gozag && shop_type_ == SHOP_FOOD && you.species == SP_VAMPIRE)
    {
        ASSERT(is_blood_potion(item));
        item.quantity += random2(3); // blood for the vampire friends :)
    }

    // Identify the item, unless we don't do that.
    if (!_shop_sells_antiques(shop_type_))
        set_ident_flags(item, ISFLAG_IDENT_MASK);

    // Now move it into the shop!
    dec_mitm_item_quantity(item_index, item.quantity);
    item.pos = shop.pos;
    item.link = ITEM_IN_SHOP;
    shop.stock.push_back(item);
}

/**
 * Attempt to place a shop in a given location.
 *
 * @param where             The location to place the shop.
 * @param spec              The details of the shop.
 *                          Would be const if not for list method nonsense.
 */
void place_spec_shop(const coord_def& where, shop_spec &spec)
{
    const bool note_status = notes_are_active();
    activate_notes(false);

    const int shop_index = _get_free_shop_index();
    if (shop_index == MAX_SHOPS)
        return;

    shop_struct& shop = env.shop[shop_index];

    const int level_number = env.absdepth0;

    for (int j = 0; j < 3; j++)
        shop.keeper_name[j] = 1 + random2(200);
    shop.shop_name = spec.name;
    shop.shop_type_name = spec.type;
    shop.shop_suffix_name = spec.suffix;
    shop.level = level_number * 2;
    shop.type = spec.sh_type;
    if (shop.type == SHOP_RANDOM)
        shop.type = static_cast<shop_type>(random2(NUM_SHOPS));
    shop.greed = _shop_greed(shop.type, level_number, spec.greed);
    shop.pos = where;

    env.tgrid(where) = shop_index;
    _set_grd(where, DNGN_ENTER_SHOP);

    const int num_items = _shop_num_items(shop.type, spec);

    // For books shops, store how many copies of a given book are on display.
    // This increases the diversity of books in a shop.
    int stocked[NUM_BOOKS] = { 0 };

    shop.stock.clear();
    for (int j = 0; j < num_items; j++)
        _stock_shop_item(j, shop.type, stocked, spec, shop);

    activate_notes(note_status);
}

object_class_type item_in_shop(shop_type shop_type)
{
    switch (shop_type)
    {
    case SHOP_WEAPON:
        if (one_chance_in(5))
            return OBJ_MISSILES;
        // *** deliberate fall through here  {dlb} ***
    case SHOP_WEAPON_ANTIQUE:
        return OBJ_WEAPONS;

    case SHOP_ARMOUR:
    case SHOP_ARMOUR_ANTIQUE:
        return OBJ_ARMOUR;

    case SHOP_GENERAL:
    case SHOP_GENERAL_ANTIQUE:
        return OBJ_RANDOM;

    case SHOP_JEWELLERY:
        return OBJ_JEWELLERY;

    case SHOP_EVOKABLES:
        if (one_chance_in(10))
            return OBJ_RODS;
        return coinflip() ? OBJ_WANDS : OBJ_MISCELLANY;

    case SHOP_BOOK:
        return OBJ_BOOKS;

    case SHOP_FOOD:
        return OBJ_FOOD;

    case SHOP_DISTILLERY:
        return OBJ_POTIONS;

    case SHOP_SCROLL:
        return OBJ_SCROLLS;

    default:
        die("unknown shop type %d", shop_type);
    }

    return OBJ_RANDOM;
}

// Keep seeds away from the borders so we don't end up with a
// straight wall.
static bool _spotty_seed_ok(const coord_def& p)
{
    const int margin = 4;
    return p.x >= margin && p.y >= margin
           && p.x < GXM - margin && p.y < GYM - margin;
}

static bool _feat_is_wall_floor_liquid(dungeon_feature_type feat)
{
    return feat_is_water(feat)
#if TAG_MAJOR_VERSION == 34
           || player_in_branch(BRANCH_FOREST) && feat == DNGN_TREE
#endif
           || player_in_branch(BRANCH_SWAMP) && feat == DNGN_TREE
           || feat_is_lava(feat)
           || feat_is_wall(feat)
           || feat == DNGN_FLOOR;
}

// Connect vault exit "from" to dungeon floor by growing a spotty chamber.
// This tries to be like _spotty_level, but probably isn't quite.
// It might be better to aim for a more open connection -- currently
// it stops pretty much as soon as connectivity is attained.
static set<coord_def> _dgn_spotty_connect_path(const coord_def& from,
            bool (*overwriteable)(dungeon_feature_type))
{
    set<coord_def> flatten;
    set<coord_def> border;
    bool success = false;

    if (!overwriteable)
        overwriteable = _feat_is_wall_floor_liquid;

    for (adjacent_iterator ai(from); ai; ++ai)
        if (!map_masked(*ai, MMT_VAULT) && _spotty_seed_ok(*ai))
            border.insert(*ai);

    while (!success && !border.empty())
    {
        auto it = random_iterator(border);
        coord_def cur = *it;
        border.erase(it);

        // Flatten orthogonal neighbours, and add new neighbours to border.
        flatten.insert(cur);
        for (orth_adjacent_iterator ai(cur); ai; ++ai)
        {
            if (map_masked(*ai, MMT_VAULT))
                continue;

            if (grd(*ai) == DNGN_FLOOR)
                success = true; // Through, but let's remove the others, too.

            if (!overwriteable(grd(*ai)) || flatten.count(*ai))
                continue;

            flatten.insert(*ai);
            for (adjacent_iterator bi(*ai); bi; ++bi)
            {
                if (!map_masked(*bi, MMT_VAULT)
                    && _spotty_seed_ok(*bi)
                    && !flatten.count(*bi))
                {
                    border.insert(*bi);
                }
            }
        }
    }

    if (!success)
        flatten.clear();

    return flatten;
}

static bool _connect_spotty(const coord_def& from,
                            bool (*overwriteable)(dungeon_feature_type))
{
    const set<coord_def> spotty_path =
        _dgn_spotty_connect_path(from, overwriteable);

    if (!spotty_path.empty())
    {
        for (auto c : spotty_path)
        {
            grd(c) = (player_in_branch(BRANCH_SWAMP) && one_chance_in(3))
                   ? DNGN_SHALLOW_WATER
                   : DNGN_FLOOR;
            dgn_height_set_at(c);
        }
    }

    return !spotty_path.empty();
}

bool place_specific_trap(const coord_def& where, trap_type spec_type, int charges)
{
    trap_spec spec(spec_type);

    return _place_specific_trap(where, &spec, charges);
}

static bool _place_specific_trap(const coord_def& where, trap_spec* spec,
                                 int charges, bool known)
{
    trap_type spec_type = spec->tr_type;

    if (spec_type == TRAP_SHAFT && !is_valid_shaft_level(known))
    {
        mprf(MSGCH_ERROR, "Vault %s tried to place a shaft at a branch end",
                env.placing_vault.c_str());
    }

    while (spec_type >= NUM_TRAPS
#if TAG_MAJOR_VERSION == 34
           || spec_type == TRAP_DART || spec_type == TRAP_GAS
#endif
           || !is_valid_shaft_level(known) && spec_type == TRAP_SHAFT)
    {
        spec_type = static_cast<trap_type>(random2(TRAP_MAX_REGULAR + 1));
    }

    for (int tcount = 0; tcount < MAX_TRAPS; tcount++)
        if (env.trap[tcount].type == TRAP_UNASSIGNED)
        {
            env.trap[tcount].type = spec_type;
            env.trap[tcount].pos  = where;
            grd(where)            = known ? trap_category(spec_type)
                                          : DNGN_UNDISCOVERED_TRAP;
            env.tgrid(where)      = tcount;
            env.trap[tcount].prepare_ammo(charges);
            return true;
        }

    return false;
}

static void _add_plant_clumps(int frequency /* = 10 */,
                              int clump_density /* = 12 */,
                              int clump_radius /* = 4 */)
{
    for (rectangle_iterator ri(1); ri; ++ri)
    {
        mgen_data mg;
        mg.flags = MG_FORCE_PLACE;
        if (mgrd(*ri) != NON_MONSTER && !map_masked(*ri, MMT_VAULT))
        {
            // clump plants around things that already exist
            monster_type type = menv[mgrd(*ri)].type;
            if ((type == MONS_PLANT
                     || type == MONS_FUNGUS
                     || type == MONS_BUSH)
                 && one_chance_in(frequency))
            {
                mg.cls = type;
            }
            else
                continue;
        }
        else
            continue;

        vector<coord_def> to_place;
        to_place.push_back(*ri);
        for (int i = 1; i < clump_radius; ++i)
        {
            for (radius_iterator rad(*ri, i, C_ROUND); rad; ++rad)
            {
                if (grd(*rad) != DNGN_FLOOR)
                    continue;

                // make sure the iterator stays valid
                vector<coord_def> more_to_place;
                for (auto c : to_place)
                {
                    if (*rad == c)
                        continue;
                    // only place plants next to previously placed plants
                    if (abs(rad->x - c.x) <= 1 && abs(rad->y - c.y) <= 1)
                    {
                        if (one_chance_in(clump_density))
                            more_to_place.push_back(*rad);
                    }
                }
                to_place.insert(to_place.end(), more_to_place.begin(),
                                more_to_place.end());
            }
        }

        for (auto c : to_place)
        {
            if (c == *ri)
                continue;
            if (plant_forbidden_at(c))
                continue;
            mg.pos = c;
            mons_place(mgen_data(mg));
        }
    }
}

struct nearest_point
{
    coord_def target;
    coord_def nearest;
    int       distance;

    nearest_point(const coord_def &t) : target(t), nearest(), distance(-1)
    {
    }
    void operator () (const coord_def &c)
    {
        if (grd(c) == DNGN_FLOOR)
        {
            const int ndist = (c - target).abs();
            if (distance == -1 || ndist < distance)
            {
                distance = ndist;
                nearest  = c;
            }
        }
    }
};

static coord_def _get_hatch_dest(coord_def base_pos, bool shaft)
{
    map_marker *marker = env.markers.find(base_pos, MAT_POSITION);
    if (!marker || shaft)
    {
        coord_def dest_pos;
        do
        {
            dest_pos = random_in_bounds();
        }
        while (grd(dest_pos) != DNGN_FLOOR
               || env.pgrid(dest_pos) & FPROP_NO_RTELE_INTO);
        if (!shaft)
        {
            env.markers.add(new map_position_marker(base_pos, dest_pos));
            env.markers.clear_need_activate();
        }
        return dest_pos;
    }
    else
    {
        map_position_marker *posm = dynamic_cast<map_position_marker*>(marker);
        return posm->dest;
    }
}

double dgn_degrees_to_radians(int degrees)
{
    return degrees * PI / 180;
}

coord_def dgn_random_point_from(const coord_def &c, int radius, int margin)
{
    int attempts = 70;
    while (attempts-- > 0)
    {
        const double angle = dgn_degrees_to_radians(random2(360));
        const coord_def res =
            c + coord_def(static_cast<int>(radius * cos(angle)),
                          static_cast<int>(radius * sin(angle)));
        if (map_bounds_with_margin(res, margin))
            return res;
    }
    return coord_def();
}

coord_def dgn_find_feature_marker(dungeon_feature_type feat)
{
    vector<map_marker*> markers = env.markers.get_all();
    for (int i = 0, size = markers.size(); i < size; ++i)
    {
        map_marker *mark = markers[i];
        if (mark->get_type() == MAT_FEATURE
            && dynamic_cast<map_feature_marker*>(mark)->feat == feat)
        {
            return mark->pos;
        }
    }
    coord_def unfound;
    return unfound;
}

static coord_def _dgn_find_labyrinth_entry_point()
{
    return dgn_find_feature_marker(DNGN_ENTER_LABYRINTH);
}

// Make hatches and shafts land the player a bit away from the wall.
// Specifically, the adjacent cell with least slime walls next to it.
// XXX: This can still give bad situations if the layout is not bubbly,
//      e.g. when a vault is placed with connecting corridors.
static void _fixup_slime_hatch_dest(coord_def* pos)
{
    int max_walls = 9;
    for (adjacent_iterator ai(*pos, false); ai; ++ai)
    {
        if (!feat_is_traversable(env.grid(*ai)))
            continue;
        int walls = 0;
        for (adjacent_iterator bi(*ai); bi && walls < max_walls; ++bi)
            if (env.grid(*bi) == DNGN_SLIMY_WALL)
                walls++;
        if (walls < max_walls)
        {
            *pos = *ai;
            max_walls = walls;
        }
    }
    ASSERT(max_walls < 9);
}

coord_def dgn_find_nearby_stair(dungeon_feature_type stair_to_find,
                                coord_def base_pos, bool find_closest,
                                bool exact_match)
{
    dprf(DIAG_DNGN, "Level entry point on %sstair: %d (%s)",
         find_closest ? "closest " : "",
         stair_to_find, dungeon_feature_name(stair_to_find));

    // Shafts and hatches.
    if (stair_to_find == DNGN_ESCAPE_HATCH_UP
        || stair_to_find == DNGN_ESCAPE_HATCH_DOWN
        || stair_to_find == DNGN_TRAP_SHAFT)
    {
        coord_def pos(_get_hatch_dest(base_pos, stair_to_find == DNGN_TRAP_SHAFT));
        if (player_in_branch(BRANCH_SLIME))
            _fixup_slime_hatch_dest(&pos);
        if (in_bounds(pos))
            return pos;
    }

    if (stair_to_find == DNGN_STONE_ARCH)
    {
        const coord_def pos(dgn_find_feature_marker(stair_to_find));
        if (in_bounds(pos) && grd(pos) == stair_to_find)
            return pos;
    }

    if (player_in_branch(BRANCH_LABYRINTH))
    {
        const coord_def pos(_dgn_find_labyrinth_entry_point());
        if (in_bounds(pos))
            return pos;

        // Couldn't find a good place, warn, and use old behaviour.
        dprf(DIAG_DNGN, "Oops, couldn't find labyrinth entry marker.");
        stair_to_find = DNGN_FLOOR;
    }

    if (stair_to_find == your_branch().exit_stairs)
    {
        const coord_def pos(dgn_find_feature_marker(DNGN_STONE_STAIRS_UP_I));
        if (in_bounds(pos) && grd(pos) == stair_to_find)
            return pos;
    }

    // Scan around the player's position first.
    int basex = base_pos.x;
    int basey = base_pos.y;

    // Check for illegal starting point.
    if (!in_bounds(basex, basey))
    {
        basex = 0;
        basey = 0;
    }

    coord_def result;

    int found = 0;
    int best_dist = 1 + GXM*GXM + GYM*GYM;

    // XXX These passes should be rewritten to use an iterator of STL
    // algorithm of some kind.

    // First pass: look for an exact match.
    for (int xcode = 0; xcode < GXM; ++xcode)
    {
        if (stair_to_find == DNGN_FLOOR)
            break;

        const int xsign = ((xcode % 2) ? 1 : -1);
        const int xdiff = xsign * (xcode + 1)/2;
        const int xpos  = (basex + xdiff + GXM) % GXM;

        for (int ycode = 0; ycode < GYM; ++ycode)
        {
            const int ysign = ((ycode % 2) ? 1 : -1);
            const int ydiff = ysign * (ycode + 1)/2;
            const int ypos  = (basey + ydiff + GYM) % GYM;

            // Note that due to the wrapping above, we can't just use
            // xdiff*xdiff + ydiff*ydiff.
            const int dist = (xpos-basex)*(xpos-basex)
                             + (ypos-basey)*(ypos-basey);

            if (orig_terrain(coord_def(xpos, ypos)) == stair_to_find
                && !feature_mimic_at(coord_def(xpos, ypos)))
            {
                found++;
                if (find_closest)
                {
                    if (dist < best_dist)
                    {
                        best_dist = dist;
                        result.x = xpos;
                        result.y = ypos;
                    }
                }
                else if (one_chance_in(found))
                {
                    result.x = xpos;
                    result.y = ypos;
                }
            }
        }
    }

    if (found || exact_match)
        return result;

    best_dist = 1 + GXM*GXM + GYM*GYM;

    // Second pass: find a staircase in the proper direction.
    for (int xcode = 0; xcode < GXM; ++xcode)
    {
        if (stair_to_find == DNGN_FLOOR)
            break;

        const int xsign = ((xcode % 2) ? 1 : -1);
        const int xdiff = xsign * (xcode + 1)/2;
        const int xpos  = (basex + xdiff + GXM) % GXM;

        for (int ycode = 0; ycode < GYM; ++ycode)
        {
            const int ysign = ((ycode % 2) ? 1 : -1);
            const int ydiff = ysign * (ycode + 1)/2;
            const int ypos  = (basey + ydiff + GYM) % GYM;

            bool good_stair;
            const int looking_at = orig_terrain(coord_def(xpos, ypos));

            if (feat_is_stone_stair_down(stair_to_find)
                || stair_to_find == DNGN_ESCAPE_HATCH_DOWN
                || stair_to_find == DNGN_FLOOR)
            {
                good_stair = feat_is_stone_stair_down((dungeon_feature_type)looking_at)
                             || looking_at == DNGN_ESCAPE_HATCH_DOWN;
            }
            else
            {
                good_stair = feat_is_stone_stair_up((dungeon_feature_type)looking_at)
                              || looking_at == DNGN_ESCAPE_HATCH_UP;
            }

            const int dist = (xpos-basex)*(xpos-basex)
                             + (ypos-basey)*(ypos-basey);

            if (good_stair && !feature_mimic_at(coord_def(xpos, ypos)))
            {
                found++;
                if (find_closest && dist < best_dist)
                {
                    best_dist = dist;
                    result.x = xpos;
                    result.y = ypos;
                }
                else if (one_chance_in(found))
                {
                    result.x = xpos;
                    result.y = ypos;
                }
            }
        }
    }

    if (found)
        return result;

    const coord_def pos(dgn_find_feature_marker(stair_to_find));
    if (in_bounds(pos))
        return pos;

    // Look for any clear terrain and abandon the idea of looking
    // nearby now. This is used when taking transit Pandemonium gates,
    // or landing in Labyrinths. Currently the player can land in vaults,
    // which is considered acceptable.
    for (rectangle_iterator ri(0); ri; ++ri)
    {
        if (feat_has_dry_floor(grd(*ri)))
        {
            found++;
            if (one_chance_in(found))
                result = *ri;
        }
    }
    if (found)
        return result;

    // FAIL
    die("Can't find any floor to put the player on.");
}

void dgn_set_branch_epilogue(branch_type branch, string func_name)
{
    ASSERT(!func_name.empty());

    branch_epilogues[branch] = func_name;
}

////////////////////////////////////////////////////////////////////
// dgn_region

bool dgn_region::overlaps(const dgn_region &other) const
{
    // The old overlap check checked only two corners - top-left and
    // bottom-right. I'm hoping nothing actually *relied* on that stupid bug.

    return (between(pos.x, other.pos.x, other.pos.x + other.size.x - 1)
               || between(pos.x + size.x - 1, other.pos.x,
                          other.pos.x + other.size.x - 1))
           && (between(pos.y, other.pos.y, other.pos.y + other.size.y - 1)
               || between(pos.y + size.y - 1, other.pos.y,
                          other.pos.y + other.size.y - 1));
}

bool dgn_region::overlaps_any(const dgn_region_list &regions) const
{
    for (auto reg : regions)
        if (overlaps(reg))
            return true;

    return false;
}

bool dgn_region::overlaps(const dgn_region_list &regions,
                          const map_mask &mask) const
{
    return overlaps_any(regions) && overlaps(mask);
}

bool dgn_region::overlaps(const map_mask &mask) const
{
    const coord_def endp = pos + size;
    for (int y = pos.y; y < endp.y; ++y)
        for (int x = pos.x; x < endp.x; ++x)
        {
            if (mask[x][y])
                return true;
        }

    return false;
}

coord_def dgn_region::random_edge_point() const
{
    return x_chance_in_y(size.x, size.x + size.y) ?
                  coord_def(pos.x + random2(size.x),
                             coinflip()? pos.y : pos.y + size.y - 1)
                : coord_def(coinflip()? pos.x : pos.x + size.x - 1,
                             pos.y + random2(size.y));
}

coord_def dgn_region::random_point() const
{
    return coord_def(pos.x + random2(size.x), pos.y + random2(size.y));
}

struct StairConnectivity
{
    StairConnectivity()
    {
        region[0] = region[1] = region[2] = 0;
        connected[0] = connected[1] = connected[2] = true;
    }

    void connect_region(int idx)
    {
        for (int i = 0; i < 3; i++)
            connected[i] |= (region[i] == idx);
    }

    void read(reader &th)
    {
        region[0] = unmarshallByte(th);
        region[1] = unmarshallByte(th);
        region[2] = unmarshallByte(th);
        connected[0] = unmarshallBoolean(th);
        connected[1] = unmarshallBoolean(th);
        connected[2] = unmarshallBoolean(th);
    }

    void write(writer &th)
    {
        marshallByte(th, region[0]);
        marshallByte(th, region[1]);
        marshallByte(th, region[2]);
        marshallBoolean(th, connected[0]);
        marshallBoolean(th, connected[1]);
        marshallBoolean(th, connected[2]);
    }

    int8_t region[3];
    bool connected[3];
};

FixedVector<vector<StairConnectivity>, NUM_BRANCHES> connectivity;

void init_level_connectivity()
{
    for (branch_iterator it; it; ++it)
    {
        int depth = brdepth[it->id] > 0 ? brdepth[it->id] : 0;
        connectivity[it->id].resize(depth);
    }
}

void read_level_connectivity(reader &th)
{
    int nb = unmarshallInt(th);
    ASSERT(nb <= NUM_BRANCHES);
    for (int i = 0; i < nb; i++)
    {
        unsigned int depth = brdepth[i] > 0 ? brdepth[i] : 0;
        unsigned int num_entries = unmarshallInt(th);
        connectivity[i].resize(max(depth, num_entries));

        for (unsigned int e = 0; e < num_entries; e++)
            connectivity[i][e].read(th);
    }
}

void write_level_connectivity(writer &th)
{
    marshallInt(th, NUM_BRANCHES);
    for (int i = 0; i < NUM_BRANCHES; i++)
    {
        marshallInt(th, connectivity[i].size());
        for (unsigned int e = 0; e < connectivity[i].size(); e++)
            connectivity[i][e].write(th);
    }
}

static bool _fixup_interlevel_connectivity()
{
    // Rotate the stairs on this level to attempt to preserve connectivity
    // as much as possible.  At a minimum, it ensures a path from the bottom
    // of a branch to the top of a branch.  If this is not possible, it
    // returns false.
    //
    // Note: this check is undirectional and assumes that levels below this
    // one have not been created yet.  If this is not the case, it will not
    // guarantee or preserve connectivity.
    //
    // XXX: If successful, the previous level's connectedness information
    //      is updated, so we rely on the level not being vetoed after
    //      this check.

    if (!player_in_connected_branch() || brdepth[you.where_are_you] == -1)
        return true;
    if (branches[you.where_are_you].branch_flags & BFLAG_ISLANDED)
        return true;

    StairConnectivity prev_con;
    if (you.depth > 1)
        prev_con = connectivity[your_branch().id][you.depth - 2];
    StairConnectivity this_con;

    FixedVector<coord_def, 3> up_gc;
    FixedVector<coord_def, 3> down_gc;
    FixedVector<int, 3> up_region;
    FixedVector<int, 3> down_region;
    FixedVector<bool, 3> has_down;
    vector<bool> region_connected;

    up_region[0] = up_region[1] = up_region[2] = -1;
    down_region[0] = down_region[1] = down_region[2] = -1;
    has_down[0] = has_down[1] = has_down[2] = false;

    // Find up stairs and down stairs on the current level.
    memset(travel_point_distance, 0, sizeof(travel_distance_grid_t));
    int nzones = 0;
    for (rectangle_iterator ri(0); ri; ++ri)
    {
        if (!map_bounds(ri->x, ri->y)
            || travel_point_distance[ri->x][ri->y]
            || !dgn_square_travel_ok(*ri))
        {
            continue;
        }

        _dgn_fill_zone(*ri, ++nzones, _dgn_point_record_stub,
                       dgn_square_travel_ok, nullptr);
    }

    int max_region = 0;
    for (rectangle_iterator ri(0); ri; ++ri)
    {
        if (feature_mimic_at(*ri))
            continue;

        dungeon_feature_type feat = grd(*ri);
        switch (feat)
        {
        case DNGN_STONE_STAIRS_DOWN_I:
        case DNGN_STONE_STAIRS_DOWN_II:
        case DNGN_STONE_STAIRS_DOWN_III:
        {
            int idx = feat - DNGN_STONE_STAIRS_DOWN_I;
            if (down_region[idx] == -1)
            {
                down_region[idx] = travel_point_distance[ri->x][ri->y];
                down_gc[idx] = *ri;
                max_region = max(down_region[idx], max_region);
            }
            else
            {
                // Too many stairs!
                return false;
            }
            break;
        }
        case DNGN_STONE_STAIRS_UP_I:
        case DNGN_STONE_STAIRS_UP_II:
        case DNGN_STONE_STAIRS_UP_III:
        {
            int idx = feat - DNGN_STONE_STAIRS_UP_I;
            if (up_region[idx] == -1)
            {
                up_region[idx] = travel_point_distance[ri->x][ri->y];
                up_gc[idx] = *ri;
                max_region = max(up_region[idx], max_region);
            }
            else
            {
                // Too many stairs!
                return false;
            }
            break;
        }
        default:
            break;
        }
    }

    const int up_region_max = you.depth == 1 ? 1 : 3;

    // Ensure all up stairs were found.
    for (int i = 0; i < up_region_max; i++)
        if (up_region[i] == -1)
            return false;

    region_connected.resize(max_region + 1);
    fill(begin(region_connected), end(region_connected), false);

    // Which up stairs have a down stair? (These are potentially connected.)
    if (!at_branch_bottom())
    {
        for (int i = 0; i < up_region_max; i++)
            for (int j = 0; j < 3; j++)
            {
                if (down_region[j] == up_region[i])
                    has_down[i] = true;
            }
    }

    bool any_connected = has_down[0] || has_down[1] || has_down[2];
    if (!any_connected && !at_branch_bottom())
        return false;

    // Keep track of what stairs we've assigned.
    int assign_prev[3] = {-1, -1, -1};
    int assign_cur[3] = {-1, -1, -1};

    // Assign one connected down stair from the previous level to an
    // upstair on the current level with a downstair in the same region.
    // This ensures at least a single valid path to the top.
    bool minimal_connectivity = false;
    for (int i = 0; i < 3 && !minimal_connectivity; i++)
    {
        if (!prev_con.connected[i])
            continue;
        for (int j = 0; j < up_region_max; j++)
        {
            if (!has_down[j] && !at_branch_bottom())
                continue;

            minimal_connectivity = true;
            assign_prev[i] = j;
            assign_cur[j] = i;
            region_connected[up_region[j]] = true;
            break;
        }
    }
    if (!minimal_connectivity)
        return false;

    // For each disconnected stair (in a unique region) on the previous level,
    // try to reconnect to a connected up stair on the current level.
    for (int i = 0; i < 3; i++)
    {
        if (assign_prev[i] != -1 || prev_con.connected[i])
            continue;

        bool unique_region = true;
        for (int j = 0; j < i; j++)
        {
            if (prev_con.region[j] == prev_con.region[i])
                unique_region = false;
        }
        if (!unique_region)
            continue;

        // Try first to assign to any connected regions.
        for (int j = 0; j < up_region_max; j++)
        {
            if (assign_cur[j] != -1 || !region_connected[up_region[j]])
                continue;

            assign_prev[i] = j;
            assign_cur[j] = i;
            prev_con.connect_region(prev_con.region[i]);
            break;
        }
        if (assign_prev[i] != -1)
            continue;

        // If we fail, then assign to any up stair with a down, and we'll
        // try to reconnect this section on the next level.
        for (int j = 0; j < 3; j++)
        {
            if (assign_cur[j] != -1 || !has_down[j])
                continue;

            assign_prev[i] = j;
            assign_cur[j] = i;
            break;
        }
    }

    // Assign any connected down stairs from the previous level to any
    // disconnected stairs on the current level.
    for (int i = 0; i < 3; i++)
    {
        if (!prev_con.connected[i] || assign_prev[i] != -1)
            continue;

        for (int j = 0; j < up_region_max; j++)
        {
            if (has_down[j] || assign_cur[j] != -1)
                continue;
            if (region_connected[up_region[j]])
                continue;

            assign_prev[i] = j;
            assign_cur[j] = i;
            region_connected[up_region[j]] = true;
            break;
        }
    }

    // If there are any remaining stairs, assign those.
    for (int i = 0; i < 3; i++)
    {
        if (assign_prev[i] != -1)
            continue;
        for (int j = 0; j < up_region_max; j++)
        {
            if (assign_cur[j] != -1)
                continue;
            assign_prev[i] = j;
            assign_cur[j] = i;

            if (region_connected[up_region[j]])
                prev_con.connect_region(prev_con.region[i]);
            else if (prev_con.connected[i])
                region_connected[up_region[j]] = true;
            break;
        }
    }

    // At the branch bottom, all up stairs must be connected.
    if (at_branch_bottom())
    {
        for (int i = 0; i < up_region_max; i++)
            if (!region_connected[up_region[i]])
                return false;
    }

    // Sanity check that we're not duplicating stairs.
    if (up_region_max > 1)
    {
        bool stairs_unique = (assign_cur[0] != assign_cur[1]
                              && assign_cur[1] != assign_cur[2]);
        ASSERT(stairs_unique);
        if (!stairs_unique)
            return false;
    }

    // Reassign up stair numbers as needed.
    for (int i = 0; i < up_region_max; i++)
    {
        _set_grd(up_gc[i],
            (dungeon_feature_type)(DNGN_STONE_STAIRS_UP_I + assign_cur[i]));
    }

    // Fill in connectivity and regions.
    for (int i = 0; i < 3; i++)
    {
        this_con.region[i] = down_region[i];
        if (down_region[i] != -1)
            this_con.connected[i] = region_connected[down_region[i]];
        else
            this_con.connected[i] = false;

    }

    // Save the connectivity.
    if (you.depth > 1)
        connectivity[your_branch().id][you.depth - 2] = prev_con;
    connectivity[your_branch().id][you.depth - 1] = this_con;

    return true;
}

void run_map_epilogues()
{
    // Iterate over level vaults and run each map's epilogue.
    for (vault_placement *vault : env.level_vaults)
        vault->map.run_lua_epilogue();
}

//////////////////////////////////////////////////////////////////////////
// vault_placement

vault_placement::vault_placement()
    : pos(-1, -1), size(0, 0), orient(MAP_NONE), map(), exits(), seen(false)
{
}

string vault_placement::map_name_at(const coord_def &where) const
{
    const coord_def offset = where - pos;
    return map.name_at(offset);
}

void vault_placement::reset()
{
    if (_current_temple_hash != nullptr)
        _setup_temple_altars(*_current_temple_hash);
    else
        _temple_altar_list.clear();
}

void vault_placement::apply_grid()
{
    if (!size.zero())
    {
        bool clear = !map.has_tag("overwrite_floor_cell");

        // NOTE: assumes *no* previous item (I think) or monster (definitely)
        // placement.
        for (rectangle_iterator ri(pos, pos + size - 1); ri; ++ri)
        {
            if (map.is_overwritable_layout() && map_masked(*ri, MMT_VAULT))
                continue;

            const coord_def &rp(*ri);
            const coord_def dp = rp - pos;

            const int feat = map.map.glyph(dp);

            if (feat == ' ')
                continue;

            const dungeon_feature_type oldgrid = grd(*ri);

            if (clear)
            {
                env.grid_colours(*ri) = 0;
                env.pgrid(*ri) = 0;
                // what about heightmap?
                tile_clear_flavour(*ri);
            }

            keyed_mapspec *mapsp = map.mapspec_at(dp);
            _vault_grid(*this, feat, *ri, mapsp);

            if (!crawl_state.generating_level)
            {
                // Have to link items each square at a time, or
                // dungeon_terrain_changed could blow up.
                link_items();
                // Init tile flavour -- dungeon_terrain_changed does
                // this too, but only if oldgrid != newgrid, so we
                // make sure here.
                tile_init_flavour(*ri);
                const dungeon_feature_type newgrid = grd(*ri);
                grd(*ri) = oldgrid;
                dungeon_terrain_changed(*ri, newgrid, true, true);
                remove_markers_and_listeners_at(*ri);
            }
        }

        // Place monsters in a second pass.  Otherwise band followers
        // could be overwritten with subsequent walls.
        for (rectangle_iterator ri(pos, pos + size - 1); ri; ++ri)
        {
            const coord_def dp = *ri - pos;

            const int feat = map.map.glyph(dp);
            keyed_mapspec *mapsp = map.mapspec_at(dp);

            _vault_grid_mons(*this, feat, *ri, mapsp);
        }

        map.map.apply_overlays(pos, map.is_overwritable_layout());
    }
}

void vault_placement::draw_at(const coord_def &c)
{
    pos = c;
    apply_grid();
}

int vault_placement::connect(bool spotty) const
{
    int exits_placed = 0;

    for (auto c : exits)
    {
        if (spotty && _connect_spotty(c, _feat_is_wall_floor_liquid)
            || player_in_branch(BRANCH_SHOALS)
               && dgn_shoals_connect_point(c, _feat_is_wall_floor_liquid)
            || _connect_vault_exit(c))
        {
            exits_placed++;
        }
        else
        {
            dprf(DIAG_DNGN, "Warning: failed to connect vault exit (%d;%d).",
                 c.x, c.y);
        }
    }

    return exits_placed;
}

// Checks the resultant feature type of the map glyph, after applying KFEAT
// and so forth. Unfortunately there is a certain amount of duplication of
// the code path in apply_grid; but actual modifications to the level
// are so intertwined with that code path it would be actually quite messy
// to try and avoid the duplication.
dungeon_feature_type vault_placement::feature_at(const coord_def &c)
{
    // Can't check outside bounds of vault
    if (size.zero() || c.x > size.x || c.y > size.y)
        return NUM_FEATURES;

    const int feat = map.map.glyph(c);

    //XXX: perhaps this should really be NUM_FEATURES, but there are crashes.
    if (feat == ' ')
        return DNGN_FLOOR;

    keyed_mapspec *mapsp = map.mapspec_at(c);
    return _vault_inspect(*this, feat, mapsp);
}

bool vault_placement::is_space(const coord_def &c)
{
    // Can't check outside bounds of vault
    if (size.zero() || c.x > size.x || c.y > size.y)
        return NUM_FEATURES;

    const int feat = map.map.glyph(c);
    return feat == ' ';
}
bool vault_placement::is_exit(const coord_def &c)
{
    // Can't check outside bounds of vault
    if (size.zero() || c.x > size.x || c.y > size.y)
        return NUM_FEATURES;

    const int feat = map.map.glyph(c);
    return feat == '@';
}
static dungeon_feature_type _vault_inspect(vault_placement &place,
                        int vgrid, keyed_mapspec *mapsp)
{
    // The two functions called are
    if (mapsp && mapsp->replaces_glyph())
        return _vault_inspect_mapspec(place, *mapsp);
    else
        return _vault_inspect_glyph(place, vgrid);
}

static dungeon_feature_type _vault_inspect_mapspec(vault_placement &place,
                                                   keyed_mapspec& mapsp)
{
    dungeon_feature_type found = NUM_FEATURES;
    const feature_spec f = mapsp.get_feat();
    if (f.trap.get())
    {
        trap_spec* spec = f.trap.get();
        if (spec)
            found = trap_category(spec->tr_type);
    }
    else if (f.feat >= 0)
        found = static_cast<dungeon_feature_type>(f.feat);
    else if (f.glyph >= 0)
        found = _vault_inspect_glyph(place, f.glyph);
    else if (f.shop.get())
        found = DNGN_ENTER_SHOP;
    else
        found = DNGN_FLOOR;

    return found;
}

static dungeon_feature_type _vault_inspect_glyph(vault_placement &place,
                                                 int vgrid)
{
    // Get the base feature according to the glyph
    dungeon_feature_type found = NUM_FEATURES;
    if (vgrid != -1)
        found = _glyph_to_feat(vgrid, &place);

    // If it's an altar for an unavailable god then it will get turned into floor by _vault_grid_glyph
    if (feat_is_altar(found)
        && is_unavailable_god(feat_altar_god(found)))
    {
        found = DNGN_FLOOR;
    }

    return found;
}

static void _remember_vault_placement(const vault_placement &place, bool extra)
{
    // Second we setup some info to be saved in the player's properties
    // hash table, so the information can be included in the character
    // dump when the player dies/quits/wins.
    if (!place.map.is_overwritable_layout()
        && !place.map.has_tag_suffix("dummy")
        && !place.map.has_tag("no_dump"))
    {
        // When generating a level, vaults may be vetoed together with the
        // whole level after being placed, thus we need to save them in a
        // temp list.
        if (crawl_state.generating_level)
            _you_vault_list.push_back(place.map.name);
        else
            you.vault_list[level_id::current()].push_back(place.map.name);
    }
}

string dump_vault_maps()
{
    string out = "";

    vector<level_id> levels = all_dungeon_ids();

    for (const level_id &lid : levels)
    {
        if (!you.vault_list.count(lid))
            continue;

        out += lid.describe() + ": " + string(max(8 - int(lid.describe().length()), 0), ' ');

        vector<string> &maps(you.vault_list[lid]);

        string vaults = comma_separated_line(maps.begin(), maps.end(), ", ");
        out += wordwrap_line(vaults, 70) + "\n";
        while (!vaults.empty())
            out += "          " + wordwrap_line(vaults, 70, false) + "\n";
    }
    return out;
}

///////////////////////////////////////////////////////////////////////////
// vault_place_iterator

vault_place_iterator::vault_place_iterator(const vault_placement &vp)
    : vault_place(vp), pos(vp.pos), tl(vp.pos), br(vp.pos + vp.size - 1)
{
    --pos.x;
    ++*this;
}

vault_place_iterator::operator bool () const
{
    return pos.y <= br.y && pos.x <= br.x;
}

coord_def vault_place_iterator::operator * () const
{
    return pos;
}

const coord_def *vault_place_iterator::operator -> () const
{
    return &pos;
}

vault_place_iterator &vault_place_iterator::operator ++ ()
{
    while (pos.y <= br.y)
    {
        if (++pos.x > br.x)
        {
            pos.x = tl.x;
            ++pos.y;
        }
        if (pos.y <= br.y && vault_place.map.in_map(pos - tl))
            break;
    }
    return *this;
}

vault_place_iterator vault_place_iterator::operator ++ (int)
{
    const vault_place_iterator copy = *this;
    ++*this;
    return copy;
}

//////////////////////////////////////////////////////////////////////////
// unwind_vault_placement_mask

unwind_vault_placement_mask::unwind_vault_placement_mask(const map_bitmask *mask)
    : oldmask(Vault_Placement_Mask)
{
    Vault_Placement_Mask = mask;
}

unwind_vault_placement_mask::~unwind_vault_placement_mask()
{
    Vault_Placement_Mask = oldmask;
}

// mark all unexplorable squares, count the rest
static void _calc_density()
{
    int open = 0;
    for (rectangle_iterator ri(0); ri; ++ri)
    {
        // If for some reason a level gets modified afterwards, dug-out
        // places in unmodified parts should not suddenly become explorable.
        if (!testbits(env.pgrid(*ri), FPROP_SEEN_OR_NOEXP))
            for (adjacent_iterator ai(*ri, false); ai; ++ai)
                if (feat_has_solid_floor(grd(*ai)))
                {
                    open++;
                    goto out;
                }
        env.pgrid(*ri) |= FPROP_SEEN_OR_NOEXP;
    out:;
    }

    dprf(DIAG_DNGN, "Level density: %d", open);
    env.density = open;
}

// Mark all solid squares as no_rtele so that digging doesn't influence
// random teleportation.
static void _mark_solid_squares()
{
    for (rectangle_iterator ri(0); ri; ++ri)
        if (feat_is_solid(grd(*ri)))
            env.pgrid(*ri) |= FPROP_NO_RTELE_INTO;
}<|MERGE_RESOLUTION|>--- conflicted
+++ resolved
@@ -739,13 +739,8 @@
 static bool _dgn_fill_zone(
     const coord_def &start, int zone,
     point_record &record_point,
-<<<<<<< HEAD
     bool (*passable)(const coord_def &) = dgn_square_is_passable,
-    bool (*iswanted)(const coord_def &) = NULL)
-=======
-    bool (*passable)(const coord_def &) = _dgn_square_is_passable,
     bool (*iswanted)(const coord_def &) = nullptr)
->>>>>>> 3fe31b98
 {
     bool ret = false;
     list<coord_def> points[2];
