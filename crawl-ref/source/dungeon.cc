/**
 * @file
 * @brief Functions used when building new levels.
**/

#include "AppHdr.h"

#include <stdlib.h>
#include <stdio.h>
#include <time.h>
#include <list>
#include <map>
#include <set>
#include <sstream>
#include <algorithm>
#include <cmath>

#include "abyss.h"
#include "acquire.h"
#include "act-iter.h"
#include "artefact.h"
#include "attitude-change.h"
#include "branch.h"
#include "butcher.h"
#include "chardump.h"
#include "cloud.h"
#include "coordit.h"
#include "defines.h"
#include "dgn-delve.h"
#include "dgn-height.h"
#include "dgn-shoals.h"
#include "dgn-labyrinth.h"
#include "dgn-overview.h"
#include "effects.h"
#include "env.h"
#include "enum.h"
#include "map_knowledge.h"
#include "flood_find.h"
#include "fprop.h"
#include "externs.h"
#include "dbg-maps.h"
#include "dbg-scan.h"
#include "directn.h"
#include "dungeon.h"
#include "files.h"
#include "ghost.h"
#include "itemname.h"
#include "itemprop.h"
#include "items.h"
#include "lev-pand.h"
#include "libutil.h"
#include "makeitem.h"
#include "mapdef.h"
#include "mapmark.h"
#include "maps.h"
#include "message.h"
#include "misc.h"
#include "mon-chimera.h"
#include "mon-death.h"
#include "mon-util.h"
#include "mon-pick.h"
#include "mon-poly.h"
#include "mon-place.h"
#include "mgen_data.h"
#include "mon-pathfind.h"
#include "notes.h"
#include "place.h"
#include "player.h"
#include "random.h"
#include "random-weight.h"
#include "religion.h"
#include "rot.h"
#include "show.h"
#include "spl-book.h"
#include "spl-transloc.h"
#include "spl-util.h"
#include "stairs.h"
#include "state.h"
#include "stuff.h"
#include "tags.h"
#include "terrain.h"
#include "tiledef-dngn.h"
#include "tilepick.h"
#include "tileview.h"
#include "traps.h"
#include "travel.h"
#include "zotdef.h"
#include "hints.h"

#ifdef DEBUG_DIAGNOSTICS
#define DEBUG_TEMPLES
#endif

#ifdef WIZARD
#include "cio.h" // for cancellable_get_line()
#endif

// DUNGEON BUILDERS
static bool _build_level_vetoable(bool enable_random_maps,
                                  dungeon_feature_type dest_stairs_type);
static void _build_dungeon_level(dungeon_feature_type dest_stairs_type);
static bool _valid_dungeon_level();

static bool _builder_by_type();
static bool _builder_normal();
static void _builder_items();
static void _builder_monsters();
static coord_def _place_specific_feature(dungeon_feature_type feat);
static bool _place_specific_trap(const coord_def& where, trap_spec* spec,
                                 int charges = 0);
static void _place_branch_entrances(bool use_vaults);
static void _place_extra_vaults();
static void _place_chance_vaults();
static void _place_minivaults();
static int _place_uniques();
static void _place_gozag_shop(dungeon_feature_type stair);
static void _place_traps();
static void _prepare_water();
static void _check_doors();

static void _add_plant_clumps(int frequency = 10, int clump_density = 12,
                              int clump_radius = 4);

static void _pick_float_exits(vault_placement &place,
                              vector<coord_def> &targets);
static bool _feat_is_wall_floor_liquid(dungeon_feature_type);
static bool _connect_spotty(const coord_def& from,
                            bool (*overwriteable)(dungeon_feature_type) = NULL);
static bool _connect_vault_exit(const coord_def& exit);

// VAULT FUNCTIONS
static const vault_placement *
_build_secondary_vault(const map_def *vault,
                       bool check_collisions = true,
                       bool make_no_exits = false,
                       const coord_def &where = coord_def(-1, -1));

static const vault_placement *_build_primary_vault(const map_def *vault);

static void _build_postvault_level(vault_placement &place);
static const vault_placement *
_build_vault_impl(const map_def *vault,
                  bool build_only = false,
                  bool check_collisions = false,
                  bool make_no_exits = false,
                  const coord_def &where = coord_def(-1, -1));

static void _vault_grid(vault_placement &,
                        int vgrid,
                        const coord_def& where,
                        keyed_mapspec *mapsp);
static void _vault_grid_mons(vault_placement &,
                        int vgrid,
                        const coord_def& where,
                        keyed_mapspec *mapsp);
static void _vault_grid_glyph(vault_placement &place, const coord_def& where,
                              int vgrid);
static void _vault_grid_mapspec(vault_placement &place, const coord_def& where,
                                keyed_mapspec& mapsp);
static dungeon_feature_type _vault_inspect(vault_placement &place,
                                           int vgrid, keyed_mapspec *mapsp);
static dungeon_feature_type _vault_inspect_mapspec(vault_placement &place,
                                                   keyed_mapspec& mapsp);
static dungeon_feature_type _vault_inspect_glyph(vault_placement &place,
                                                 int vgrid);

static const map_def *_dgn_random_map_for_place(bool minivault);
static void _dgn_load_colour_grid();
static void _dgn_map_colour_fixup();

static void _dgn_unregister_vault(const map_def &map);
static void _remember_vault_placement(const vault_placement &place, bool extra);

// Returns true if the given square is okay for use by any character,
// but always false for squares in non-transparent vaults.
static bool _dgn_square_is_passable(const coord_def &c);

static coord_def _dgn_random_point_in_bounds(
    dungeon_feature_type searchfeat,
    uint32_t mapmask = MMT_VAULT,
    dungeon_feature_type adjacent = DNGN_UNSEEN,
    bool monster_free = false,
    int tries = 1500);

// ALTAR FUNCTIONS
static int                  _setup_temple_altars(CrawlHashTable &temple);
static dungeon_feature_type _pick_temple_altar(vault_placement &place);
static dungeon_feature_type _pick_an_altar();

static vector<god_type> _temple_altar_list;
static CrawlHashTable*       _current_temple_hash = NULL; // XXX: hack!

// MISC FUNCTIONS
static void _dgn_set_floor_colours();
static bool _fixup_interlevel_connectivity();
static void _slime_connectivity_fixup();

static void _dgn_postprocess_level();
static void _calc_density();
static void _mark_solid_squares();

//////////////////////////////////////////////////////////////////////////
// Static data

// A mask of vaults and vault-specific flags.
vector<vault_placement> Temp_Vaults;
static FixedBitVector<NUM_MONSTERS> temp_unique_creatures;
static FixedVector<unique_item_status_type, MAX_UNRANDARTS> temp_unique_items;

const map_bitmask *Vault_Placement_Mask = NULL;

static bool use_random_maps = true;
static bool dgn_check_connectivity = false;
static int  dgn_zones = 0;

static vector<string> _you_vault_list;

class dgn_veto_exception : public exception
{
public:
    dgn_veto_exception(const string& _msg) : msg(_msg) { }
    ~dgn_veto_exception() throw () { }
    const char *what() const throw ()
    {
        return msg.c_str();
    }
private:
    string msg;
};

struct coloured_feature
{
    dungeon_feature_type feature;
    int                  colour;

    coloured_feature() : feature(DNGN_UNSEEN), colour(BLACK) { }
    coloured_feature(dungeon_feature_type f, int c)
        : feature(f), colour(c)
    {
    }
};

struct dgn_colour_override_manager
{
    dgn_colour_override_manager()
    {
        _dgn_load_colour_grid();
    }

    ~dgn_colour_override_manager()
    {
        _dgn_map_colour_fixup();
    }
};

typedef FixedArray< coloured_feature, GXM, GYM > dungeon_colour_grid;
static unique_ptr<dungeon_colour_grid> dgn_colour_grid;

static string branch_epilogues[NUM_BRANCHES];

static void _count_gold()
{
    vector<item_def *> gold_piles;
    vector<coord_def> gold_places;
    int gold = 0;
    for (rectangle_iterator ri(0); ri; ++ri)
    {
        for (stack_iterator j(*ri); j; ++j)
        {
            if (j->base_type == OBJ_GOLD)
            {
                gold += j->quantity;
                gold_piles.push_back(&(*j));
                gold_places.push_back(*ri);
            }
        }
    }

    you.attribute[ATTR_GOLD_GENERATED] += gold;

    if (player_under_penance(GOD_GOZAG) && x_chance_in_y(gold - 500, 500))
    {
        for (unsigned int i = 0; i < gold_piles.size(); i++)
        {
            gold_piles[i]->clear();
            gold_piles[i]->base_type = OBJ_MISSILES;
            gold_piles[i]->sub_type  = MI_STONE;
            gold_piles[i]->quantity  = 1;
            item_colour(*gold_piles[i]);
        }
        mprf(MSGCH_GOD, GOD_GOZAG, "You feel a great sense of loss.");
        dec_penance(GOD_GOZAG, gold / 200);
    }
    else if (you_worship(GOD_GOZAG))
    {
        for (unsigned int i = 0; i < gold_places.size(); i++)
        {
            bool detected = false;
            int dummy = gold_piles[i]->index();
            coord_def &pos = gold_places[i];
            unlink_item(dummy);
            move_item_to_grid(&dummy, pos, true);
            if (!env.map_knowledge(pos).item()
                || env.map_knowledge(pos).item()->base_type != OBJ_GOLD)
            {
                detected = true;
            }
            update_item_at(pos, true);
            if (detected)
            {
                ASSERT(env.map_knowledge(pos).item());
                env.map_knowledge(pos).flags |= MAP_DETECTED_ITEM;
            }
        }
    }
}

/**********************************************************************
 * builder() - kickoff for the dungeon generator.
 *********************************************************************/
bool builder(bool enable_random_maps, dungeon_feature_type dest_stairs_type)
{
    // Re-check whether we're in a valid place, it leads to obscure errors
    // otherwise.
    ASSERT_RANGE(you.where_are_you, 0, NUM_BRANCHES);
    ASSERT_RANGE(you.depth, 0 + 1, brdepth[you.where_are_you] + 1);

    const set<string> uniq_tags  = you.uniq_map_tags;
    const set<string> uniq_names = you.uniq_map_names;

    // Save a copy of unique creatures for vetoes.
    temp_unique_creatures = you.unique_creatures;
    // And unrands
    temp_unique_items = you.unique_items;

    unwind_bool levelgen(crawl_state.generating_level, true);

    // N tries to build the level, after which we bail with a capital B.
    int tries = 50;
    while (tries-- > 0)
    {
        // If we're getting low on available retries, disable random vaults
        // and minivaults (special levels will still be placed).
        if (tries < 5)
            enable_random_maps = false;

        try
        {
            if (_build_level_vetoable(enable_random_maps, dest_stairs_type))
            {
                for (monster_iterator mi; mi; ++mi)
                    gozag_set_bribe(*mi);

                if (you.props.exists(GOZAG_ANNOUNCE_SHOP_KEY))
                    unmark_offlevel_shop(level_id::current());

                return true;
            }
        }
        catch (map_load_exception &mload)
        {
            mprf(MSGCH_ERROR, "Failed to load map %s, reloading all maps",
                 mload.what());
            reread_maps();
        }

        you.uniq_map_tags  = uniq_tags;
        you.uniq_map_names = uniq_names;
    }

    if (!crawl_state.map_stat_gen && !crawl_state.obj_stat_gen)
    {
        // Failed to build level, bail out.
        if (crawl_state.need_save)
        {
            save_game(true,
                  make_stringf("Unable to generate level for '%s'!",
                               level_id::current().describe().c_str()).c_str());
        }
        else
        {
            die("Unable to generate level for '%s'!",
                level_id::current().describe().c_str());
        }
    }

    env.level_layout_types.clear();
    return false;
}

static bool _build_level_vetoable(bool enable_random_maps,
                                  dungeon_feature_type dest_stairs_type)
{
#ifdef DEBUG_DIAGNOSTICS
    mapstat_report_map_build_start();
#endif

    dgn_reset_level(enable_random_maps);

    if (player_in_branch(BRANCH_TEMPLE))
        _setup_temple_altars(you.props);

    try
    {
        _build_dungeon_level(dest_stairs_type);
    }
    catch (dgn_veto_exception& e)
    {
        dprf("<white>VETO</white>: %s: %s", level_id::current().describe().c_str(), e.what());
#ifdef DEBUG_DIAGNOSTICS
        mapstat_report_map_veto(e.what());
#endif
        return false;
    }

    _dgn_set_floor_colours();

    if (crawl_state.game_standard_levelgen()
        && !_valid_dungeon_level())
    {
        return false;
    }

#ifdef DEBUG_MONS_SCAN
    // If debug_mons_scan() finds a problem while crawl_state.generating_level is
    // still true then it will announce that a problem was caused
    // during level generation.
    debug_mons_scan();
#endif

    if (!env.level_build_method.empty()
        && env.level_build_method[0] == ' ')
    {
        env.level_build_method = env.level_build_method.substr(1);
    }

    string level_layout_type = comma_separated_line(
        env.level_layout_types.begin(),
        env.level_layout_types.end(), ", ");

    // Save information in the level's properties hash table
    // so we can include it in crash reports.
    env.properties[BUILD_METHOD_KEY] = env.level_build_method;
    env.properties[LAYOUT_TYPE_KEY]  = level_layout_type;

    _dgn_postprocess_level();

    env.level_layout_types.clear();
    env.level_uniq_maps.clear();
    env.level_uniq_map_tags.clear();
    _dgn_map_colour_fixup();

    // Call the branch epilogue, if any.
    if (!branch_epilogues[you.where_are_you].empty())
        if (!dlua.callfn(branch_epilogues[you.where_are_you].c_str(), 0, 0))
        {
            mprf(MSGCH_ERROR, "branch epilogue for %s failed: %s",
                              level_id::current().describe().c_str(),
                              dlua.error.c_str());
            return false;
        }

    // Discard any Lua chunks we loaded.
    strip_all_maps();

    check_map_validity();
    _count_gold();

    if (!_you_vault_list.empty())
    {
        vector<string> &vec(you.vault_list[level_id::current()]);
        vec.insert(vec.end(), _you_vault_list.begin(), _you_vault_list.end());
    }

    return true;
}

// Things that are bugs where we want to assert rather than to sweep it under
// the rug with a veto.
static void _builder_assertions()
{
#ifdef ASSERTS
    for (rectangle_iterator ri(0); ri; ++ri)
        if (!in_bounds(*ri))
            if (!is_valid_border_feat(grd(*ri)))
            {
                die("invalid map border at (%d,%d): %s", ri->x, ri->y,
                    dungeon_feature_name(grd(*ri)));
            }
#endif
}

// Should be called after a level is constructed to perform any final
// fixups.
static void _dgn_postprocess_level()
{
    shoals_postprocess_level();
    _builder_assertions();
    _calc_density();
    _mark_solid_squares();
}

void dgn_clear_vault_placements(vault_placement_refv &vps)
{
    for (vault_placement_refv::const_iterator i = vps.begin();
         i != vps.end(); ++i)
    {
        delete *i;
    }
    vps.clear();
}

// Removes vaults that are not referenced in the map index mask from
// the level_vaults array.
void dgn_erase_unused_vault_placements()
{
    set<int> referenced_vault_indexes;
    for (rectangle_iterator ri(MAPGEN_BORDER); ri; ++ri)
    {
        const int map_index = env.level_map_ids(*ri);
        if (map_index != INVALID_MAP_INDEX)
            referenced_vault_indexes.insert(map_index);
    }

    // Walk backwards and toss unused vaults.
    map<int, int> new_vault_index_map;
    const int nvaults = env.level_vaults.size();
    for (int i = nvaults - 1; i >= 0; --i)
    {
        if (!referenced_vault_indexes.count(i))
        {
            vault_placement *vp = env.level_vaults[i];
            // Unreferenced vault, blow it away
            dprf("Removing references to unused map #%d) '%s' (%d,%d) (%d,%d)",
                 i, vp->map.name.c_str(), vp->pos.x, vp->pos.y,
                 vp->size.x, vp->size.y);

            if (!vp->seen)
            {
                dprf("Unregistering unseen vault: %s", vp->map.name.c_str());
                _dgn_unregister_vault(vp->map);
            }

            delete vp;
            env.level_vaults.erase(env.level_vaults.begin() + i);

            // Fix new indexes for all higher indexed vaults that are
            // still referenced.
            for (int j = i + 1; j < nvaults; ++j)
            {
                map<int, int>::iterator imap = new_vault_index_map.find(j);
                if (imap != new_vault_index_map.end())
                    --imap->second;
            }
        }
        else
        {
            // Vault is still referenced, make a note of this index.
            new_vault_index_map[i] = i;
        }
    }

    // Finally, update the index map.
    for (rectangle_iterator ri(MAPGEN_BORDER); ri; ++ri)
    {
        const int map_index = env.level_map_ids(*ri);
        if (map_index != INVALID_MAP_INDEX)
        {
            map<int, int>::iterator imap = new_vault_index_map.find(map_index);
            if (imap != new_vault_index_map.end())
                env.level_map_ids(*ri) = imap->second;
        }
    }

#ifdef DEBUG_ABYSS
    dprf("Extant vaults on level: %d", (int) env.level_vaults.size());
    for (int i = 0, size = env.level_vaults.size(); i < size; ++i)
    {
        const vault_placement &vp(*env.level_vaults[i]);
        dprf("%d) %s (%d,%d) size (%d,%d)",
             i, vp.map.name.c_str(), vp.pos.x, vp.pos.y,
             vp.size.x, vp.size.y);
    }
#endif
}

void level_clear_vault_memory()
{
    dgn_clear_vault_placements(env.level_vaults);
    Temp_Vaults.clear();
    env.level_map_mask.init(0);
    env.level_map_ids.init(INVALID_MAP_INDEX);
}

void dgn_flush_map_memory()
{
    you.uniq_map_tags.clear();
    you.uniq_map_names.clear();
}

static void _dgn_load_colour_grid()
{
    dgn_colour_grid.reset(new dungeon_colour_grid);
    dungeon_colour_grid &dcgrid(*dgn_colour_grid);
    for (int y = Y_BOUND_1; y <= Y_BOUND_2; ++y)
        for (int x = X_BOUND_1; x <= X_BOUND_2; ++x)
            if (env.grid_colours[x][y] != BLACK)
            {
                dcgrid[x][y]
                    = coloured_feature(grd[x][y], env.grid_colours[x][y]);
            }
}

static void _dgn_map_colour_fixup()
{
    if (!dgn_colour_grid.get())
        return;

    // If the original coloured feature has been changed, reset the colour.
    const dungeon_colour_grid &dcgrid(*dgn_colour_grid);
    for (int y = Y_BOUND_1; y <= Y_BOUND_2; ++y)
        for (int x = X_BOUND_1; x <= X_BOUND_2; ++x)
            if (dcgrid[x][y].colour != BLACK
                && grd[x][y] != dcgrid[x][y].feature
                && (grd[x][y] != DNGN_UNDISCOVERED_TRAP
                    || dcgrid[x][y].feature != DNGN_FLOOR))
            {
                env.grid_colours[x][y] = BLACK;
            }

    dgn_colour_grid.reset(NULL);
}

bool set_level_flags(uint32_t flags, bool silent)
{
    bool could_control = allow_control_teleport(true);
    bool could_map     = is_map_persistent();

    uint32_t old_flags = env.level_flags;
    env.level_flags |= flags;

    bool can_control = allow_control_teleport(true);
    bool can_map     = is_map_persistent();

    if (could_control && !can_control && !silent)
    {
        mprf(MSGCH_WARN, "You sense the appearance of a powerful magical force "
                         "which warps space.");
    }

    if (could_map && !can_map && !silent)
    {
        mprf(MSGCH_WARN, "A powerful force appears that prevents you from "
                         "remembering where you've been.");
    }

    return old_flags != env.level_flags;
}

bool unset_level_flags(uint32_t flags, bool silent)
{
    bool could_control = allow_control_teleport(true);
    bool could_map     = is_map_persistent();

    iflags_t old_flags = env.level_flags;
    env.level_flags &= ~flags;

    bool can_control = allow_control_teleport(true);
    bool can_map     = is_map_persistent();

    if (!could_control && can_control && !silent)
    {
        // Isn't really a "recovery", but I couldn't think of where
        // else to send it.
        mprf(MSGCH_RECOVERY, "You sense the disappearance of a powerful "
                             "magical force which warped space.");
    }

    if (!could_map && can_map && !silent)
    {
        // Isn't really a "recovery", but I couldn't think of where
        // else to send it.
        mprf(MSGCH_RECOVERY, "You sense the disappearance of the force that "
                             "prevented you from remembering where you've been.");
    }

    return old_flags != env.level_flags;
}

void dgn_set_grid_colour_at(const coord_def &c, int colour)
{
    if (colour != BLACK)
    {
        env.grid_colours(c) = colour;
        if (!dgn_colour_grid.get())
            dgn_colour_grid.reset(new dungeon_colour_grid);

        (*dgn_colour_grid)(c) = coloured_feature(grd(c), colour);
    }
}

static void _set_grd(const coord_def &c, dungeon_feature_type feat)
{
    // It might be good to clear some pgrid flags as well.
    env.tile_flv(c).feat    = 0;
    env.tile_flv(c).special = 0;
    env.grid_colours(c) = 0;
    grd(c) = feat;
}

static void _dgn_register_vault(const string name, const string spaced_tags)
{
    if (spaced_tags.find(" allow_dup ") == string::npos)
        you.uniq_map_names.insert(name);

    if (spaced_tags.find(" luniq ") != string::npos)
        env.level_uniq_maps.insert(name);

    vector<string> tags = split_string(" ", spaced_tags);
    for (int t = 0, ntags = tags.size(); t < ntags; ++t)
    {
        const string &tag = tags[t];
        if (tag.find("uniq_") == 0)
            you.uniq_map_tags.insert(tag);
        else if (tag.find("luniq_") == 0)
            env.level_uniq_map_tags.insert(tag);
    }
}

static void _dgn_unregister_vault(const map_def &map)
{
    you.uniq_map_names.erase(map.name);
    env.level_uniq_maps.erase(map.name);

    vector<string> tags = split_string(" ", map.tags);
    for (int t = 0, ntags = tags.size(); t < ntags; ++t)
    {
        const string &tag = tags[t];
        if (tag.find("uniq_") == 0)
            you.uniq_map_tags.erase(tag);
        else if (tag.find("luniq_") == 0)
            env.level_uniq_map_tags.erase(tag);
    }

    for (unsigned int j = 0; j < map.subvault_places.size(); ++j)
        _dgn_unregister_vault(*map.subvault_places[j].subvault);
}

bool dgn_square_travel_ok(const coord_def &c)
{
    const dungeon_feature_type feat = grd(c);
    if (feat_is_trap(feat))
    {
        const trap_def * const trap = find_trap(c);
        return !(trap && trap->type == TRAP_TELEPORT);
    }
    else
        return feat_is_traversable(feat);
}

static bool _dgn_square_is_passable(const coord_def &c)
{
    // [enne] Why does this function check MMT_OPAQUE?
    //
    // Don't peek inside MMT_OPAQUE vaults (all vaults are opaque by
    // default) because vaults may choose to create isolated regions,
    // or otherwise cause connectivity issues even if the map terrain
    // is travel-passable.
    return !(env.level_map_mask(c) & MMT_OPAQUE) && dgn_square_travel_ok(c);
}

static inline void _dgn_point_record_stub(const coord_def &) { }

template <class point_record>
static bool _dgn_fill_zone(
    const coord_def &start, int zone,
    point_record &record_point,
    bool (*passable)(const coord_def &) = _dgn_square_is_passable,
    bool (*iswanted)(const coord_def &) = NULL)
{
    bool ret = false;
    list<coord_def> points[2];
    int cur = 0;

    // No bounds checks, assuming the level has at least one layer of
    // rock border.

    for (points[cur].push_back(start); !points[cur].empty();)
    {
        for (list<coord_def>::const_iterator i = points[cur].begin();
             i != points[cur].end(); ++i)
        {
            const coord_def &c(*i);

            travel_point_distance[c.x][c.y] = zone;

            if (iswanted && iswanted(c))
                ret = true;

            for (adjacent_iterator ai(c); ai; ++ai)
            {
                const coord_def& cp = *ai;
                if (!map_bounds(cp)
                    || travel_point_distance[cp.x][cp.y] || !passable(cp))
                {
                    continue;
                }

                travel_point_distance[cp.x][cp.y] = zone;
                record_point(cp);
                points[!cur].push_back(cp);
            }
        }

        points[cur].clear();
        cur = !cur;
    }
    return ret;
}

static bool _is_perm_down_stair(const coord_def &c)
{
    switch (grd(c))
    {
    case DNGN_STONE_STAIRS_DOWN_I:
    case DNGN_STONE_STAIRS_DOWN_II:
    case DNGN_STONE_STAIRS_DOWN_III:
    case DNGN_EXIT_HELL:
    case DNGN_EXIT_PANDEMONIUM:
    case DNGN_TRANSIT_PANDEMONIUM:
    case DNGN_EXIT_ABYSS:
    case DNGN_ABYSSAL_STAIR:
        return true;
    default:
        return false;
    }
}

static bool _is_upwards_exit_stair(const coord_def &c)
{
    // Is this a valid upwards or exit stair out of a branch? In general,
    // ensure that each region has a stone stair up.

    if (feature_mimic_at(c))
        return false;

    switch (grd(c))
    {
    case DNGN_STONE_STAIRS_UP_I:
    case DNGN_STONE_STAIRS_UP_II:
    case DNGN_STONE_STAIRS_UP_III:
    case DNGN_EXIT_HELL:
#if TAG_MAJOR_VERSION == 34
    case DNGN_RETURN_FROM_DWARF:
    case DNGN_RETURN_FROM_BLADE:
    case DNGN_RETURN_FROM_FOREST:
#endif
    case DNGN_RETURN_FROM_ORC:
    case DNGN_RETURN_FROM_LAIR:
    case DNGN_RETURN_FROM_SLIME:
    case DNGN_RETURN_FROM_VAULTS:
    case DNGN_RETURN_FROM_CRYPT:
    case DNGN_RETURN_FROM_ZOT:
    case DNGN_RETURN_FROM_TEMPLE:
    case DNGN_RETURN_FROM_SNAKE:
    case DNGN_RETURN_FROM_ELF:
    case DNGN_RETURN_FROM_TOMB:
    case DNGN_RETURN_FROM_SWAMP:
    case DNGN_RETURN_FROM_SHOALS:
    case DNGN_RETURN_FROM_SPIDER:
    case DNGN_EXIT_PANDEMONIUM:
    case DNGN_TRANSIT_PANDEMONIUM:
    case DNGN_EXIT_ABYSS:
        return true;
    default:
        return false;
    }
}

static bool _is_exit_stair(const coord_def &c)
{
    if (feature_mimic_at(c))
        return false;

    // Branch entries, portals, and abyss entries are not considered exit
    // stairs here, as they do not provide an exit (in a transitive sense) from
    // the current level.
    switch (grd(c))
    {
    case DNGN_STONE_STAIRS_DOWN_I:
    case DNGN_STONE_STAIRS_DOWN_II:
    case DNGN_STONE_STAIRS_DOWN_III:
    case DNGN_ESCAPE_HATCH_DOWN:
    case DNGN_STONE_STAIRS_UP_I:
    case DNGN_STONE_STAIRS_UP_II:
    case DNGN_STONE_STAIRS_UP_III:
    case DNGN_ESCAPE_HATCH_UP:
    case DNGN_EXIT_HELL:
#if TAG_MAJOR_VERSION == 34
    case DNGN_RETURN_FROM_DWARF:
    case DNGN_RETURN_FROM_BLADE:
    case DNGN_RETURN_FROM_FOREST:
#endif
    case DNGN_RETURN_FROM_ORC:
    case DNGN_RETURN_FROM_LAIR:
    case DNGN_RETURN_FROM_SLIME:
    case DNGN_RETURN_FROM_VAULTS:
    case DNGN_RETURN_FROM_CRYPT:
    case DNGN_RETURN_FROM_ZOT:
    case DNGN_RETURN_FROM_TEMPLE:
    case DNGN_RETURN_FROM_SNAKE:
    case DNGN_RETURN_FROM_ELF:
    case DNGN_RETURN_FROM_TOMB:
    case DNGN_RETURN_FROM_SWAMP:
    case DNGN_RETURN_FROM_SHOALS:
    case DNGN_RETURN_FROM_SPIDER:
    case DNGN_EXIT_PANDEMONIUM:
    case DNGN_TRANSIT_PANDEMONIUM:
    case DNGN_EXIT_ABYSS:
        return true;
    default:
        return false;
    }
}

// Counts the number of mutually unreachable areas in the map,
// excluding isolated zones within vaults (we assume the vault author
// knows what she's doing). This is an easy way to check whether a map
// has isolated parts of the level that were not formerly isolated.
//
// All squares within vaults are treated as non-reachable, to simplify
// life, because vaults may change the level layout and isolate
// different areas without changing the number of isolated areas.
// Here's a before and after example of such a vault that would cause
// problems if we considered floor in the vault as non-isolating (the
// vault is represented as V for walls and o for floor squares in the
// vault).
//
// Before:
//
//   xxxxx    xxxxx
//   x<..x    x.2.x
//   x.1.x    xxxxx  3 isolated zones
//   x>..x    x.3.x
//   xxxxx    xxxxx
//
// After:
//
//   xxxxx    xxxxx
//   x<1.x    x.2.x
//   VVVVVVVVVVoooV  3 isolated zones, but the isolated zones are different.
//   x>3.x    x...x
//   xxxxx    xxxxx
//
// If count_stairless is true, returns the number of regions that have no
// stairs in them.
//
// If fill is non-zero, it fills any disconnected regions with fill.
//
static int _process_disconnected_zones(int x1, int y1, int x2, int y2,
                                       bool choose_stairless,
                                       dungeon_feature_type fill)
{
    memset(travel_point_distance, 0, sizeof(travel_distance_grid_t));
    int nzones = 0;
    int ngood = 0;
    for (int y = y1; y <= y2 ; ++y)
    {
        for (int x = x1; x <= x2; ++x)
        {
            if (!map_bounds(x, y)
                || travel_point_distance[x][y]
                || !_dgn_square_is_passable(coord_def(x, y)))
            {
                continue;
            }

            const bool found_exit_stair =
                _dgn_fill_zone(coord_def(x, y), ++nzones,
                               _dgn_point_record_stub,
                               _dgn_square_is_passable,
                               choose_stairless ? (at_branch_bottom() ?
                                                   _is_upwards_exit_stair :
                                                   _is_exit_stair) : NULL);

            // If we want only stairless zones, screen out zones that did
            // have stairs.
            if (choose_stairless && found_exit_stair)
                ++ngood;
            else if (fill)
            {
                // Don't fill in areas connected to vaults.
                // We want vaults to be accessible; if the area is disconneted
                // from the rest of the level, this will cause the level to be
                // vetoed later on.
                bool veto = false;
                vector<coord_def> coords;
                for (int fy = y1; fy <= y2 ; ++fy)
                {
                    for (int fx = x1; fx <= x2; ++fx)
                    {
                        if (travel_point_distance[fx][fy] == nzones)
                        {
                            if (map_masked(coord_def(fx, fy), MMT_VAULT))
                            {
                                veto = true;
                                break;
                            }
                            else
                                coords.push_back(coord_def(fx, fy));
                        }
                    }
                    if (veto)
                        break;
                }
                if (!veto)
                    for (vector<coord_def>::iterator it = coords.begin();
                         it != coords.end(); it++)
                    {
                        _set_grd(*it, fill);
                    }
            }
        }
    }

    return nzones - ngood;
}

int dgn_count_disconnected_zones(bool choose_stairless,
                                 dungeon_feature_type fill)
{
    return _process_disconnected_zones(0, 0, GXM-1, GYM-1, choose_stairless,
                                       fill);
}

static void _fixup_hell_stairs()
{
    for (rectangle_iterator ri(1); ri; ++ri)
    {
        if (grd(*ri) >= DNGN_STONE_STAIRS_UP_I
            && grd(*ri) <= DNGN_ESCAPE_HATCH_UP)
        {
            _set_grd(*ri, DNGN_ENTER_HELL);
        }
    }
}

static void _fixup_pandemonium_stairs()
{
    for (rectangle_iterator ri(1); ri; ++ri)
    {
        if (grd(*ri) >= DNGN_STONE_STAIRS_UP_I
            && grd(*ri) <= DNGN_ESCAPE_HATCH_UP)
        {
            _set_grd(*ri, DNGN_TRANSIT_PANDEMONIUM);
        }
    }
}

static void _mask_vault(const vault_placement &place, unsigned mask)
{
    for (vault_place_iterator vi(place); vi; ++vi)
        env.level_map_mask(*vi) |= mask;
}

static void _dgn_apply_map_index(const vault_placement &place, int map_index)
{
    for (vault_place_iterator vi(place); vi; ++vi)
        env.level_map_ids(*vi) = map_index;
}

const vault_placement *
dgn_register_place(const vault_placement &place, bool register_vault)
{
    const int  map_index    = env.level_vaults.size();
    const bool overwritable = place.map.is_overwritable_layout();
    const bool transparent  = place.map.has_tag("transparent");

    if (register_vault)
    {
        _dgn_register_vault(place.map.name, place.map.tags);
        for (int i = env.new_subvault_names.size() - 1; i >= 0; i--)
        {
            _dgn_register_vault(env.new_subvault_names[i],
                                env.new_subvault_tags[i]);
        }
        clear_subvault_stack();

        // Identify each square in the map with its map_index.
        if (!overwritable)
            _dgn_apply_map_index(place, map_index);
    }

    if (!overwritable)
    {
        if (place.map.orient == MAP_ENCOMPASS)
        {
            for (rectangle_iterator ri(0); ri; ++ri)
                env.level_map_mask(*ri) |= MMT_VAULT;
        }
        else
            _mask_vault(place, MMT_VAULT);

        if (!transparent)
            _mask_vault(place, MMT_OPAQUE);
    }

    // Find tags matching properties.
    vector<string> tags = place.map.get_tags();

    for (vector<string>::const_iterator i = tags.begin(); i != tags.end(); ++i)
    {
        const feature_property_type prop = str_to_fprop(*i);
        if (prop == FPROP_NONE)
            continue;

        for (vault_place_iterator vi(place); vi; ++vi)
            env.pgrid(*vi) |= prop;

    }

    if (place.map.has_tag("no_monster_gen"))
        _mask_vault(place, MMT_NO_MONS);

    if (place.map.has_tag("no_item_gen"))
        _mask_vault(place, MMT_NO_ITEM);

    if (place.map.has_tag("no_pool_fixup"))
        _mask_vault(place, MMT_NO_POOL);

    if (place.map.has_tag("no_wall_fixup"))
        _mask_vault(place, MMT_NO_WALL);

    if (place.map.has_tag("no_trap_gen"))
        _mask_vault(place, MMT_NO_TRAP);

    // Now do per-square by-symbol masking.
    for (vault_place_iterator vi(place); vi; ++vi)
    {
        const keyed_mapspec *spec = place.map.mapspec_at(*vi - place.pos);

        if (spec != NULL)
        {
            env.level_map_mask(*vi) |= (short)spec->map_mask.flags_set;
            env.level_map_mask(*vi) &= ~((short)spec->map_mask.flags_unset);
        }
    }

    set_level_flags(place.map.level_flags.flags_set, true);
    unset_level_flags(place.map.level_flags.flags_unset, true);

    if (place.map.floor_colour != BLACK)
        env.floor_colour = place.map.floor_colour;

    if (place.map.rock_colour != BLACK)
        env.rock_colour = place.map.rock_colour;

    if (!place.map.rock_tile.empty())
    {
        tileidx_t rock;
        if (tile_dngn_index(place.map.rock_tile.c_str(), &rock))
        {
            env.tile_default.wall_idx =
                store_tilename_get_index(place.map.rock_tile);

            env.tile_default.wall = rock;
        }
    }

    if (!place.map.floor_tile.empty())
    {
        tileidx_t floor;
        if (tile_dngn_index(place.map.floor_tile.c_str(), &floor))
        {
            env.tile_default.floor_idx =
                store_tilename_get_index(place.map.floor_tile);

            env.tile_default.floor = floor;
        }
    }

    vault_placement *new_vault_place = new vault_placement(place);
    env.level_vaults.push_back(new_vault_place);
    if (register_vault)
        _remember_vault_placement(place, place.map.has_tag("extra"));
    return new_vault_place;
}

static bool _dgn_ensure_vault_placed(bool vault_success,
                                     bool disable_further_vaults)
{
    if (!vault_success)
        throw dgn_veto_exception("Vault placement failure.");
    else if (disable_further_vaults)
        use_random_maps = false;
    return vault_success;
}

static bool _ensure_vault_placed_ex(bool vault_success, const map_def *vault)
{
    return _dgn_ensure_vault_placed(vault_success,
                                    (!vault->has_tag("extra")
                                     && vault->orient == MAP_ENCOMPASS));
}

static coord_def _find_level_feature(int feat)
{
    for (rectangle_iterator ri(1); ri; ++ri)
    {
        if (grd(*ri) == feat)
            return *ri;
    }

    return coord_def(0, 0);
}

static bool _has_connected_stone_stairs_from(const coord_def &c)
{
    flood_find<feature_grid, coord_predicate> ff(env.grid, in_bounds);
    ff.add_feat(DNGN_STONE_STAIRS_DOWN_I);
    ff.add_feat(DNGN_STONE_STAIRS_DOWN_II);
    ff.add_feat(DNGN_STONE_STAIRS_DOWN_III);
    ff.add_feat(DNGN_STONE_STAIRS_UP_I);
    ff.add_feat(DNGN_STONE_STAIRS_UP_II);
    ff.add_feat(DNGN_STONE_STAIRS_UP_III);

    coord_def where = ff.find_first_from(c, env.level_map_mask);
    return where.x || !ff.did_leave_vault();
}

static bool _has_connected_downstairs_from(const coord_def &c)
{
    flood_find<feature_grid, coord_predicate> ff(env.grid, in_bounds);
    ff.add_feat(DNGN_STONE_STAIRS_DOWN_I);
    ff.add_feat(DNGN_STONE_STAIRS_DOWN_II);
    ff.add_feat(DNGN_STONE_STAIRS_DOWN_III);
    ff.add_feat(DNGN_ESCAPE_HATCH_DOWN);

    coord_def where = ff.find_first_from(c, env.level_map_mask);
    return where.x || !ff.did_leave_vault();
}

static bool _is_level_stair_connected(dungeon_feature_type feat)
{
    coord_def up = _find_level_feature(feat);
    if (up.x && up.y)
        return _has_connected_downstairs_from(up);

    return false;
}

static bool _valid_dungeon_level()
{
    // D:1 only.
    // Also, what's the point of this check?  Regular connectivity should
    // do that already.
    if (player_in_branch(BRANCH_DUNGEON) && you.depth == 1)
        return _is_level_stair_connected(branches[BRANCH_DUNGEON].exit_stairs);

    return true;
}

void dgn_reset_level(bool enable_random_maps)
{
    env.level_uniq_maps.clear();
    env.level_uniq_map_tags.clear();
    clear_subvault_stack();

    you.unique_creatures = temp_unique_creatures;
    you.unique_items = temp_unique_items;

    _you_vault_list.clear();
    env.level_build_method.clear();
    env.level_layout_types.clear();
    level_clear_vault_memory();
    dgn_colour_grid.reset(NULL);

    use_random_maps = enable_random_maps;
    dgn_check_connectivity = false;
    dgn_zones        = 0;

    _temple_altar_list.clear();
    _current_temple_hash = NULL;

    // Forget level properties.
    env.properties.clear();
    env.heightmap.reset(NULL);

    env.absdepth0 = absdungeon_depth(you.where_are_you, you.depth);

    if (!crawl_state.test)
        dprf("absdepth0 = %d", env.absdepth0);

    // Blank level with DNGN_ROCK_WALL.
    env.grid.init(DNGN_ROCK_WALL);
    env.pgrid.init(0);
    env.grid_colours.init(BLACK);
    env.map_knowledge.init(map_cell());
    env.map_forgotten.reset();
    env.map_seen.reset();

    // Delete all traps.
    for (int i = 0; i < MAX_TRAPS; i++)
        env.trap[i].type = TRAP_UNASSIGNED;

    // Initialise all items.
    for (int i = 0; i < MAX_ITEMS; i++)
        init_item(i);

    // Reset all monsters.
    reset_all_monsters();
    init_anon();

    // ... and Pan/regular spawn lists.
    env.mons_alloc.init(MONS_NO_MONSTER);
    setup_vault_mon_list();

    // Zap clouds
    env.cgrid.init(EMPTY_CLOUD);

    const cloud_struct empty;
    env.cloud.init(empty);
    env.cloud_no = 0;

    mgrd.init(NON_MONSTER);
    igrd.init(NON_ITEM);
    env.tgrid.init(NON_ENTITY);

    // Reset all shops.
    for (int shcount = 0; shcount < MAX_SHOPS; shcount++)
        env.shop[shcount].type = SHOP_UNASSIGNED;

    // Clear all markers.
    env.markers.clear();

    // Lose all listeners.
    dungeon_events.clear();

    // Set default level flags.
    env.level_flags = branches[you.where_are_you].default_level_flags;

    // Set default random monster generation rate (smaller is more often,
    // except that 0 == no random monsters).
    if (player_in_branch(BRANCH_TEMPLE)
        && !player_has_orb() // except for the Orb run
        || crawl_state.game_is_tutorial())
    {
        // No random monsters in tutorial or ecu temple
        env.spawn_random_rate = 0;
    }
    else if (player_in_connected_branch()
             || (player_has_orb() && !player_in_branch(BRANCH_ABYSS)))
        env.spawn_random_rate = 240;
    else if (player_in_branch(BRANCH_ABYSS)
             || player_in_branch(BRANCH_PANDEMONIUM))
    {
        // Abyss spawn rate is set for those characters that start out in the
        // Abyss; otherwise the number is ignored in the Abyss.
        env.spawn_random_rate = 50;
    }
    else
        // No random monsters in Labyrinths and portal vaults if we don't have
        // the orb.
        env.spawn_random_rate = 0;
    env.density = 0;
    env.forest_awoken_until = 0;
    env.sunlight.clear();

    env.floor_colour = BLACK;
    env.rock_colour  = BLACK;

    // Clear exclusions
    clear_excludes();

    // Clear custom tile settings from vaults
    tile_init_default_flavour();
    tile_clear_flavour();
    env.tile_names.clear();
}

static int _num_items_wanted(int absdepth0)
{
    if (branches[you.where_are_you].branch_flags & BFLAG_NO_ITEMS)
        return 0;
    else if (absdepth0 > 5 && one_chance_in(500 - 5 * absdepth0))
        return 10 + random2avg(90, 2); // rich level!
    else
        return 3 + roll_dice(3, 11);
}

static int _num_mons_wanted()
{
    if (player_in_branch(BRANCH_ABYSS))
        return 0;

    if (player_in_branch(BRANCH_PANDEMONIUM))
        return random2avg(28, 3);

    // Except for Abyss and Pan, no other portal gets random monsters.
    if (!player_in_connected_branch())
        return 0;

    if (!branch_has_monsters(you.where_are_you))
        return 0;

    if (player_in_branch(BRANCH_CRYPT))
        return roll_dice(3, 8);

    int mon_wanted = roll_dice(3, 10);

    if (player_in_hell())
        mon_wanted += roll_dice(3, 8);

    if (mon_wanted > 60)
        mon_wanted = 60;

    return mon_wanted;
}

static void _fixup_walls()
{
    // If level part of Dis -> all walls metal.
    // If Vaults:$ -> all walls metal or crystal.
    // If part of crypt -> all walls stone.

    dungeon_feature_type wall_type = DNGN_ROCK_WALL;

    if (!player_in_connected_branch())
        return;

    switch (you.where_are_you)
    {
    case BRANCH_DIS:
        wall_type = DNGN_METAL_WALL;
        break;

    case BRANCH_VAULTS:
    {
        // Everything but the branch end is handled in Lua.
        if (you.depth == branches[BRANCH_VAULTS].numlevels)
        {
            wall_type = random_choose_weighted(1, DNGN_GREEN_CRYSTAL_WALL,
                                               9, DNGN_METAL_WALL,
                                               0);
        }
        break;
    }

    case BRANCH_CRYPT:
        wall_type = DNGN_STONE_WALL;
        break;

    case BRANCH_SLIME:
        wall_type = DNGN_SLIMY_WALL;
        break;

    default:
        return;
    }

    dgn_replace_area(0, 0, GXM-1, GYM-1, DNGN_ROCK_WALL, wall_type,
                     MMT_NO_WALL);
}

// Remove any items that are on squares that items should not be on.
// link_items() must be called after this function.
void fixup_misplaced_items()
{
    for (int i = 0; i < MAX_ITEMS; i++)
    {
        item_def& item(mitm[i]);
        if (!item.defined() || item.pos.x == 0
            || item.held_by_monster())
        {
            continue;
        }

        if (in_bounds(item.pos))
        {
            dungeon_feature_type feat = grd(item.pos);
            if (feat >= DNGN_MINITEM)
                continue;

            // We accept items in deep water in the Abyss---they are likely to
            // be revealed eventually by morphing, and having deep water push
            // items away leads to strange results.
            if (feat == DNGN_DEEP_WATER && you.where_are_you == BRANCH_ABYSS)
                continue;

            mprf(MSGCH_ERROR, "Item %s buggily placed in feature %s at (%d, %d).",
                 item.name(DESC_PLAIN).c_str(),
                 feature_description_at(item.pos, false, DESC_PLAIN,
                                     false, false).c_str(),
                 item.pos.x, item.pos.y);
        }
        else
        {
            mprf(MSGCH_ERROR, "Item buggily placed out of bounds at (%d, %d).",
                 item.pos.x, item.pos.y);
        }

        // Can't just unlink item because it might not have been linked yet.
        item.base_type = OBJ_UNASSIGNED;
        item.quantity = 0;
        item.pos.reset();
    }
}

static void _fixup_branch_stairs()
{
    // Top level of branch levels - replaces up stairs with stairs back to
    // dungeon or wherever:
    if (you.depth == 1)
    {
#ifdef DEBUG_DIAGNOSTICS
        int count = 0;
#endif
        // Just in case we somehow get here with more than one stair placed.
        // Prefer stairs that are placed in vaults for picking an exit at
        // random.
        vector<coord_def> vault_stairs, normal_stairs;
        dungeon_feature_type exit = your_branch().exit_stairs;
        if (you.where_are_you == root_branch) // ZotDef
            exit = DNGN_EXIT_DUNGEON;
        for (rectangle_iterator ri(1); ri; ++ri)
        {
            if (grd(*ri) == DNGN_ESCAPE_HATCH_UP)
                _set_grd(*ri, DNGN_FLOOR);
            else if (grd(*ri) >= DNGN_STONE_STAIRS_UP_I
                     && grd(*ri) <= DNGN_STONE_STAIRS_UP_III)
            {
#ifdef DEBUG_DIAGNOSTICS
                if (count++ && you.where_are_you != root_branch)
                {
                    mprf(MSGCH_ERROR, "Multiple branch exits on %s",
                         level_id::current().describe().c_str());
                }
#endif
                if (you.where_are_you == root_branch)
                {
                    env.markers.add(new map_feature_marker(*ri, grd(*ri)));
                    _set_grd(*ri, exit);
                }
                else
                {
                    if (map_masked(*ri, MMT_VAULT))
                        vault_stairs.push_back(*ri);
                    else
                        normal_stairs.push_back(*ri);
                }
            }
        }
        if (you.where_are_you != root_branch)
        {
            vector<coord_def> stairs;
            if (!vault_stairs.empty())
                stairs = vault_stairs;
            else
                stairs = normal_stairs;

            if (!stairs.empty())
            {
                shuffle_array(stairs);
                coord_def coord = *(stairs.begin());
                env.markers.add(new map_feature_marker(coord, grd(coord)));
                _set_grd(coord, exit);
                for (vector<coord_def>::iterator it = stairs.begin() + 1;
                     it != stairs.end(); it++)
                {
                    _set_grd(*it, DNGN_FLOOR);
                }
            }
        }
    }

    // Bottom level of branch - wipes out down stairs and hatches
    dungeon_feature_type feat = DNGN_FLOOR;

    if (at_branch_bottom())
    {
        for (rectangle_iterator ri(1); ri; ++ri)
        {
            if (grd(*ri) >= DNGN_STONE_STAIRS_DOWN_I
                && grd(*ri) <= DNGN_ESCAPE_HATCH_DOWN)
            {
                _set_grd(*ri, feat);
            }
        }
    }
}

static bool _fixup_stone_stairs(bool preserve_vault_stairs)
{
    // This function ensures that there is exactly one each up and down
    // stone stairs I, II, and III.  More than three stairs will result in
    // turning additional stairs into escape hatches (with an attempt to keep
    // level connectivity).  Fewer than three stone stairs will result in
    // random placement of new stairs.

    const unsigned int max_stairs = 20;
    FixedVector<coord_def, max_stairs> up_stairs;
    FixedVector<coord_def, max_stairs> down_stairs;
    unsigned int num_up_stairs   = 0;
    unsigned int num_down_stairs = 0;

    for (rectangle_iterator ri(1); ri; ++ri)
    {
        const coord_def& c = *ri;
        if (feature_mimic_at(c))
            continue;

        if (grd(c) >= DNGN_STONE_STAIRS_DOWN_I
            && grd(c) <= DNGN_STONE_STAIRS_DOWN_III
            && num_down_stairs < max_stairs)
        {
            down_stairs[num_down_stairs++] = c;
        }
        else if (grd(c) >= DNGN_STONE_STAIRS_UP_I
                 && grd(c) <= DNGN_STONE_STAIRS_UP_III
                 && num_up_stairs < max_stairs)
        {
            up_stairs[num_up_stairs++] = c;
        }
    }

    bool success = true;

    for (unsigned int i = 0; i < 2; i++)
    {
        FixedVector<coord_def, max_stairs>& stair_list = (i == 0 ? up_stairs
                                                                 : down_stairs);

        unsigned int num_stairs, needed_stairs;
        dungeon_feature_type base;
        dungeon_feature_type replace;
        if (i == 0)
        {
            num_stairs = num_up_stairs;
            replace = DNGN_FLOOR;
            base = DNGN_STONE_STAIRS_UP_I;
            // Pan abuses stair placement for transits, as we want connectivity
            // checks.
            needed_stairs = you.depth == 1
                            && !player_in_branch(BRANCH_PANDEMONIUM)
                            ? 1 : 3;
        }
        else
        {
            num_stairs = num_down_stairs;
            replace = DNGN_FLOOR;
            base = DNGN_STONE_STAIRS_DOWN_I;

            if (at_branch_bottom())
                needed_stairs = 0;
            else
                needed_stairs = 3;
        }

        // In Zot, don't create extra escape hatches, in order to force
        // the player through vaults that use all three down stone stairs.
        if (player_in_branch(BRANCH_ZOT))
            replace = DNGN_GRANITE_STATUE;

        dprf("Before culling: %d/%d %s stairs", num_stairs, needed_stairs,
             i ? "down" : "up");

        if (num_stairs > needed_stairs)
        {
            // Find pairwise stairs that are connected and turn one of them
            // into an escape hatch of the appropriate type.
            for (unsigned int s1 = 0; s1 < num_stairs; s1++)
            {
                if (num_stairs <= needed_stairs)
                    break;

                for (unsigned int s2 = s1 + 1; s2 < num_stairs; s2++)
                {
                    if (num_stairs <= needed_stairs)
                        break;

                    if (preserve_vault_stairs
                        && map_masked(stair_list[s2], MMT_VAULT))
                    {
                        continue;
                    }

                    flood_find<feature_grid, coord_predicate> ff(env.grid,
                                                                 in_bounds);

                    ff.add_feat(grd(stair_list[s2]));

                    // Ensure we're not searching for the feature at s1.
                    dungeon_feature_type save = grd(stair_list[s1]);
                    grd(stair_list[s1]) = DNGN_FLOOR;

                    const coord_def where =
                        ff.find_first_from(stair_list[s1],
                                           env.level_map_mask);
                    if (where.x)
                    {
                        dprf("Too many stairs -- removing one of a connected pair.");
                        grd(stair_list[s2]) = replace;
                        num_stairs--;
                        stair_list[s2] = stair_list[num_stairs];
                        s2--;
                    }

                    grd(stair_list[s1]) = save;
                }
            }

            // If that doesn't work, remove random stairs.
            while (num_stairs > needed_stairs)
            {
                int remove = random2(num_stairs);
                if (preserve_vault_stairs)
                {
                    int tries;
                    for (tries = num_stairs; tries > 0; tries--)
                    {
                        if (!map_masked(stair_list[remove], MMT_VAULT))
                            break;
                        remove = (remove + 1) % num_stairs;
                    }

                    // If we looped through all possibilities, then it
                    // means that there are more than 3 stairs in vaults and
                    // we can't preserve vault stairs.
                    if (!tries)
                    {
                        dprf("Too many stairs inside vaults!");
                        break;
                    }
                }
                dprf("Too many stairs -- removing one blindly.");
                _set_grd(stair_list[remove], replace);

                stair_list[remove] = stair_list[--num_stairs];
            }
        }

        // FIXME: stairs that generate inside random vaults are still
        // protected, resulting in superfluoes ones.
        dprf("After culling: %d/%d %s stairs", num_stairs, needed_stairs,
             i ? "down" : "up");

        if (num_stairs > needed_stairs && preserve_vault_stairs
            && (i || you.depth != 1 || you.where_are_you != root_branch))
        {
            success = false;
            continue;
        }

        // If there are no stairs, it's either a branch entrance or exit.
        // If we somehow have ended up in a catastrophic "no stairs" state,
        // the level will not be validated, so we do not need to catch it here.
        if (num_stairs == 0)
            continue;

        // Add extra stairs to get to exactly three.
        for (unsigned int s = num_stairs; s < needed_stairs; s++)
        {
            const uint32_t mask = preserve_vault_stairs ? MMT_VAULT : 0;
            coord_def gc = _dgn_random_point_in_bounds(DNGN_FLOOR, mask, DNGN_UNSEEN);

            if (!gc.origin())
            {
                dprf("Adding stair %d at (%d,%d)", s, gc.x, gc.y);
                // base gets fixed up to be the right stone stair below...
                _set_grd(gc, base);
                stair_list[num_stairs++] = gc;
            }
            else
                success = false;
        }

        // If we only need one stone stair, make sure it's _I.
        if (i == 0 && needed_stairs == 1)
        {
            ASSERT(num_stairs == 1 || you.where_are_you == root_branch);
            if (num_stairs == 1)
            {
                grd(stair_list[0]) = DNGN_STONE_STAIRS_UP_I;
                continue;
            }
        }

        // Ensure uniqueness of three stairs.
        for (int s = 0; s < 4; s++)
        {
            int s1 = s % num_stairs;
            int s2 = (s1 + 1) % num_stairs;
            ASSERT(grd(stair_list[s2]) >= base
                   && grd(stair_list[s2]) < base + 3);

            if (grd(stair_list[s1]) == grd(stair_list[s2]))
            {
                _set_grd(stair_list[s2], (dungeon_feature_type)
                    (base + (grd(stair_list[s2])-base+1) % 3));
            }
        }
    }

    return success;
}

static bool _add_feat_if_missing(bool (*iswanted)(const coord_def &),
                                 dungeon_feature_type feat)
{
    memset(travel_point_distance, 0, sizeof(travel_distance_grid_t));
    int nzones = 0;
    for (int y = 0; y < GYM; ++y)
        for (int x = 0; x < GXM; ++x)
        {
            // [ds] Use dgn_square_is_passable instead of
            // dgn_square_travel_ok here, for we'll otherwise
            // fail on floorless isolated pocket in vaults (like the
            // altar surrounded by deep water), and trigger the assert
            // downstairs.
            const coord_def gc(x, y);
            if (!map_bounds(x, y)
                || travel_point_distance[x][y] // already covered previously
                || !_dgn_square_is_passable(gc))
            {
                continue;
            }

            if (_dgn_fill_zone(gc, ++nzones, _dgn_point_record_stub,
                               _dgn_square_is_passable, iswanted))
            {
                continue;
            }

            bool found_feature = false;
            for (rectangle_iterator ri(0); ri; ++ri)
            {
                if (grd(*ri) == feat
                    && travel_point_distance[ri->x][ri->y] == nzones)
                {
                    found_feature = true;
                    break;
                }
            }

            if (found_feature)
                continue;

            int i = 0;
            while (i++ < 2000)
            {
                coord_def rnd(random2(GXM), random2(GYM));
                if (grd(rnd) != DNGN_FLOOR)
                    continue;

                if (travel_point_distance[rnd.x][rnd.y] != nzones)
                    continue;

                _set_grd(rnd, feat);
                found_feature = true;
                break;
            }

            if (found_feature)
                continue;

            for (rectangle_iterator ri(0); ri; ++ri)
            {
                if (grd(*ri) != DNGN_FLOOR)
                    continue;

                if (travel_point_distance[ri->x][ri->y] != nzones)
                    continue;

                _set_grd(*ri, feat);
                found_feature = true;
                break;
            }

            if (found_feature)
                continue;

#ifdef DEBUG_DIAGNOSTICS
            dump_map("debug.map", true, true);
#endif
            // [ds] Too many normal cases trigger this ASSERT, including
            // rivers that surround a stair with deep water.
            // die("Couldn't find region.");
            return false;
        }

    return true;
}

static bool _add_connecting_escape_hatches()
{
    // For any regions without a down stone stair case, add an
    // escape hatch.  This will always allow (downward) progress.

    if (branches[you.where_are_you].branch_flags & BFLAG_ISLANDED)
        return true;

    // Veto D:1 or Pan if there are disconnected areas.
    if (player_in_branch(BRANCH_PANDEMONIUM)
        || (player_in_branch(BRANCH_DUNGEON) && you.depth == 1))
    {
        // Allow == 0 in case the entire level is one opaque vault.
        return dgn_count_disconnected_zones(false) <= 1;
    }

    if (!player_in_connected_branch())
        return true;

    if (at_branch_bottom())
        return dgn_count_disconnected_zones(true) == 0;

    if (!_add_feat_if_missing(_is_perm_down_stair, DNGN_ESCAPE_HATCH_DOWN))
        return false;

    // FIXME: shouldn't depend on branch.
    if (!player_in_branch(BRANCH_ORC))
        return true;

    return _add_feat_if_missing(_is_upwards_exit_stair, DNGN_ESCAPE_HATCH_UP);
}

static bool _branch_entrances_are_connected()
{
    // Returns true if all branch entrances on the level are connected to
    // stone stairs.
    for (rectangle_iterator ri(0); ri; ++ri)
    {
        if (!feat_is_branch_stairs(grd(*ri)))
            continue;
        if (!_has_connected_stone_stairs_from(*ri))
            return false;
    }

    return true;
}

static bool _branch_needs_stairs()
{
    // Irrelevant for branches with a single level and all encompass maps.
    return you.where_are_you != BRANCH_ZIGGURAT;
}

static void _dgn_verify_connectivity(unsigned nvaults)
{
    // After placing vaults, make sure parts of the level have not been
    // disconnected.
    if (dgn_zones && nvaults != env.level_vaults.size())
    {
        const int newzones = dgn_count_disconnected_zones(false);

#ifdef DEBUG_DIAGNOSTICS
        ostringstream vlist;
        for (unsigned i = nvaults; i < env.level_vaults.size(); ++i)
        {
            if (i > nvaults)
                vlist << ", ";
            vlist << env.level_vaults[i]->map.name;
        }
        mprf(MSGCH_DIAGNOSTICS, "Dungeon has %d zones after placing %s.",
             newzones, vlist.str().c_str());
#endif
        if (newzones > dgn_zones)
        {
            throw dgn_veto_exception(make_stringf(
                 "Had %d zones, now has %d%s%s.", dgn_zones, newzones,
#ifdef DEBUG_DIAGNOSTICS
                 "; broken by ", vlist.str().c_str()
#else
                 "", ""
#endif
            ));
        }
    }

    // Also check for isolated regions that have no stairs.
    if (player_in_connected_branch()
        && !(branches[you.where_are_you].branch_flags & BFLAG_ISLANDED)
        && dgn_count_disconnected_zones(true) > 0)
    {
        throw dgn_veto_exception("Isolated areas with no stairs.");
    }

    if (_branch_needs_stairs() && !_fixup_stone_stairs(true))
    {
        dprf("Warning: failed to preserve vault stairs.");
        if (!_fixup_stone_stairs(false))
            throw dgn_veto_exception("Failed to fix stone stairs.");
    }

    if (!_branch_entrances_are_connected())
        throw dgn_veto_exception("A disconnected branch entrance.");

    if (!_add_connecting_escape_hatches())
        throw dgn_veto_exception("Failed to add connecting escape hatches.");

    // XXX: Interlevel connectivity fixup relies on being the last
    //      point at which a level may be vetoed.
    if (!_fixup_interlevel_connectivity())
        throw dgn_veto_exception("Failed to ensure interlevel connectivity.");
}

// Structure of OVERFLOW_TEMPLES:
//
// * A vector, with one cell per dungeon level (unset if there's no
//   overflow temples on that level).
//
// * The cell of the previous vector is a vector, with one overflow
//   temple definition per cell.
//
// * The cell of the previous vector is a hash table, containing the
//   list of gods for the overflow temple and (optionally) the name of
//   the vault to use for the temple.  If no map name is supplied,
//   it will randomly pick from vaults tagged "temple_overflow_num",
//   where "num" is the number of gods in the temple.  Gods are listed
//   in the order their altars are placed.
static void _build_overflow_temples()
{
    // Levels built while in testing mode.
    if (!you.props.exists(OVERFLOW_TEMPLES_KEY))
        return;

    CrawlVector &levels = you.props[OVERFLOW_TEMPLES_KEY].get_vector();

    // Are we deeper than the last overflow temple?
    if (you.depth >= levels.size() + 1)
        return;

    CrawlStoreValue &val = levels[you.depth - 1];

    // Does this level have an overflow temple?
    if (val.get_flags() & SFLAG_UNSET)
        return;

    CrawlVector &temples = val.get_vector();

    if (temples.empty())
        return;

    for (unsigned int i = 0; i < temples.size(); i++)
    {
        CrawlHashTable &temple = temples[i].get_table();

        const int num_gods = _setup_temple_altars(temple);

        const map_def *vault = NULL;
        string vault_tag = "";
        string name = "";

        if (temple.exists(TEMPLE_MAP_KEY))
        {
            name = temple[TEMPLE_MAP_KEY].get_string();

            vault = find_map_by_name(name);
            if (vault == NULL)
            {
                mprf(MSGCH_ERROR,
                     "Couldn't find overflow temple map '%s'!",
                     name.c_str());
            }
        }
        else
        {
            // First try to find a temple specialized for this combination of
            // gods.
            if (num_gods > 1 || coinflip())
            {
                vault_tag = make_stringf("temple_overflow_%d", num_gods);

                CrawlVector &god_vec = temple[TEMPLE_GODS_KEY];

                for (int j = 0; j < num_gods; j++)
                {
                    god_type god = (god_type) god_vec[j].get_byte();

                    name = god_name(god);
                    name = replace_all(name, " ", "_");
                    lowercase(name);

                    vault_tag = vault_tag + " temple_overflow_" + name;
                }

                if (num_gods == 1
                    && you.uniq_map_tags.find("uniq_altar_" + name)
                       != you.uniq_map_tags.end())
                {
                    // We've already placed a specialized temple for this
                    // god, so do nothing.
#ifdef DEBUG_TEMPLES
                    mprf(MSGCH_DIAGNOSTICS, "Already placed specialized "
                         "single-altar temple for %s", name.c_str());
#endif
                    continue;
                }

                vault = random_map_for_tag(vault_tag, true);
#ifdef DEBUG_TEMPLES
                if (vault == NULL)
                {
                    mprf(MSGCH_DIAGNOSTICS, "Couldn't find overflow temple "
                         "for combination of tags %s", vault_tag.c_str());
                }
#endif
            }

            if (vault == NULL)
            {
                vault_tag = make_stringf("temple_overflow_generic_%d",
                                         num_gods);

                vault = random_map_for_tag(vault_tag, true);
                if (vault == NULL)
                {
                    mprf(MSGCH_ERROR,
                         "Couldn't find overflow temple tag '%s'!",
                         vault_tag.c_str());
                }
            }
        }

        if (vault == NULL)
            // Might as well build the rest of the level if we couldn't
            // find the overflow temple map, so don't veto the level.
            return;

        {
            dgn_map_parameters mp(vault_tag);
            if (!_dgn_ensure_vault_placed(
                    _build_secondary_vault(vault),
                    false))
            {
#ifdef DEBUG_TEMPLES
                mprf(MSGCH_DIAGNOSTICS, "Couldn't place overflow temple '%s', "
                     "vetoing level.", vault->name.c_str());
#endif
                return;
            }
        }
#ifdef DEBUG_TEMPLES
        mprf(MSGCH_DIAGNOSTICS, "Placed overflow temple %s",
             vault->name.c_str());
#endif
    }
    _current_temple_hash = NULL; // XXX: hack!
}

struct coord_feat
{
    coord_def pos;
    dungeon_feature_type feat;
    terrain_property_t prop;
    unsigned int mask;

    coord_feat(const coord_def &c, dungeon_feature_type f)
        : pos(c), feat(f), prop(0), mask(0)
    {
    }

    void set_from(const coord_def &c)
    {
        feat = grd(c);
        // Don't copy mimic-ness.
        mask = env.level_map_mask(c) & ~(MMT_MIMIC);
        // Only copy "static" properties.
        prop = env.pgrid(c) & (FPROP_NO_CLOUD_GEN | FPROP_NO_TELE_INTO
                               | FPROP_NO_TIDE | FPROP_NO_SUBMERGE);
    }
};

template <typename Iterator>
static void _ruin_level(Iterator iter,
                        unsigned vault_mask = MMT_VAULT,
                        int ruination = 10,
                        int plant_density = 5,
                        int iterations = 1)
{
    vector<coord_def> replaced;

    for (int i = 0; i < iterations; ++i)
    {
        typedef vector<coord_feat> coord_feats;
        coord_feats to_replace;
        for (Iterator ri = iter; ri; ++ri)
        {
            // don't alter map boundary
            if (!in_bounds(*ri))
                continue;

            // only try to replace wall and door tiles
            if (!feat_is_wall(grd(*ri)) && !feat_is_door(grd(*ri)))
                continue;

            // don't mess with permarock
            if (grd(*ri) == DNGN_PERMAROCK_WALL)
                continue;

            // or vaults
            if (map_masked(*ri, vault_mask))
                continue;

            // Pick a random adjacent non-wall, non-door, non-statue
            // feature, and count the number of such features.
            coord_feat replacement(*ri, DNGN_UNSEEN);
            int floor_count = 0;
            for (adjacent_iterator ai(*ri); ai; ++ai)
            {
                if (!feat_is_wall(grd(*ai)) && !feat_is_door(grd(*ai))
                    && !feat_is_statue_or_idol(grd(*ai))
                    // Shouldn't happen, but just in case.
                    && grd(*ai) != DNGN_MALIGN_GATEWAY)
                {
                    if (one_chance_in(++floor_count))
                        replacement.set_from(*ai);
                }
            }

            // chance of removing the tile is dependent on the number of adjacent
            // floor(ish) tiles
            if (x_chance_in_y(floor_count, ruination))
                to_replace.push_back(replacement);
        }

        for (coord_feats::const_iterator it = to_replace.begin();
            it != to_replace.end();
            ++it)
        {
            const coord_def &p(it->pos);
            replaced.push_back(p);
            dungeon_feature_type replacement = it->feat;
            ASSERT(replacement != DNGN_UNSEEN);

            // Don't replace doors with impassable features.
            if (feat_is_door(grd(p)))
            {
                if (feat_is_water(replacement))
                    replacement = DNGN_SHALLOW_WATER;
                else
                    replacement = DNGN_FLOOR;
            }
            else if (feat_has_solid_floor(replacement)
                    && replacement != DNGN_SHALLOW_WATER)
            {
                // Exclude traps, shops, stairs, portals, altars, fountains.
                // The first four, especially, are a big deal.
                replacement = DNGN_FLOOR;
            }

            // only remove some doors, to preserve tactical options
            if (feat_is_wall(grd(p)) || coinflip() && feat_is_door(grd(p)))
            {
                // Copy the mask and properties too, so that we don't make an
                // isolated transparent or rtele_into square.
                env.level_map_mask(p) |= it->mask;
                env.pgrid(p) |= it->prop;
                _set_grd(p, replacement);
            }

            // but remove doors if we've removed all adjacent walls
            for (adjacent_iterator wai(p); wai; ++wai)
            {
                if (feat_is_door(grd(*wai)))
                {
                    bool remove = true;
                    for (adjacent_iterator dai(*wai); dai; ++dai)
                    {
                        if (feat_is_wall(grd(*dai)))
                            remove = false;
                    }
                    // It's always safe to replace a door with floor.
                    if (remove)
                    {
                        env.level_map_mask(p) |= it->mask;
                        env.pgrid(p) |= it->prop;
                        _set_grd(*wai, DNGN_FLOOR);
                    }
                }
            }
        }
    }

    for (vector<coord_def>::const_iterator it = replaced.begin();
         it != replaced.end();
         ++it)
    {
        const coord_def &p(*it);

        // replace some ruined walls with plants/fungi/bushes
        if (plant_density && one_chance_in(plant_density)
            && feat_has_solid_floor(grd(p))
            && !plant_forbidden_at(p))
        {
            mgen_data mg;
            mg.cls = one_chance_in(20) ? MONS_BUSH  :
                     coinflip()        ? MONS_PLANT :
                     MONS_FUNGUS;
            mg.pos = p;
            mg.flags = MG_FORCE_PLACE;
            mons_place(mgen_data(mg));
        }
    }
}

static bool _mimic_at_level()
{
    return (!player_in_branch(BRANCH_DUNGEON) || you.depth > 1)
           && !player_in_branch(BRANCH_TEMPLE)
           && !player_in_branch(BRANCH_VESTIBULE)
           && !player_in_branch(BRANCH_SLIME)
           && !player_in_branch(BRANCH_TOMB)
           && !player_in_branch(BRANCH_PANDEMONIUM)
           && !player_in_hell()
           && !crawl_state.game_is_tutorial();
}

static void _place_feature_mimics(dungeon_feature_type dest_stairs_type)
{
    for (rectangle_iterator ri(1); ri; ++ri)
    {
        const coord_def pos = *ri;
        const dungeon_feature_type feat = grd(pos);

        // Vault tag prevents mimic.
        if (map_masked(pos, MMT_NO_MIMIC))
            continue;

        // Only features valid for mimicing.
        if (!is_valid_mimic_feat(feat))
            continue;

        // Reduce the number of stairs and door mimics since those features
        // are very common.
        if ((feat_is_stone_stair(feat) || feat_is_escape_hatch(feat)
             || feat_is_door(feat)) && !one_chance_in(4))
        {
            continue;
        }

        // Don't mimic the stairs the player is going to be placed on.
        if (feat == dest_stairs_type)
            continue;

        // Don't mimic vetoed doors.
        if (door_vetoed(pos))
            continue;

        // Don't mimic staircases in vaults to avoid trapping the player or
        // breaking vault layouts.
        if (map_masked(pos, MMT_VAULT)
            && (feat_is_escape_hatch(feat) || feat_is_stone_stair(feat)))
        {
            continue;
        }

        // If this is the real branch entry, don't mimic it.
        if (feat_is_branch_stairs(feat)
            && level_id::current() == brentry[get_branch_at(pos)])
        {
            continue;
        }

        if (feat_is_stone_stair(feat) || feat_is_escape_hatch(feat))
        {
            // Don't mimic stairs that are about to get removed.
            if (feat_stair_direction(feat) == CMD_GO_DOWNSTAIRS
                && at_branch_bottom())
            {
                continue;
            }

            if (feat_stair_direction(feat) == CMD_GO_UPSTAIRS
                && you.depth <= 1)
            {
                continue;
            }
        }

        // If it is a branch entry, it's been put there for mimicing.
        if (feat_is_branch_stairs(feat) || one_chance_in(FEATURE_MIMIC_CHANCE))
        {
            // For normal stairs, there is a chance to create another mimics
            // elsewhere instead of turning this one. That way, when the 3
            // stairs are grouped and there is another isolated one, any of
            // the 4 staircase can be the mimic.
            if (feat_is_stone_stair(feat) && one_chance_in(4))
            {
                const coord_def new_pos = _place_specific_feature(feat);
                dprf("Placed %s mimic at (%d,%d).",
                     feat_type_name(feat), new_pos.x, new_pos.y);
                env.level_map_mask(new_pos) |= MMT_MIMIC;
                continue;
            }

            dprf("Placed %s mimic at (%d,%d).",
                 feat_type_name(feat), ri->x, ri->y);
            env.level_map_mask(*ri) |= MMT_MIMIC;

            // If we're mimicing a unique portal vault, give a chance for
            // another one to spawn.
            const char* dst = branches[stair_destination(pos).branch].abbrevname;
            const string tag = "uniq_" + lowercase_string(dst);
            if (you.uniq_map_tags.count(tag))
                you.uniq_map_tags.erase(tag);
        }
    }
}

static void _place_item_mimics()
{
    // No mimics on D:1
    if (!env.absdepth0)
        return;

    for (int i = 0; i < MAX_ITEMS; i++)
    {
        item_def& item(mitm[i]);
        if (!item.defined() || !in_bounds(item.pos)
            || item.flags & ISFLAG_NO_MIMIC
            || !is_valid_mimic_item(item)
            || mimic_at(item.pos))
        {
            continue;
        }

        if (one_chance_in(ITEM_MIMIC_CHANCE))
        {
            item.flags |= ISFLAG_MIMIC;
            dprf("Placed a %s mimic at (%d,%d).",
                 item.name(DESC_BASENAME).c_str(), item.pos.x, item.pos.y);
        }
    }
}

// Apply modifications (ruination, plant clumps) that should happen
// regardless of game mode.
static void _post_vault_build()
{
    if (player_in_branch(BRANCH_LAIR))
    {
        int depth = you.depth + 1;
        _ruin_level(rectangle_iterator(1), MMT_VAULT,
                    20 - depth, depth / 2 + 4, 1 + (depth / 3));
        do
        {
            _add_plant_clumps(12 - depth, 18 - depth / 4, depth / 4 + 2);
            depth -= 3;
        } while (depth > 0);
    }
}

static void _build_dungeon_level(dungeon_feature_type dest_stairs_type)
{
    bool place_vaults = _builder_by_type();

    if (player_in_branch(BRANCH_LABYRINTH))
        return;

    if (player_in_branch(BRANCH_SLIME))
        _slime_connectivity_fixup();

    // Now place items, mons, gates, etc.
    // Stairs must exist by this point (except in Shoals where they are
    // yet to be placed). Some items and monsters already exist.

    _check_doors();

    const unsigned nvaults = env.level_vaults.size();

    // Any further vaults must make sure not to disrupt level layout.
    dgn_check_connectivity = true;

    if (player_in_branch(BRANCH_DUNGEON)
        && !crawl_state.game_is_tutorial())
    {
        _build_overflow_temples();
    }

    // Try to place minivaults that really badly want to be placed. Still
    // no guarantees, seeing this is a minivault.
    if (crawl_state.game_standard_levelgen())
    {
        if (place_vaults)
        {
            // Moved branch entries to place first so there's a good
            // chance of having room for a vault
            _place_branch_entrances(true);
            _place_chance_vaults();
            _place_minivaults();
            _place_extra_vaults();
        }
        else
        {
            // Place any branch entries vaultlessly
            _place_branch_entrances(false);
            // Still place chance vaults - important things like Abyss,
            // Hell, Pan entries are placed this way
            _place_chance_vaults();
        }

        // Ruination and plant clumps.
        _post_vault_build();

        // XXX: Moved this here from builder_monsters so that
        //      connectivity can be ensured
        _place_uniques();

        if (_mimic_at_level())
            _place_feature_mimics(dest_stairs_type);

        _place_traps();

        // Any vault-placement activity must happen before this check.
        _dgn_verify_connectivity(nvaults);

        // Place monsters.
        if (!crawl_state.game_is_zotdef())
            _builder_monsters();

        // Place items.
        _builder_items();

        _fixup_walls();
    }
    else
    {
        // Do ruination and plant clumps even in funny game modes, if
        // they happen to have the relevant branch.
        _post_vault_build();
    }

    // Translate stairs for pandemonium levels.
    if (player_in_branch(BRANCH_PANDEMONIUM))
        _fixup_pandemonium_stairs();

    _fixup_branch_stairs();
    fixup_misplaced_items();

    if (crawl_state.game_standard_levelgen())
        _place_gozag_shop(dest_stairs_type);

    link_items();
    if (_mimic_at_level())
        _place_item_mimics();

    if (!player_in_branch(BRANCH_COCYTUS)
        && !player_in_branch(BRANCH_SWAMP)
        && !player_in_branch(BRANCH_SHOALS))
    {
        _prepare_water();
    }

    if (player_in_hell())
        _fixup_hell_stairs();
}

static void _dgn_set_floor_colours()
{
    colour_t old_floor_colour = env.floor_colour;
    colour_t old_rock_colour  = env.rock_colour;

    const int youbranch = you.where_are_you;
    env.floor_colour    = branches[youbranch].floor_colour;
    env.rock_colour     = branches[youbranch].rock_colour;

    if (old_floor_colour != BLACK)
        env.floor_colour = old_floor_colour;
    if (old_rock_colour != BLACK)
        env.rock_colour = old_rock_colour;

    if (env.floor_colour == BLACK)
        env.floor_colour = LIGHTGREY;
    if (env.rock_colour == BLACK)
        env.rock_colour  = BROWN;
}

static void _check_doors()
{
    for (rectangle_iterator ri(1); ri; ++ri)
    {
        if (!feat_is_closed_door(grd(*ri)))
            continue;

        int solid_count = 0;

        for (orth_adjacent_iterator rai(*ri); rai; ++rai)
            if (cell_is_solid(*rai))
                solid_count++;

        if (solid_count < 2)
            _set_grd(*ri, DNGN_FLOOR);
    }
}

int count_feature_in_box(int x0, int y0, int x1, int y1,
                         dungeon_feature_type feat)
{
    int result = 0;
    for (int i = x0; i < x1; ++i)
        for (int j = y0; j < y1; ++j)
        {
            if (grd[i][j] == feat)
                ++result;
        }

    return result;
}

// Count how many neighbours of grd[x][y] are the feature feat.
int count_neighbours(int x, int y, dungeon_feature_type feat)
{
    return count_feature_in_box(x-1, y-1, x+2, y+2, feat);
}

// Gives water which is next to ground/shallow water a chance of being
// shallow. Checks each water space.
static void _prepare_water()
{
    dungeon_feature_type which_grid;   // code compaction {dlb}
    int absdepth0 = env.absdepth0;

    for (rectangle_iterator ri(1); ri; ++ri)
    {
        if (map_masked(*ri, MMT_NO_POOL))
            continue;

        if (grd(*ri) == DNGN_DEEP_WATER)
        {
            for (adjacent_iterator ai(*ri); ai; ++ai)
            {
                which_grid = grd(*ai);

                // must come first {dlb}
                if (which_grid == DNGN_SHALLOW_WATER
                    && one_chance_in(8 + absdepth0))
                {
                    grd(*ri) = DNGN_SHALLOW_WATER;
                }
                else if (feat_has_dry_floor(which_grid)
                         && x_chance_in_y(80 - absdepth0 * 4,
                                          100))
                {
                    _set_grd(*ri, DNGN_SHALLOW_WATER);
                }
            }
        }
    }
}

static bool _vault_can_use_layout(const map_def *vault, const map_def *layout)
{
    bool permissive = false;
    if (!vault->has_tag_prefix("layout_")
        && !(permissive = vault->has_tag_prefix("nolayout_")))
    {
        return true;
    }

    ASSERT(layout->has_tag_prefix("layout_type_"));

    vector<string> tags = layout->get_tags();

    for (unsigned int i = 0; i < tags.size(); i++)
    {
        if (starts_with(tags[i], "layout_type_"))
        {
            string type = strip_tag_prefix(tags[i], "layout_type_");
            if (vault->has_tag("layout_" + type))
                return true;
            else if (vault->has_tag("nolayout_" + type))
                return false;
        }
    }

    return permissive;
}

static const map_def *_pick_layout(const map_def *vault)
{
    const map_def *layout = NULL;

    // This is intended for use with primary vaults, so...
    ASSERT(vault);

    // For centred maps, try to pick a central-type layout first.
    if (vault->orient == MAP_CENTRE)
        layout = random_map_for_tag("central", true, true);

    int tries = 100;

    if (!layout)
    {
        do
        {
            if (!tries--)
            {
                die("Couldn't find a layout for %s",
                    level_id::current().describe().c_str());
            }
            layout = random_map_for_tag("layout", true, true);
        }
        while (layout->has_tag("no_primary_vault")
               || (tries > 10 && !_vault_can_use_layout(vault, layout)));
    }

    return layout;
}

static bool _pan_level()
{
    const char *pandemon_level_names[] =
        { "mnoleg", "lom_lobon", "cerebov", "gloorx_vloq", };
    int which_demon = -1;
    PlaceInfo &place_info = you.get_place_info();
    bool all_demons_generated = true;

    if (you.props.exists("force_map"))
    {
        const map_def *vault =
            find_map_by_name(you.props["force_map"].get_string());
        ASSERT(vault);

        _dgn_ensure_vault_placed(_build_primary_vault(vault), false);
        return vault->orient != MAP_ENCOMPASS;
    }

    for (int i = 0; i < 4; i++)
    {
        if (!you.uniq_map_tags.count(string("uniq_") + pandemon_level_names[i]))
        {
            all_demons_generated = false;
            break;
        }
    }

    // Unique pan lords become more common as you travel through pandemonium.
    // On average it takes 27 levels to see all four, and you're likely to see
    // your first one after about 10 levels.
    if (x_chance_in_y(1 + place_info.levels_seen, 65 + place_info.levels_seen * 2)
        && !all_demons_generated)
    {
        do
            which_demon = random2(4);
        while (you.uniq_map_tags.count(string("uniq_")
                                       + pandemon_level_names[which_demon]));
    }

    const map_def *vault = NULL;

    if (which_demon >= 0)
    {
        vault = random_map_for_tag(pandemon_level_names[which_demon], false,
                                   false, MB_FALSE);
    }
    else
        vault = random_map_in_depth(level_id::current(), false, MB_FALSE);

    // Every Pan level should have a primary vault.
    ASSERT(vault);
    _dgn_ensure_vault_placed(_build_primary_vault(vault), false);
    return vault->orient != MAP_ENCOMPASS;
}

// Returns true if we want the dungeon builder
// to place more vaults after this
static bool _builder_by_type()
{
    if (player_in_branch(BRANCH_LABYRINTH))
    {
        dgn_build_labyrinth_level();
        // Labs placed their minivaults already
        _fixup_branch_stairs();
        return false;
    }
    else if (player_in_branch(BRANCH_ABYSS))
    {
        generate_abyss();
        // Should place some vaults in abyss because
        // there's never an encompass vault
        return true;
    }
    else if (player_in_branch(BRANCH_PANDEMONIUM))
    {
        // Generate a random monster table for Pan.
        init_pandemonium();
        setup_vault_mon_list();
        return _pan_level();
    }
    else
        return _builder_normal();
}

static const map_def *_dgn_random_map_for_place(bool minivault)
{
    if (!minivault && player_in_branch(BRANCH_TEMPLE))
    {
        // Temple vault determined at new game time.
        const string name = you.props[TEMPLE_MAP_KEY];

        // Tolerate this for a little while, for old games.
        if (!name.empty())
        {
            const map_def *vault = find_map_by_name(name);

            if (vault)
                return vault;

            mprf(MSGCH_ERROR, "Unable to find Temple vault '%s'",
                 name.c_str());

            // Fall through and use a different Temple map instead.
        }
    }

    const level_id lid = level_id::current();

    const map_def *vault = 0;

    if (you.props.exists("force_map"))
        vault = find_map_by_name(you.props["force_map"].get_string());
    else if (lid.branch == root_branch && lid.depth == 1
        && (crawl_state.game_is_sprint()
            || crawl_state.game_is_zotdef()
            || crawl_state.game_is_tutorial()))
    {
        vault = find_map_by_name(crawl_state.map);
        if (vault == NULL)
        {
            end(1, false, "Couldn't find selected map '%s'.",
                crawl_state.map.c_str());
        }
    }

    if (!vault)
        // Pick a normal map
        vault = random_map_for_place(lid, minivault, MB_FALSE);

    if (!vault && lid.branch == root_branch && lid.depth == 1)
        vault = random_map_for_tag("arrival", false, false, MB_FALSE);

    return vault;
}

static int _setup_temple_altars(CrawlHashTable &temple)
{
    _current_temple_hash = &temple; // XXX: hack!

    CrawlVector god_list = temple[TEMPLE_GODS_KEY].get_vector();

    _temple_altar_list.clear();

    for (unsigned int i = 0; i < god_list.size(); i++)
        _temple_altar_list.push_back((god_type) god_list[i].get_byte());

    return (int)god_list.size();
}

struct map_component
{
    int label;

    map_component()
    {
        min_equivalent = NULL;
    }
    map_component * min_equivalent;

    coord_def min_coord;
    coord_def max_coord;

    coord_def seed_position;

    void start_component(const coord_def & pos, int in_label)
    {
        seed_position = pos;
        min_coord = pos;
        max_coord = pos;

        label = in_label;
        min_equivalent = NULL;
    }

    void add_coord(const coord_def & pos)
    {
        if (pos.x < min_coord.x)
            min_coord.x = pos.x;
        if (pos.x > max_coord.x)
            max_coord.x = pos.x;
        if (pos.y < min_coord.y)
            min_coord.y = pos.y;
        if (pos.y > max_coord.y)
            max_coord.y = pos.y;
    }

    void merge_region(const map_component & existing)
    {
        add_coord(existing.min_coord);
        add_coord(existing.max_coord);
    }
};

static int _min_transitive_label(map_component & component)
{
    map_component * current = &component;

    int label;
    do
    {
        label = current->label;

        current = current->min_equivalent;
    } while (current);

    return label;
}

// 8-way connected component analysis on the current level map.
template<typename comp>
static void _ccomps_8(FixedArray<int, GXM, GYM > & connectivity_map,
                      vector<map_component> & components, comp & connected)
{
    map<int, map_component> intermediate_components;

    connectivity_map.init(0);
    components.clear();

    unsigned adjacent_size = 4;
    coord_def offsets[4] = {coord_def(-1, 0), coord_def(-1, -1), coord_def(0, -1), coord_def(1, -1)};

    int next_label = 1;

    // Pass 1, for each point, check the upper/left adjacent squares for labels
    // if a labels are found, use the min connected label, else assign a new
    // label and start a new component
    for (rectangle_iterator pos(1); pos; ++pos)
    {
        if (connected(*pos))
        {
            int absolute_min_label = INT_MAX;
            set<int> neighbor_labels;
            for (unsigned i = 0; i < adjacent_size; i++)
            {
                coord_def test = *pos + offsets[i];
                if (in_bounds(test) && connectivity_map(test) != 0)
                {
                    int neighbor_label = connectivity_map(test);
                    if (neighbor_labels.insert(neighbor_label).second)
                    {
                        int trans = _min_transitive_label(intermediate_components[neighbor_label]);

                        if (trans < absolute_min_label)
                            absolute_min_label = trans;
                    }
                }
            }

            int label;
            if (neighbor_labels.empty())
            {
                intermediate_components[next_label].start_component(*pos, next_label);
                label = next_label;
                next_label++;
            }
            else
            {
                label = absolute_min_label;
                map_component * absolute_min = &intermediate_components[absolute_min_label];

                absolute_min->add_coord(*pos);
                for (set<int>::iterator i = neighbor_labels.begin();
                     i != neighbor_labels.end();i++)
                {
                    map_component * current = &intermediate_components[*i];

                    while (current && current != absolute_min)
                    {
                        absolute_min->merge_region(*current);
                        map_component * next = current->min_equivalent;
                        current->min_equivalent = absolute_min;
                        current = next;
                    }
                }
            }
            connectivity_map(*pos) = label;
        }
    }

    int reindexed_label = 1;
    // Reindex root labels, and move them to output
    for (map<int, map_component>::iterator i = intermediate_components.begin();
         i != intermediate_components.end(); ++i)
    {
        if (i->second.min_equivalent == NULL)
        {
            i->second.label = reindexed_label++;
            components.push_back(i->second);
        }
    }

    // Pass 2, mark new labels on the grid
    for (rectangle_iterator pos(1); pos; ++pos)
    {
        int label = connectivity_map(*pos);
        if (label  != 0)
            connectivity_map(*pos) = _min_transitive_label(intermediate_components[label]);
    }
}

// Is this square a wall, or does it belong to a vault? both are considered to
// block connectivity.
static bool _passable_square(const coord_def & pos)
{
    return !feat_is_wall(env.grid(pos)) && !(env.level_map_mask(pos) & MMT_VAULT);
}

struct adjacency_test
{
    adjacency_test()
    {
        adjacency.init(0);
    }
    FixedArray<int, GXM, GYM> adjacency;
    bool operator()(const coord_def & pos)
    {
        return _passable_square(pos) && adjacency(pos) == 0;
    }
};

struct dummy_estimate
{
    bool operator() (const coord_def & pos)
    {
        return 0;
    }
};

struct adjacent_costs
{
    FixedArray<int, GXM, GYM> * adjacency;
    int operator()(const coord_def & pos)
    {
        return (*adjacency)(pos);
    }
};

struct label_match
{
    FixedArray<int, GXM, GYM> * labels;
    int target_label;
    bool operator()(const coord_def & pos)
    {
        return (*labels)(pos) == target_label;
    }
};

// Connectivity checks to make sure that the parts of a bubble are not
// obstructed by slime wall adjacent squares
static void _slime_connectivity_fixup()
{
    // Generate a connectivity map considering any non wall, non vault square
    // passable
    FixedArray<int, GXM, GYM> connectivity_map;
    vector<map_component> components;
    _ccomps_8(connectivity_map, components, _passable_square);

    // Next we will generate a connectivity map with the above restrictions,
    // and also considering wall adjacent squares unpassable. But first we
    // build a map of how many walls are adjacent to each square in the level.
    // Walls/vault squares are flagged with DISCONNECT_DIST in this map.
    // This will be used to build the connectivity map, then later the adjacent
    // counts will define the costs of a search used to connect components in
    // the basic connectivity map that are broken apart in the restricted map
    FixedArray<int, GXM, GYM> non_adjacent_connectivity;
    vector<map_component> non_adj_components;
    adjacency_test adjacent_check;

    for (rectangle_iterator ri(1); ri; ++ri)
    {
        int count = 0;
        if (!_passable_square(*ri))
            count = DISCONNECT_DIST;
        else
        {
            for (adjacent_iterator adj(*ri); adj; ++adj)
            {
                if (feat_is_wall(env.grid(*adj)))
                {
                    // Not allowed to damage vault squares, so mark them
                    // inaccessible
                    if (env.level_map_mask(*adj) & MMT_VAULT)
                    {
                        count = DISCONNECT_DIST;
                        break;
                    }
                    else
                        count++;
                }

            }
        }
        adjacent_check.adjacency(*ri) = count;
    }

    _ccomps_8(non_adjacent_connectivity, non_adj_components, adjacent_check);

    // Now that we have both connectivity maps, go over each component in the
    // unrestricted map and connect any separate components in the restricted
    // map that it was broken up into.
    for (unsigned i = 0; i < components.size(); i++)
    {
        // Collect the components in the restricted connectivity map that
        // occupy part of the current component
        map<int, map_component *> present;
        for (rectangle_iterator ri(components[i].min_coord, components[i].max_coord); ri; ++ri)
        {
            int new_label = non_adjacent_connectivity(*ri);
            if (components[i].label == connectivity_map(*ri) && new_label != 0)
            {
                // the bit with new_label - 1 is foolish.
                present[new_label] = &non_adj_components[new_label-1];
            }
        }

        // Set one restricted component as the base point, and search to all
        // other restricted components
        map<int, map_component * >::iterator target_components = present.begin();

        // No non-wall adjacent squares in this component? This probably
        // shouldn't happen, but just move on.
        if (target_components == present.end())
            continue;

        map_component * base_component = target_components->second;
        ++target_components;

        adjacent_costs connection_costs;
        connection_costs.adjacency = &adjacent_check.adjacency;

        label_match valid_label;
        valid_label.labels = &non_adjacent_connectivity;

        dummy_estimate dummy;

        // Now search from our base component to the other components, and
        // clear out the path found
        for ( ; target_components != present.end(); ++target_components)
        {
            valid_label.target_label = target_components->second->label;

            vector<set<position_node>::iterator >path;
            set<position_node> visited;
            search_astar(base_component->seed_position, valid_label,
                         connection_costs, dummy, visited, path);

            // Did the search, now remove any walls adjacent to squares in
            // the path.
            if (!path.size())
                continue;
            const position_node * current = &(*path[0]);

            while (current)
            {
                if (adjacent_check.adjacency(current->pos) > 0)
                {
                    for (adjacent_iterator adj_it(current->pos); adj_it; ++adj_it)
                    {
                        if (feat_is_wall(env.grid(*adj_it)))
                        {
                            // This shouldn't happen since vault adjacent
                            // squares should have adjacency of DISCONNECT_DIST
                            // but oh well
                            if (env.level_map_mask(*adj_it) & MMT_VAULT)
                                mpr("Whoops, nicked a vault in slime connectivity fixup");
                            env.grid(*adj_it) = DNGN_FLOOR;
                        }
                    }
                    adjacent_check.adjacency(current->pos) = 0;
                }
                current = current->last;
            }

        }

    }
}

// Place vaults with CHANCE: that want to be placed on this level.
static void _place_chance_vaults()
{
    const level_id &lid(level_id::current());
    mapref_vector maps = random_chance_maps_in_depth(lid);
    // [ds] If there are multiple CHANCE maps that share an luniq_ or
    // uniq_ tag, only the first such map will be placed. Shuffle the
    // order of chosen maps so we don't have a first-map bias.
    shuffle_array(maps);
    for (int i = 0, size = maps.size(); i < size; ++i)
    {
        bool check_fallback = true;
        const map_def *map = maps[i];
        if (!map->map_already_used())
        {
            dprf("Placing CHANCE vault: %s (%s)",
                 map->name.c_str(), map->chance(lid).describe().c_str());
            check_fallback = !_build_secondary_vault(map);
        }
        if (check_fallback)
        {
            const string chance_tag = vault_chance_tag(*map);
            if (!chance_tag.empty())
            {
                const string fallback_tag =
                    "fallback_" + chance_tag.substr(7); // "chance_"
                const map_def *fallback =
                    random_map_for_tag(fallback_tag, true, false, MB_FALSE);
                if (fallback)
                {
                    dprf("Found fallback vault %s for chance tag %s",
                         fallback->name.c_str(), chance_tag.c_str());
                    _build_secondary_vault(fallback);
                }
            }
        }
    }
}

static void _place_minivaults()
{
    // Always try to place PLACE:X minivaults.
    const map_def *vault = NULL;
    if ((vault = random_map_for_place(level_id::current(), true)))
        _build_secondary_vault(vault);

    if (use_random_maps)
    {
        int tries = 0;
        do
        {
            vault = random_map_in_depth(level_id::current(), true);
            if (vault)
                _build_secondary_vault(vault);
        } // if ALL maps eligible are "extra" but fail to place, we'd be screwed
        while (vault && vault->has_tag("extra") && tries++ < 10000);
    }
}

static bool _builder_normal()
{
    const map_def *vault = _dgn_random_map_for_place(false);

    if (vault)
    {
        // TODO: figure out a good way to do this only in Temple
        dgn_map_parameters mp(
            you.props.exists(TEMPLE_SIZE_KEY)
            ? make_stringf("temple_altars_%d",
                           you.props[TEMPLE_SIZE_KEY].get_int())
            : "");
        env.level_build_method += " random_map_for_place";
        _ensure_vault_placed_ex(_build_primary_vault(vault), vault);
        // Only place subsequent random vaults on non-encompass maps
        // and not at the branch end
        return vault->orient != MAP_ENCOMPASS;
    }

    if (use_random_maps)
        vault = random_map_in_depth(level_id::current(), false, MB_FALSE);

    if (vault)
    {
        env.level_build_method += " random_map_in_depth";
        _ensure_vault_placed_ex(_build_primary_vault(vault), vault);
        // Only place subsequent random vaults on non-encompass maps
        // and not at the branch end
        return vault->orient != MAP_ENCOMPASS;
    }

    vault = random_map_for_tag("layout", true, true);

    if (!vault)
        die("Couldn't pick a layout.");

    _dgn_ensure_vault_placed(_build_primary_vault(vault), false);
    return true;
}

// Used to nuke shafts placed in corridors on low levels - it's just
// too nasty otherwise.
// Well, actually this just checks if it's next to a non-passable
// square. (jpeg)
static bool _shaft_is_in_corridor(const coord_def& c)
{
    for (orth_adjacent_iterator ai(c); ai; ++ai)
    {
        if (!in_bounds(*ai) || grd(*ai) < DNGN_MINWALK)
            return true;
    }
    return false;
}

static void _place_gozag_shop(dungeon_feature_type stair)
{
    string key = make_stringf(GOZAG_SHOP_KEY,
                              level_id::current().describe().c_str());

    if (!you.props.exists(key))
        return;

    bool encompass = false;
    for (string_set::const_iterator i = env.level_layout_types.begin();
         i != env.level_layout_types.end(); ++i)
    {
        if (*i == "encompass")
        {
            encompass = true;
            break;
        }
    }

    vector<coord_weight> places;
    const int dist_max = distance2(coord_def(0, 0), coord_def(20, 20));
    const coord_def start_pos = dgn_find_nearby_stair(stair, you.pos(), true);
    for (rectangle_iterator ri(0); ri; ++ri)
    {
        if (grd(*ri) != DNGN_FLOOR
            || !(encompass || !map_masked(*ri, MMT_VAULT)))
        {
            continue;
        }
        const int dist2 = distance2(start_pos, *ri);
        if (dist2 > dist_max)
            continue;
        places.push_back(coord_weight(*ri, dist_max - dist2));
    }
    coord_def *shop_place = random_choose_weighted(places);
    if (!shop_place)
        throw dgn_veto_exception("Cannot find place Gozag shop.");


    // Player may have abandoned Gozag before arriving here; only generate
    // the shop if they're still a follower.
    if (you_worship(GOD_GOZAG))
    {
        string spec = you.props[key].get_string();
        keyed_mapspec kmspec;
        kmspec.set_feat(you.props[key].get_string(), false);
        if (!kmspec.get_feat().shop.get())
            die("Invalid shop spec?");
        place_spec_shop(*shop_place, kmspec.get_feat().shop.get());

        shop_struct *shop = get_shop(*shop_place);
        ASSERT(shop);

        env.map_knowledge(*shop_place).set_feature(grd(*shop_place));
        env.map_knowledge(*shop_place).flags |= MAP_MAGIC_MAPPED_FLAG;
        env.pgrid(*shop_place) |= FPROP_SEEN_OR_NOEXP;
        seen_notable_thing(grd(*shop_place), *shop_place);

        string announce = make_stringf(
            "%s invites you to visit their %s%s%s.",
            shop->shop_name.c_str(),
            shop_type_name(shop->type).c_str(),
            !shop->shop_suffix_name.empty() ? " " : "",
            shop->shop_suffix_name.c_str());

        you.props[GOZAG_ANNOUNCE_SHOP_KEY] = announce;

        env.markers.add(new map_feature_marker(*shop_place,
                                               DNGN_ABANDONED_SHOP));
    }
    else
        grd(*shop_place) = DNGN_ABANDONED_SHOP;
}

// Shafts can be generated visible.
//
// Starts about 50% of the time and approaches 0%
static bool _shaft_known(int depth)
{
    return coinflip() && x_chance_in_y(3, depth);
}

static void _place_traps()
{
    const int num_traps = num_traps_for_place();
    int level_number = env.absdepth0;

    ASSERT_RANGE(num_traps, 0, MAX_TRAPS + 1);

    for (int i = 0; i < num_traps; i++)
    {
        trap_def& ts(env.trap[i]);
        if (ts.type != TRAP_UNASSIGNED)
            continue;

        int tries;
        for (tries = 0; tries < 200; ++tries)
        {
            ts.pos.x = random2(GXM);
            ts.pos.y = random2(GYM);
            if (in_bounds(ts.pos)
                && grd(ts.pos) == DNGN_FLOOR
                && !map_masked(ts.pos, MMT_NO_TRAP))
            {
                break;
            }
        }

        if (tries == 200)
            break;

        while (ts.type >= NUM_TRAPS)
            ts.type = random_trap_for_place();

        if (ts.type == TRAP_SHAFT && level_number <= 7)
        {
            // Disallow shaft construction in corridors!
            if (_shaft_is_in_corridor(ts.pos))
            {
                // Reroll until we get a different type of trap
                while (ts.type == TRAP_SHAFT || ts.type >= NUM_TRAPS)
                    ts.type = random_trap_for_place();
            }
        }

        // Only teleport, shaft, alarm and Zot traps are interesting enough to
        // be placed randomly.  Until the formula is overhauled, let's just
        // skip creation if the old code would pick a boring one.
        if (trap_category(ts.type) == DNGN_TRAP_MECHANICAL)
        {
            ts.type = TRAP_UNASSIGNED;
            continue;
        }

        grd(ts.pos) = DNGN_UNDISCOVERED_TRAP;
        env.tgrid(ts.pos) = i;
        if (ts.type == TRAP_SHAFT && _shaft_known(level_number))
            ts.reveal();
        ts.prepare_ammo();
    }

    if (player_in_branch(BRANCH_SPIDER))
    {
        // Max webs ranges from around 35 (Spider:1) to 220 (Spider:5), actual
        // amount will be much lower.
        int max_webs = 35 * pow(2, (you.depth - 1) / 1.5) - num_traps;
        max_webs /= 2;
        place_webs(max_webs + random2(max_webs));
    }
    else if (player_in_branch(BRANCH_CRYPT))
        place_webs(random2(20));
}

static void _dgn_place_feature_at_random_floor_square(dungeon_feature_type feat,
                                                      unsigned mask = MMT_VAULT)
{
    coord_def place = _dgn_random_point_in_bounds(DNGN_FLOOR, mask, DNGN_FLOOR);
    if (player_in_branch(BRANCH_SLIME))
    {
        int tries = 100;
        while (!place.origin()  // stop if we fail to find floor.
               && (dgn_has_adjacent_feat(place, DNGN_ROCK_WALL)
                   || dgn_has_adjacent_feat(place, DNGN_SLIMY_WALL))
               && tries-- > 0)
        {
            place = _dgn_random_point_in_bounds(DNGN_FLOOR, mask, DNGN_FLOOR);
        }

        if (tries < 0)  // tries == 0 means we succeeded on the last attempt
            place.reset();
    }
    if (place.origin())
        throw dgn_veto_exception("Cannot place feature at random floor square.");
    else
        _set_grd(place, feat);
}

// Create randomly-placed stone stairs.
void dgn_place_stone_stairs(bool maybe_place_hatches)
{
    const int stair_start = DNGN_STONE_STAIRS_DOWN_I;
    const int stair_count = DNGN_ESCAPE_HATCH_UP - stair_start + 1;

    FixedVector < bool, stair_count > existing;

    existing.init(false);

    for (rectangle_iterator ri(0); ri; ++ri)
        if (grd(*ri) >= stair_start && grd(*ri) < stair_start + stair_count)
            existing[grd(*ri) - stair_start] = true;

    int pair_count = 3;

    if (maybe_place_hatches && coinflip())
        pair_count++;

    for (int i = 0; i < pair_count; ++i)
    {
        if (!existing[i])
        {
            _dgn_place_feature_at_random_floor_square(
                static_cast<dungeon_feature_type>(DNGN_STONE_STAIRS_DOWN_I + i));
        }

        if (!existing[DNGN_STONE_STAIRS_UP_I - stair_start + i])
        {
            _dgn_place_feature_at_random_floor_square(
                static_cast<dungeon_feature_type>(DNGN_STONE_STAIRS_UP_I + i));
        }
    }
}

bool dgn_has_adjacent_feat(coord_def c, dungeon_feature_type feat)
{
    for (adjacent_iterator ai(c); ai; ++ai)
        if (grd(*ai) == feat)
            return true;
    return false;
}

coord_def dgn_random_point_in_margin(int margin)
{
    return coord_def(random_range(margin, GXM - margin - 1),
                     random_range(margin, GYM - margin - 1));
}

static inline bool _point_matches_feat(coord_def c,
                                       dungeon_feature_type searchfeat,
                                       uint32_t mapmask,
                                       dungeon_feature_type adjacent_feat,
                                       bool monster_free)
{
    return grd(c) == searchfeat
           && (!monster_free || !monster_at(c))
           && !map_masked(c, mapmask)
           && (adjacent_feat == DNGN_UNSEEN ||
               dgn_has_adjacent_feat(c, adjacent_feat));
}

// Returns a random point in map bounds matching the given search feature,
// and respecting the map mask (a map mask of MMT_VAULT ensures that
// positions inside vaults will not be returned).
//
// If adjacent_feat is not DNGN_UNSEEN, the chosen square will be
// adjacent to a square containing adjacent_feat.
//
// If monster_free is true, the chosen square will never be occupied by
// a monster.
//
// If tries is set to anything other than -1, this function will make tries
// attempts to find a suitable square, and may fail if the map is crowded.
// If tries is set to -1, this function will examine the entire map and
// guarantees to find a suitable point if available.
//
// If a suitable point is not available (or was not found in X tries),
// returns coord_def(0,0)
//
static coord_def _dgn_random_point_in_bounds(dungeon_feature_type searchfeat,
                                     uint32_t mapmask,
                                     dungeon_feature_type adjacent_feat,
                                     bool monster_free,
                                     int tries)
{
    if (tries == -1)
    {
        // Try a quick and dirty random search:
        int n = 10;
        if (searchfeat == DNGN_FLOOR)
            n = 500;
        coord_def chosen = _dgn_random_point_in_bounds(searchfeat,
                                                       mapmask,
                                                       adjacent_feat,
                                                       monster_free,
                                                       n);
        if (!chosen.origin())
            return chosen;

        // Exhaustive search; will never fail if a suitable place is
        // available, but is also far more expensive.
        int nfound = 0;
        for (rectangle_iterator ri(1); ri; ++ri)
        {
            const coord_def c(*ri);
            if (_point_matches_feat(c, searchfeat, mapmask, adjacent_feat,
                                    monster_free)
                && one_chance_in(++nfound))
            {
                chosen = c;
            }
        }
        return chosen;
    }
    else
    {
        // Random search.
        while (--tries >= 0)
        {
            const coord_def c = random_in_bounds();
            if (_point_matches_feat(c, searchfeat, mapmask, adjacent_feat,
                                    monster_free))
            {
                return c;
            }
        }
        return coord_def(0, 0);
    }
}

static coord_def _place_specific_feature(dungeon_feature_type feat)
{
    /* Only overwrite vaults when absolutely necessary. */
    coord_def c = _dgn_random_point_in_bounds(DNGN_FLOOR, MMT_VAULT, DNGN_UNSEEN, true);
    if (!in_bounds(c))
        c = _dgn_random_point_in_bounds(DNGN_FLOOR, 0, DNGN_UNSEEN, true);

    if (in_bounds(c))
        env.grid(c) = feat;
    else
        throw dgn_veto_exception("Cannot place specific feature.");

    return c;
}

static bool _place_vault_by_tag(const string &tag)
{
    const map_def *vault = random_map_for_tag(tag, true);
    if (!vault)
        return false;
    return _build_secondary_vault(vault);
}

static void _place_branch_entrances(bool use_vaults)
{
    // Find what branch entrances are already placed, and what branch
    // entrances (or mimics thereof) could be placed here.
    bool branch_entrance_placed[NUM_BRANCHES];
    bool could_be_placed = false;
    for (int i = 0; i < NUM_BRANCHES; ++i)
    {
        branch_entrance_placed[i] = false;
        if (!could_be_placed
            && !branch_is_unfinished(branches[i].id)
            && !is_hell_subbranch(branches[i].id)
            && ((you.depth >= branches[i].mindepth
                 && you.depth <= branches[i].maxdepth)
                || level_id::current() == brentry[i]))
        {
            could_be_placed = true;
        }
    }

    // If there's nothing to be placed, don't bother.
    if (!could_be_placed)
        return;

    for (rectangle_iterator ri(0); ri; ++ri)
    {
        if (!feat_is_branch_stairs(grd(*ri)))
            continue;

        for (int i = 0; i < NUM_BRANCHES; ++i)
            if (branches[i].entry_stairs == grd(*ri)
                && !feature_mimic_at(*ri))
            {
                branch_entrance_placed[i] = true;
                break;
            }
    }

    // Place actual branch entrances.
    for (int i = 0; i < NUM_BRANCHES; ++i)
    {
        // Vestibule and hells are placed by other means.
        // Likewise, if we already have an entrance, keep going.
        if (i >= BRANCH_VESTIBULE && i <= BRANCH_LAST_HELL
            || branch_entrance_placed[i])
        {
            continue;
        }

        const Branch *b = &branches[i];

        const bool mimic = !branch_is_unfinished(b->id)
                           && !is_hell_subbranch(b->id)
                           && you.depth >= b->mindepth
                           && you.depth <= b->maxdepth
                           && one_chance_in(FEATURE_MIMIC_CHANCE);

        if (b->entry_stairs != NUM_FEATURES
            && player_in_branch(parent_branch((branch_type)i))
            && (level_id::current() == brentry[i] || mimic))
        {
            // Placing a stair.
            dprf("Placing stair to %s", b->shortname);

            // Attempt to place an entry vault if allowed
            if (use_vaults)
            {
                string entry_tag = string(b->abbrevname);
                entry_tag += "_entry";
                lowercase(entry_tag);

                if (_place_vault_by_tag(entry_tag))
                    // Placed this entrance, carry on to subsequent branches
                    continue;
            }

            // Otherwise place a single stair feature.
            // Try to use designated locations for entrances if possible.
            const coord_def portal_pos = find_portal_place(NULL, false);
            if (!portal_pos.origin())
            {
                env.grid(portal_pos) = b->entry_stairs;
                env.level_map_mask(portal_pos) |= MMT_VAULT;
                continue;
            }

            const coord_def stair_pos = _place_specific_feature(b->entry_stairs);
            // Don't allow subsequent vaults to overwrite the branch stair
            env.level_map_mask(stair_pos) |= MMT_VAULT;
        }
    }
}

static void _place_extra_vaults()
{
    int tries = 0;
    while (true)
    {
        if (!player_in_branch(BRANCH_DUNGEON) && use_random_maps)
        {
            const map_def *vault = random_map_in_depth(level_id::current(),
                                                       false, MB_TRUE);

            // Encompass vaults can't be used as secondaries.
            if (!vault || vault->orient == MAP_ENCOMPASS)
                break;

            if (_build_secondary_vault(vault))
            {
                const map_def &map(*vault);
                if (map.has_tag("extra"))
                    continue;
                use_random_maps = false;
            }
            else if (++tries >= 3)
                break;
        }
        break;
    }
}

// Place uniques on the level.
// Return the number of uniques placed.
static int _place_uniques()
{
    // Unique beasties:
    if (!your_branch().has_uniques)
        return 0;

#ifdef DEBUG_UNIQUE_PLACEMENT
    FILE *ostat = fopen("unique_placement.log", "a");
    fprintf(ostat, "--- Looking to place uniques on %s\n",
                   level_id::current().describe().c_str());
#endif

    int num_placed = 0;

    // Magic numbers for dpeg's unique system.
    int A = 2;
    const int B = 5;
    while (one_chance_in(A))
    {
        // In dpeg's unique placement system, chances is always 1 in A of even
        // starting to place a unique; reduced if there are less uniques to be
        // placed or available. Then there is a chance of uniques_available /
        // B; this only triggers on levels that have less than B uniques to be
        // placed.
        const mapref_vector uniques_available =
            find_maps_for_tag("place_unique", true, true);

        if (!x_chance_in_y((int)uniques_available.size(), B))
            break;

        const map_def *uniq_map = random_map_for_tag("place_unique", true);
        if (!uniq_map)
        {
#ifdef DEBUG_UNIQUE_PLACEMENT
            fprintf(ostat, "Dummy balance or no uniques left.\n");
#endif
            break;
        }

        const bool map_placed = _build_secondary_vault(uniq_map);
        if (map_placed)
        {
            num_placed++;
            // Make the placement chance drop steeply after
            // some have been placed, to reduce chance of
            // many uniques per level.
            if (num_placed >= 3)
                A++;
#ifdef DEBUG_UNIQUE_PLACEMENT
            fprintf(ostat, "Placed valid unique map: %s.\n",
                    uniq_map->name.c_str());
#endif
            dprf("Placed %s.", uniq_map->name.c_str());
        }
#ifdef DEBUG_UNIQUE_PLACEMENT
        else
        {
            fprintf(ostat, "Didn't place valid map: %s\n",
                    uniq_map->name.c_str());
        }
#endif
    }

#ifdef DEBUG_UNIQUE_PLACEMENT
    fprintf(ostat, "--- Finished this set, placed %d uniques.\n", num_placed);
    fclose(ostat);
#endif
    return num_placed;
}

static void _place_aquatic_in(vector<coord_def> &places, const pop_entry *pop,
                              int level, bool allow_zombies)
{
    if (places.size() < 35)
        return;
    int num = min(random_range(places.size() / 35, places.size() / 18), 15);
    shuffle_array(places);

    for (int i = 0; i < num; i++)
    {
        monster_type mon = pick_monster_from(pop, level);
        if (mon == MONS_0)
            break;

        mgen_data mg;
        mg.behaviour = BEH_SLEEP;
        mg.flags    |= MG_PERMIT_BANDS | MG_FORCE_PLACE;
        mg.map_mask |= MMT_NO_MONS;
        mg.cls = mon;
        mg.pos = places[i];

        // Amphibious creatures placed with water should hang around it
        if (mons_class_primary_habitat(mon) == HT_LAND)
            mg.flags |= MG_PATROLLING;

        if (allow_zombies
            && player_in_hell()
            && mons_class_can_be_zombified(mg.cls))
        {
            static const monster_type lut[3] =
                { MONS_SKELETON, MONS_ZOMBIE, MONS_SIMULACRUM };

            mg.base_type = mg.cls;
            int s = mons_skeleton(mg.cls) ? 2 : 0;
            mg.cls = lut[random_choose_weighted(s, 0, 8, 1, 1, 2, 0)];
        }

        place_monster(mg);
    }
}

static void _place_aquatic_monsters()
{
    // [ds] Shoals relies on normal monster generation to place its monsters.
    // Given the amount of water area in the Shoals, placing water creatures
    // explicitly explodes the Shoals' xp budget.
    //
    // Also disallow water creatures below D:6.
    //
    if (player_in_branch(BRANCH_SHOALS)
        || player_in_branch(BRANCH_ABYSS)
        || player_in_branch(BRANCH_PANDEMONIUM)
        || player_in_branch(BRANCH_DUNGEON) && you.depth < 6)
    {
        return;
    }

    int level = level_id::current().depth;

    vector<coord_def> water;
    vector<coord_def> lava;

    for (rectangle_iterator ri(0); ri; ++ri)
    {
        if (actor_at(*ri) || env.level_map_mask(*ri) & MMT_NO_MONS)
            continue;

        dungeon_feature_type feat = grd(*ri);
        if (feat == DNGN_SHALLOW_WATER || feat == DNGN_DEEP_WATER)
            water.push_back(*ri);
        else if (feat == DNGN_LAVA)
            lava.push_back(*ri);
    }

    _place_aquatic_in(water, fish_population(you.where_are_you, false), level,
                      true);
    _place_aquatic_in(lava, fish_population(you.where_are_you, true), level,
                      false);
}

// For Crypt, adds a bunch of skeletons and zombies that do not respect
// absdepth (and thus tend to be varied and include several types that
// would not otherwise spawn there).
static void _place_assorted_zombies()
{
    int num_zombies = random_range(6, 12, 3);
    for (int i = 0; i < num_zombies; ++i)
    {
        bool skel = coinflip();
        monster_type z_base;
        do
            z_base = pick_random_zombie();
        while (mons_class_flag(z_base, M_NO_GEN_DERIVED)
               || !(skel ? mons_skeleton(z_base) : mons_zombifiable(z_base)));

        mgen_data mg;
        mg.cls = (skel ? MONS_SKELETON : MONS_ZOMBIE);
        mg.base_type = z_base;
        mg.behaviour              = BEH_SLEEP;
        mg.map_mask              |= MMT_NO_MONS;
        mg.preferred_grid_feature = DNGN_FLOOR;

        place_monster(mg);
    }
}

static void _place_lost_souls()
{
    int nsouls = random2avg(you.depth + 2, 3);
    for (int i = 0; i < nsouls; ++i)
    {
        mgen_data mg;
        mg.cls = MONS_LOST_SOUL;
        mg.behaviour              = BEH_HOSTILE;
        mg.preferred_grid_feature = DNGN_FLOOR;
        place_monster(mg);
    }
}

bool door_vetoed(const coord_def pos)
{
    return env.markers.property_at(pos, MAT_ANY, "veto_open") == "veto";
}

static void _builder_monsters()
{
    if (player_in_branch(BRANCH_TEMPLE))
        return;

    int mon_wanted = _num_mons_wanted();

    const bool in_shoals = player_in_branch(BRANCH_SHOALS);
    const bool in_pan    = player_in_branch(BRANCH_PANDEMONIUM);
    if (in_shoals)
        dgn_shoals_generate_flora();

    // Try to place Shoals monsters on floor where possible instead of
    // letting all the merfolk be generated in the middle of the
    // water.
    const dungeon_feature_type preferred_grid_feature =
        in_shoals ? DNGN_FLOOR : DNGN_UNSEEN;

    dprf("_builder_monsters: Generating %d monsters", mon_wanted);
    for (int i = 0; i < mon_wanted; i++)
    {
        mgen_data mg;
        if (!in_pan)
            mg.behaviour = BEH_SLEEP;
        mg.flags    |= MG_PERMIT_BANDS;
        mg.map_mask |= MMT_NO_MONS;
        mg.preferred_grid_feature = preferred_grid_feature;

        place_monster(mg);
    }

    if (!player_in_branch(BRANCH_CRYPT)) // No water creatures in the Crypt.
        _place_aquatic_monsters();
    else
    {
        _place_assorted_zombies();
        _place_lost_souls();
    }
}

static object_class_type _floor_item_class_type()
{
    if (player_in_branch(BRANCH_ORC))
        return OBJ_GOLD;     // Lots of gold in the orcish mines.
    else
        return OBJ_RANDOM;
}

static void _builder_items()
{
    int i = 0;
    int items_levels = env.absdepth0;
    int items_wanted = _num_items_wanted(items_levels);

    if (player_in_branch(BRANCH_VAULTS))
    {
        items_levels *= 15;
        items_levels /= 10;
    }

    for (i = 0; i < items_wanted; i++)
<<<<<<< HEAD
    {
        items(1, _floor_item_class_type(), OBJ_RANDOM, false, items_levels,
                250, MMT_NO_ITEM);
    }
=======
        items(1, specif_type, OBJ_RANDOM, false, items_levels, MMT_NO_ITEM);
>>>>>>> ed3dc989
}

static bool _connect_vault_exit(const coord_def& exit)
{
    flood_find<feature_grid, coord_predicate> ff(env.grid, in_bounds, true,
                                                 false);
    ff.add_feat(DNGN_FLOOR);

    coord_def target = ff.find_first_from(exit, env.level_map_mask);

    if (in_bounds(target))
        return join_the_dots(exit, target, MMT_VAULT);

    return false;
}

static bool _grid_needs_exit(const coord_def& c)
{
    return !cell_is_solid(c)
           || feat_is_closed_door(grd(c));
}

static bool _map_feat_is_on_edge(const vault_placement &place,
                                 const coord_def &c)
{
    if (!place.map.in_map(c - place.pos))
        return false;

    for (orth_adjacent_iterator ai(c); ai; ++ai)
        if (!place.map.in_map(*ai - place.pos))
            return true;

    return false;
}

static void _pick_float_exits(vault_placement &place, vector<coord_def> &targets)
{
    vector<coord_def> possible_exits;

    for (rectangle_iterator ri(place.pos, place.pos + place.size - 1); ri; ++ri)
        if (_grid_needs_exit(*ri) && _map_feat_is_on_edge(place, *ri))
            possible_exits.push_back(*ri);

    if (possible_exits.empty())
    {
        // Empty map (a serial vault master, etc).
        if (place.size.origin())
            return;

        // The vault is disconnected, does it have a stair inside?
        for (rectangle_iterator ri(place.pos, place.pos + place.size - 1); ri; ++ri)
            if (feat_is_stair(grd(*ri)))
                return;

        mprf(MSGCH_ERROR, "Unable to find exit from %s",
             place.map.name.c_str());
        return;
    }

    const int npoints = possible_exits.size();
    int nexits = npoints < 6? npoints : npoints / 8 + 1;

    if (nexits > 10)
        nexits = 10;

    while (nexits-- > 0)
    {
        int which_exit = random2(possible_exits.size());
        targets.push_back(possible_exits[which_exit]);
        possible_exits.erase(possible_exits.begin() + which_exit);
    }
}

static void _fixup_after_vault()
{
    _dgn_set_floor_colours();

    link_items();
    env.markers.activate_all();

    // Force teleport to place the player somewhere sane.
    you_teleport_now(false);

    setup_environment_effects();
}

// Places a map on the current level (minivault or regular vault).
//
// You can specify the centre of the map using "where" for floating vaults
// and minivaults. "where" is ignored for other vaults. XXX: it might be
// nice to specify a square that is not the centre, but is identified by
// a marker in the vault to be placed.
//
// NOTE: encompass maps will destroy the existing level!
//
// check_collision: If true, the newly placed vault cannot clobber existing
//          items and monsters (otherwise, items may be destroyed, monsters may
//          be teleported).
//
// Non-dungeon code should generally use dgn_safe_place_map instead of
// this function to recover from map_load_exceptions.
const vault_placement *dgn_place_map(const map_def *mdef,
                                     bool check_collision,
                                     bool make_no_exits,
                                     const coord_def &where)
{
    if (!mdef)
        return NULL;

    const dgn_colour_override_manager colour_man;

    if (mdef->orient == MAP_ENCOMPASS && !crawl_state.generating_level)
    {
        if (check_collision)
        {
            mprf(MSGCH_DIAGNOSTICS,
                 "Cannot generate encompass map '%s' with check_collision=true",
                 mdef->name.c_str());

            return NULL;
        }

        // For encompass maps, clear the entire level.
        unwind_bool levgen(crawl_state.generating_level, true);
        dgn_reset_level();
        dungeon_events.clear();
        const vault_placement *vault_place =
            dgn_place_map(mdef, check_collision, make_no_exits, where);
        if (vault_place)
            _fixup_after_vault();
        return vault_place;
    }

    const vault_placement *vault_place =
        _build_secondary_vault(mdef, check_collision,
                               make_no_exits, where);

    // Activate any markers within the map.
    if (vault_place && !crawl_state.generating_level)
    {
#ifdef ASSERTS
        if (mdef->name != vault_place->map.name)
        {
            die("Placed map '%s', yet vault_placement is '%s'",
                mdef->name.c_str(), vault_place->map.name.c_str());
        }
#endif

        for (vault_place_iterator vpi(*vault_place); vpi; ++vpi)
        {
            const coord_def p = *vpi;
            env.markers.activate_markers_at(p);
            if (!you.see_cell(p))
                set_terrain_changed(p);
        }
        env.markers.clear_need_activate();

        setup_environment_effects();
        _dgn_postprocess_level();
    }

    return vault_place;
}

// Identical to dgn_place_map, but recovers gracefully from
// map_load_exceptions. Prefer this function if placing maps *not*
// during level generation time.
//
// Returns the map actually placed if the map was placed successfully.
// This is usually the same as the map passed in, unless map load
// failed and maps had to be reloaded.
const vault_placement *dgn_safe_place_map(const map_def *mdef,
                                          bool check_collision,
                                          bool make_no_exits,
                                          const coord_def &where)
{
    const string mapname(mdef->name);
    int retries = 10;
    while (true)
    {
        try
        {
            return dgn_place_map(mdef, check_collision, make_no_exits, where);
        }
        catch (map_load_exception &mload)
        {
            if (retries-- > 0)
            {
                mprf(MSGCH_ERROR,
                     "Failed to load map %s in dgn_safe_place_map, "
                     "reloading all maps",
                     mload.what());
                reread_maps();

                mdef = find_map_by_name(mapname);
            }
            else
                return NULL;
        }
    }
}

vault_placement *dgn_vault_at(coord_def p)
{
    const int map_index = env.level_map_ids(p);
    return map_index == INVALID_MAP_INDEX ? NULL : env.level_vaults[map_index];
}

void dgn_seen_vault_at(coord_def p)
{
    if (vault_placement *vp = dgn_vault_at(p))
    {
        if (!vp->seen)
        {
            dprf("Vault %s (%d,%d)-(%d,%d) seen",
                 vp->map.name.c_str(), vp->pos.x, vp->pos.y,
                 vp->size.x, vp->size.y);
            vp->seen = true;
        }
    }
}

static bool _vault_wants_damage(const vault_placement &vp)
{
    const map_def &map = vp.map;
    if (map.has_tag("ruin"))
        return true;

    // Some vaults may want to be ruined only in certain places with
    // tags like "ruin_abyss" or "ruin_lair"
    string place_desc = level_id::current().describe(false, false);
    lowercase(place_desc);
    return map.has_tag("ruin_" + place_desc);
}

static void _ruin_vault(const vault_placement &vp)
{
    _ruin_level(vault_place_iterator(vp), 0, 12, 0);
}

// Places a vault somewhere in an already built level if possible.
// Returns true if the vault was successfully placed.
static const vault_placement *_build_secondary_vault(const map_def *vault,
                       bool check_collision, bool no_exits,
                       const coord_def &where)
{
    return _build_vault_impl(vault, true, check_collision, no_exits, where);
}

// Builds a primary vault - i.e. a vault that is built before anything
// else on the level. After placing the vault, rooms and corridors
// will be constructed on the level and the vault exits will be
// connected to corridors.
//
// If portions of the level are already generated at this point, use
// _build_secondary_vault or dgn_place_map instead.
//
// NOTE: minivaults can never be placed as primary vaults.
//
static const vault_placement *_build_primary_vault(const map_def *vault)
{
    return _build_vault_impl(vault);
}

// Builds a vault or minivault. Do not use this function directly: always
// prefer _build_secondary_vault or _build_primary_vault.
static const vault_placement *_build_vault_impl(const map_def *vault,
                  bool build_only, bool check_collisions,
                  bool make_no_exits, const coord_def &where)
{
    if (dgn_check_connectivity && !dgn_zones)
    {
        dgn_zones = dgn_count_disconnected_zones(false);
        if (player_in_branch(BRANCH_PANDEMONIUM) && dgn_zones > 1)
            throw dgn_veto_exception("Pan map with disconnected zones");
    }

    unwind_var<string> placing(env.placing_vault, vault->name);

    vault_placement place;

    if (map_bounds(where))
        place.pos = where;

    const map_section_type placed_vault_orientation =
        vault_main(place, vault, check_collisions);

    dprf("Map: %s; placed: %s; place: (%d,%d), size: (%d,%d)",
         vault->name.c_str(),
         placed_vault_orientation != MAP_NONE ? "yes" : "no",
         place.pos.x, place.pos.y, place.size.x, place.size.y);

    if (placed_vault_orientation == MAP_NONE)
        return NULL;

    const bool is_layout = place.map.is_overwritable_layout();

    if (placed_vault_orientation == MAP_ENCOMPASS && !is_layout)
        env.level_layout_types.insert("encompass");

    if (!build_only
        && (placed_vault_orientation == MAP_ENCOMPASS || is_layout)
        && place.map.border_fill_type != DNGN_ROCK_WALL)
    {
        dgn_replace_area(0, 0, GXM-1, GYM-1, DNGN_ROCK_WALL,
                         place.map.border_fill_type);
    }

    // XXX: Moved this out of dgn_register_place so that vault-set monsters can
    // be accessed with the '9' and '8' glyphs. (due)
    if (!place.map.random_mons.empty())
    {
        dprf("Setting the custom random mons list.");
        set_vault_mon_list(place.map.random_mons);
    }

    place.apply_grid();

    if (_vault_wants_damage(place))
        _ruin_vault(place);

    if (place.exits.empty() && placed_vault_orientation != MAP_ENCOMPASS
        && (!place.map.is_minivault() || !place.map.has_tag("no_exits")))
    {
        _pick_float_exits(place, place.exits);
    }

    if (make_no_exits)
        place.exits.clear();

    // Must do this only after target_connections is finalised, or the vault
    // exits will not be correctly set.
    const vault_placement *saved_place = dgn_register_place(place, true);

#ifdef DEBUG_DIAGNOSTICS
    if (crawl_state.map_stat_gen)
        mapstat_report_map_use(place.map);
#endif

    if (is_layout && place.map.has_tag_prefix("layout_type_"))
    {
        vector<string> tag_list = place.map.get_tags();
        for (unsigned int i = 0; i < tag_list.size(); i++)
        {
            if (starts_with(tag_list[i], "layout_type_"))
            {
                env.level_layout_types.insert(
                    strip_tag_prefix(tag_list[i], "layout_type_"));
            }
        }
    }

    // If the map takes the whole screen or we were only requested to
    // build the vault, our work is done.
    if (!build_only && (placed_vault_orientation != MAP_ENCOMPASS || is_layout))
    {
        if (!is_layout)
            _build_postvault_level(place);

        dgn_place_stone_stairs(true);
    }

    if (!build_only && (placed_vault_orientation != MAP_ENCOMPASS || is_layout)
        && player_in_branch(BRANCH_SWAMP))
    {
        _process_disconnected_zones(0, 0, GXM-1, GYM-1, true, DNGN_TREE);
    }

    if (!make_no_exits)
    {
        const bool spotty = player_in_branch(BRANCH_ORC)
#if TAG_MAJOR_VERSION == 34
                            || player_in_branch(BRANCH_FOREST)
#endif
                            || player_in_branch(BRANCH_SWAMP)
                            || player_in_branch(BRANCH_SLIME);
        place.connect(spotty);
    }

    // Fire any post-place hooks defined for this map; any failure
    // here is an automatic veto. Note that the post-place hook must
    // be run only after _build_postvault_level.
    if (!place.map.run_postplace_hook())
    {
        throw dgn_veto_exception("Post-place hook failed for: "
                                 + place.map.name);
    }

    return saved_place;
}

static void _build_postvault_level(vault_placement &place)
{
    if (player_in_branch(BRANCH_SPIDER))
    {
        int ngb_min = 2;
        int ngb_max = random_range(3, 8);
        if (one_chance_in(10))
            ngb_min = 1, ngb_max = random_range(5, 7);
        if (one_chance_in(20))
            ngb_min = 3, ngb_max = 4;
        delve(0, ngb_min, ngb_max,
              random_choose(0, 5, 20, 50, 100, -1),
              -1,
              random_choose(1, 20, 125, 500, 999999, -1));
    }
    else
    {
        const map_def* layout = _pick_layout(&place.map);
        ASSERT(layout);
        {
            dgn_map_parameters mp(place.orient == MAP_CENTRE
                                  ? "central" : "layout");
            _build_secondary_vault(layout, false);
        }
    }
}

static object_class_type _acquirement_object_class()
{
    static const object_class_type classes[] =
    {
        OBJ_JEWELLERY,
        OBJ_BOOKS,
        OBJ_WANDS,
        OBJ_MISCELLANY, // Felids stop here
        OBJ_WEAPONS,
        OBJ_ARMOUR,
        OBJ_STAVES,
    };

    const int nc = (you.species == SP_FELID) ? 4 : ARRAYSZ(classes);
    return classes[random2(nc)];
}

static int _dgn_item_corpse(const item_spec &ispec, const coord_def where)
{
    mons_spec mspec(ispec.corpse_monster_spec());
    int corpse_index = -1;
    for (int tries = 0; ; tries++)
    {
        if (tries > 200)
            return NON_ITEM;
        monster *mon = dgn_place_monster(mspec, coord_def(), true);
        if (!mon)
            continue;
        mon->position = where;
        if (mons_class_can_leave_corpse(mon->type))
            corpse_index = place_monster_corpse(mon, true, true);
        // Dismiss the monster we used to place the corpse.
        mon->flags |= MF_HARD_RESET;
        monster_die(mon, KILL_DISMISSED, NON_MONSTER, false, true);

        if (corpse_index != -1 && corpse_index != NON_ITEM)
            break;
    }

    item_def &corpse(mitm[corpse_index]);
    corpse.props["cap_sacrifice"].get_bool() = true;

    if (ispec.props.exists(CORPSE_NEVER_DECAYS))
    {
        corpse.props[CORPSE_NEVER_DECAYS].get_bool() =
            ispec.props[CORPSE_NEVER_DECAYS].get_bool();
    }

    if (ispec.base_type == OBJ_CORPSES && ispec.sub_type == CORPSE_SKELETON)
        turn_corpse_into_skeleton(corpse);
    else if (ispec.base_type == OBJ_FOOD && ispec.sub_type == FOOD_CHUNK)
        turn_corpse_into_chunks(corpse, false, false);

    if (ispec.props.exists(MONSTER_HIT_DICE))
    {
        corpse.props[MONSTER_HIT_DICE].get_short() =
            ispec.props[MONSTER_HIT_DICE].get_short();
    }

    if (ispec.qty && ispec.base_type == OBJ_FOOD)
        corpse.quantity = ispec.qty;

    return corpse_index;
}

static bool _apply_item_props(item_def &item, const item_spec &spec,
                              bool allow_useless, bool monster)
{
    const CrawlHashTable props = spec.props;

    if (props.exists("make_book_theme_randart"))
    {
        string owner = props["randbook_owner"].get_string();
        if (owner == "player")
            owner = you.your_name;

        vector<spell_type> spells;
        CrawlVector spell_list = props["randbook_spells"].get_vector();
        for (unsigned int i = 0; i < spell_list.size(); ++i)
            spells.push_back((spell_type) spell_list[i].get_int());

        make_book_theme_randart(item,
            spells,
            props["randbook_disc1"].get_short(),
            props["randbook_disc2"].get_short(),
            props["randbook_num_spells"].get_short(),
            props["randbook_slevels"].get_short(),
            owner,
            props["randbook_title"].get_string());
    }

    // Wipe item origin to remove "this is a god gift!" from there,
    // unless we're dealing with a corpse.
    if (!spec.corpselike())
        origin_reset(item);
    if (is_stackable_item(item) && spec.qty > 0)
    {
        item.quantity = spec.qty;
        if (is_blood_potion(item))
            init_stack_blood_potions(item);
    }

    if (spec.item_special)
        item.special = spec.item_special;

    if (spec.plus >= 0
        && (item.base_type == OBJ_BOOKS
            && item.sub_type == BOOK_MANUAL)
        || (item.base_type == OBJ_MISCELLANY
            && item.sub_type == MISC_RUNE_OF_ZOT))
    {
        item.plus = spec.plus;
        item_colour(item);
    }

    if (item_is_rune(item) && you.runes[item.plus])
    {
        destroy_item(item, true);
        return false;
    }

    if (props.exists("cursed"))
        do_curse_item(item);
    else if (props.exists("uncursed"))
        do_uncurse_item(item, false);
    if (props.exists("useful") && is_useless_item(item, false)
        && !allow_useless)
    {
        destroy_item(item, true);
        return false;
    }
    if (item.base_type == OBJ_WANDS && props.exists("charges"))
        item.plus = props["charges"].get_int();
    if ((item.base_type == OBJ_WEAPONS || item.base_type == OBJ_ARMOUR
         || item.base_type == OBJ_JEWELLERY || item.base_type == OBJ_MISSILES)
        && props.exists("plus") && !is_unrandom_artefact(item))
    {
        item.plus = props["plus"].get_int();
    }
    if (props.exists("ident"))
        item.flags |= props["ident"].get_int();
    if (props.exists("unobtainable"))
        item.flags |= ISFLAG_UNOBTAINABLE;

    if (props.exists("no_pickup"))
        item.flags |= ISFLAG_NO_PICKUP;

    if (props.exists("item_tile_name"))
        item.props["item_tile_name"] = props["item_tile_name"].get_string();
    if (props.exists("worn_tile_name"))
        item.props["worn_tile_name"] = props["worn_tile_name"].get_string();
    bind_item_tile(item);

    if (!monster)
    {
        if (props.exists("mimic"))
        {
            const int chance = props["mimic"];
            if (chance > 0 && one_chance_in(chance))
                item.flags |= ISFLAG_MIMIC;
        }
        if (props.exists("no_mimic"))
            item.flags |= ISFLAG_NO_MIMIC;
    }

    return true;
}

static object_class_type _superb_object_class()
{
    return random_choose_weighted(
            20, OBJ_WEAPONS,
            10, OBJ_ARMOUR,
            10, OBJ_JEWELLERY,
            10, OBJ_BOOKS,
            9, OBJ_STAVES,
            1, OBJ_RODS,
            10, OBJ_MISCELLANY,
            0);
}

int dgn_place_item(const item_spec &spec,
                   const coord_def &where,
                   int level)
{
    // Dummy object?
    if (spec.base_type == OBJ_UNASSIGNED)
        return NON_ITEM;

    if (level == INVALID_ABSDEPTH)
        level = env.absdepth0;

    object_class_type base_type = spec.base_type;
    bool acquire = false;

    if (spec.level >= 0)
        level = spec.level;
    else
    {
        bool adjust_type = false;
        switch (spec.level)
        {
        case ISPEC_DAMAGED:
        case ISPEC_BAD:
        case ISPEC_RANDART:
            level = spec.level;
            break;
        case ISPEC_GOOD:
            level = 5 + level * 2;
            break;
        case ISPEC_SUPERB:
            adjust_type = true;
            level = MAKE_GOOD_ITEM;
            break;
        case ISPEC_ACQUIREMENT:
            adjust_type = true;
            acquire = true;
            break;
        default:
            break;
        }

        if (spec.props.exists("mimic") && base_type == OBJ_RANDOM)
            base_type = get_random_item_mimic_type();
        else if (adjust_type && base_type == OBJ_RANDOM)
        {
            base_type = acquire ? _acquirement_object_class()
                                : _superb_object_class();
        }
    }

    int useless_tries = 0;

    while (true)
    {
        const int item_made =
            (acquire ?
             acquirement_create_item(base_type, spec.acquirement_source,
                                     true, where)
             : spec.corpselike() ? _dgn_item_corpse(spec, where)
             : items(spec.allow_uniques, base_type,
                     spec.sub_type, true, level, 0, spec.ego, -1,
                     spec.level == ISPEC_MUNDANE));

        if (item_made == NON_ITEM || item_made == -1)
            return NON_ITEM;
        else
        {
            item_def &item(mitm[item_made]);
            item.pos = where;

            if (_apply_item_props(item, spec, (useless_tries >= 10), false))
                return item_made;
            else
            {
                if (base_type == OBJ_MISCELLANY
                    && spec.sub_type == MISC_RUNE_OF_ZOT)
                {
                    return NON_ITEM;
                }

                useless_tries++;
            }

        }

    }

}

void dgn_place_multiple_items(item_list &list, const coord_def& where)
{
    const int size = list.size();
    for (int i = 0; i < size; ++i)
        dgn_place_item(list.get_item(i), where);
}

static void _dgn_place_item_explicit(int index, const coord_def& where,
                                     vault_placement &place)
{
    item_list &sitems = place.map.items;

    if ((index < 0 || index >= static_cast<int>(sitems.size())) &&
        !crawl_state.game_is_sprint())
    {
        return;
    }

    const item_spec spec = sitems.get_item(index);
    dgn_place_item(spec, where);
}

static void _dgn_give_mon_spec_items(mons_spec &mspec,
                                     monster *mon,
                                     const monster_type type)
{
    ASSERT(mspec.place.is_valid());

    unwind_var<int> save_speedinc(mon->speed_increment);

    // Get rid of existing equipment.
    for (int i = 0; i < NUM_MONSTER_SLOTS; i++)
        if (mon->inv[i] != NON_ITEM)
        {
            item_def &item(mitm[mon->inv[i]]);
            mon->unequip(item, i, 0, true);
            destroy_item(mon->inv[i], true);
            mon->inv[i] = NON_ITEM;
        }

    item_list &list = mspec.items;

    const int size = list.size();
    for (int i = 0; i < size; ++i)
    {
        item_spec spec = list.get_item(i);

        if (spec.base_type == OBJ_UNASSIGNED
            || (spec.base_type == OBJ_MISCELLANY && spec.sub_type == MISC_RUNE_OF_ZOT))
        {
            continue;
        }

        // Don't give monster a randart, and don't randomly give
        // monster an ego item.
        if (spec.base_type == OBJ_ARMOUR || spec.base_type == OBJ_WEAPONS
            || spec.base_type == OBJ_MISSILES)
        {
            spec.allow_uniques = 0;
            if (spec.ego == 0)
                spec.ego = SP_FORBID_EGO;
        }

        int item_level = mspec.place.absdepth();

        if (spec.level >= 0)
            item_level = spec.level;
        else
        {
            switch (spec.level)
            {
            case ISPEC_GOOD:
                item_level = 5 + item_level * 2;
                break;
            case ISPEC_SUPERB:
                item_level = MAKE_GOOD_ITEM;
                break;
            case ISPEC_RANDART:
                item_level = ISPEC_RANDART;
                break;
            }
        }

        for (int useless_tries = 0; true; useless_tries++)
        {
            int item_made;

            if (spec.corpselike())
                item_made = _dgn_item_corpse(spec, mon->pos());
            else
            {
                item_made = items(spec.allow_uniques, spec.base_type,
                                  spec.sub_type, true, item_level, 0, spec.ego,
                                  -1, spec.level == ISPEC_MUNDANE);
            }

            if (!(item_made == NON_ITEM || item_made == -1))
            {
                item_def &item(mitm[item_made]);

                if (_apply_item_props(item, spec, (useless_tries >= 10), true))
                {
                    // Mark items on summoned monsters as such.
                    if (mspec.abjuration_duration != 0)
                        item.flags |= ISFLAG_SUMMONED;

                    if (!mon->pickup_item(item, 0, true))
                        destroy_item(item_made, true);
                    break;
                }
            }
        }
    }

    // Pre-wield ranged weapons.
    if (mon->inv[MSLOT_WEAPON] == NON_ITEM
        && mon->inv[MSLOT_ALT_WEAPON] != NON_ITEM)
    {
        mon->swap_weapons(false);
    }
}

monster* dgn_place_monster(mons_spec &mspec, coord_def where,
                           bool force_pos, bool generate_awake, bool patrolling)
{
#if TAG_MAJOR_VERSION == 34
    if ((int)mspec.type == -1) // or rebuild the des cache
        return 0;
#endif
    if (mspec.type == MONS_NO_MONSTER)
        return 0;

    monster_type type = mspec.type;
    const bool m_generate_awake = (generate_awake || mspec.generate_awake);
    const bool m_patrolling     = (patrolling || mspec.patrolling);
    const bool m_band           = mspec.band;

    if (!mspec.place.is_valid())
        mspec.place = level_id::current();

    if (type == RANDOM_SUPER_OOD || type == RANDOM_MODERATE_OOD)
    {
        if (brdepth[mspec.place.branch] <= 1)
            ; // no OODs here
        else if (type == RANDOM_SUPER_OOD)
            mspec.place.depth += 4 + mspec.place.depth;
        else if (type == RANDOM_MODERATE_OOD)
            mspec.place.depth += 5;
        type = RANDOM_MONSTER;
    }

    if (type != RANDOM_MONSTER && type < NUM_MONSTERS)
    {
        // Don't place a unique monster a second time.
        // (Boris is handled specially.)
        if (mons_is_unique(type) && you.unique_creatures[type]
            && !crawl_state.game_is_arena())
        {
            return 0;
        }

        const monster_type montype = mons_class_is_zombified(type)
                                                         ? mspec.monbase
                                                         : type;

        const habitat_type habitat = mons_class_primary_habitat(montype);

        if (in_bounds(where) && !monster_habitable_grid(montype, grd(where)))
            dungeon_terrain_changed(where, habitat2grid(habitat), !crawl_state.generating_level);
    }

    if (type == RANDOM_MONSTER)
    {
        if (mons_class_is_chimeric(mspec.monbase))
        {
            type = mspec.monbase;
            mspec.chimera_mons.clear();
            for (int n = 0; n < NUM_CHIMERA_HEADS; n++)
            {
                monster_type part = chimera_part_for_place(mspec.place, mspec.monbase);
                if (part != MONS_0)
                    mspec.chimera_mons.push_back(part);
            }
        }
        else
        {
            type = pick_random_monster(mspec.place, mspec.monbase);
            if (!type)
                type = RANDOM_MONSTER;
        }
    }

    mgen_data mg(type);

    mg.behaviour = (m_generate_awake) ? BEH_WANDER : BEH_SLEEP;
    switch (mspec.attitude)
    {
    case ATT_FRIENDLY:
        mg.behaviour = BEH_FRIENDLY;
        break;
    case ATT_NEUTRAL:
        mg.behaviour = BEH_NEUTRAL;
        break;
    case ATT_GOOD_NEUTRAL:
        mg.behaviour = BEH_GOOD_NEUTRAL;
        break;
    case ATT_STRICT_NEUTRAL:
        mg.behaviour = BEH_STRICT_NEUTRAL;
        break;
    default:
        break;
    }
    mg.base_type = mspec.monbase;
    mg.number    = mspec.number;
    mg.colour    = mspec.colour;

    if (mspec.god != GOD_NO_GOD)
        mg.god   = mspec.god;

    mg.mname     = mspec.monname;
    mg.hd        = mspec.hd;
    mg.hp        = mspec.hp;
    mg.props     = mspec.props;
    mg.initial_shifter = mspec.initial_shifter;
    mg.chimera_mons = mspec.chimera_mons;

    // Marking monsters as summoned
    mg.abjuration_duration = mspec.abjuration_duration;
    mg.summon_type         = mspec.summon_type;
    mg.non_actor_summoner  = mspec.non_actor_summoner;

    // XXX: hack (also, never hand out darkgrey)
    if (mg.colour == -1)
        mg.colour = random_monster_colour();

    if (!force_pos && monster_at(where)
        && (mg.cls < NUM_MONSTERS || needs_resolution(mg.cls)))
    {
        const monster_type habitat_target =
            mg.cls == RANDOM_MONSTER ? MONS_BAT : mg.cls;
        where = find_newmons_square_contiguous(habitat_target, where, 0);
    }

    mg.pos = where;

    if (mons_class_is_zombified(mg.base_type))
    {
        if (mons_class_is_zombified(mg.cls))
            mg.base_type = MONS_NO_MONSTER;
        else
            swap(mg.base_type, mg.cls);
    }

    if (m_patrolling)
        mg.flags |= MG_PATROLLING;

    if (m_band)
        mg.flags |= MG_PERMIT_BANDS;

    // Store any extra flags here.
    mg.extra_flags |= mspec.extra_monster_flags;

    monster *mons = place_monster(mg, true, force_pos && where.origin());
    if (!mons)
        return 0;

    // Spells before items, so e.g. simulacrum casters can be given chunks.
    // add custom spell prop for spell display
    // XXX limited to the actual spellbook, won't display all
    // spellbooks available for vault monsters
    if (mspec.explicit_spells)
    {
        mons->spells = mspec.spells[random2(mspec.spells.size())];
        mons->props["custom_spells"] = true;
    }

    if (!mspec.items.empty())
        _dgn_give_mon_spec_items(mspec, mons, type);

    if (mspec.props.exists("monster_tile"))
    {
        mons->props["monster_tile"] =
            mspec.props["monster_tile"].get_short();
    }
    if (mspec.props.exists("monster_tile_name"))
    {
        mons->props["monster_tile_name"].get_string() =
            mspec.props["monster_tile_name"].get_string();
    }

    if (mspec.props.exists("always_corpse"))
        mons->props["always_corpse"] = true;

    if (mspec.props.exists("never_corpse"))
        mons->props["never_corpse"] = true;

    if (mspec.props.exists("dbname"))
        mons->props["dbname"].get_string() = mspec.props["dbname"].get_string();

    // These are applied earlier to prevent issues with renamed monsters
    // and "<monster> comes into view" (see delay.cc:_monster_warning).
    //mons->flags |= mspec.extra_monster_flags;

    // Monsters with gods set by the spec aren't god gifts
    // unless they have the "god_gift" tag.  place_monster(),
    // by default, marks any monsters with gods as god gifts,
    // so unmark them here.
    if (mspec.god != GOD_NO_GOD && !mspec.god_gift)
        mons->flags &= ~MF_GOD_GIFT;

    if (mons->is_priest() && mons->god == GOD_NO_GOD)
        mons->god = GOD_NAMELESS;

    if (mons_class_is_animated_weapon(mons->type))
    {
        item_def *wpn = mons->mslot_item(MSLOT_WEAPON);
        ASSERT(wpn);
        if (mons->type == MONS_DANCING_WEAPON)
            mons->ghost->init_dancing_weapon(*wpn, 100);
        else if (mons->type == MONS_SPECTRAL_WEAPON)
            mons->ghost->init_spectral_weapon(*wpn, 100, 270);
        mons->ghost_demon_init();
    }

    for (unsigned int i = 0; i < mspec.ench.size(); i++)
        mons->add_ench(mspec.ench[i]);

    return mons;
}

static bool _dgn_place_monster(const vault_placement &place, mons_spec &mspec,
                               const coord_def& where)
{
    const bool generate_awake
        = mspec.generate_awake || place.map.has_tag("generate_awake");

    const bool patrolling
        = mspec.patrolling || place.map.has_tag("patrolling");

    mspec.props["map"].get_string() = place.map_name_at(where);
    return dgn_place_monster(mspec, where, false, generate_awake, patrolling);
}

static bool _dgn_place_one_monster(const vault_placement &place,
                                   mons_list &mons, const coord_def& where)
{
    for (int i = 0, size = mons.size(); i < size; ++i)
    {
        mons_spec spec = mons.get_monster(i);
        if (_dgn_place_monster(place, spec, where))
            return true;
    }
    return false;
}

/* "Oddball grids" are handled in _vault_grid. */
static dungeon_feature_type _glyph_to_feat(int glyph,
                                           vault_placement *place = NULL)
{
    return (glyph == 'x') ? DNGN_ROCK_WALL :
           (glyph == 'X') ? DNGN_PERMAROCK_WALL :
           (glyph == 'c') ? DNGN_STONE_WALL :
           (glyph == 'v') ? DNGN_METAL_WALL :
           (glyph == 'b') ? DNGN_GREEN_CRYSTAL_WALL :
           (glyph == 'm') ? DNGN_CLEAR_ROCK_WALL :
           (glyph == 'n') ? DNGN_CLEAR_STONE_WALL :
           (glyph == 'o') ? DNGN_CLEAR_PERMAROCK_WALL :
           (glyph == 't') ? DNGN_TREE :
           (glyph == '+') ? DNGN_CLOSED_DOOR :
           (glyph == '=') ? DNGN_RUNED_DOOR :
           (glyph == 'w') ? DNGN_DEEP_WATER :
           (glyph == 'W') ? DNGN_SHALLOW_WATER :
           (glyph == 'l') ? DNGN_LAVA :
           (glyph == '>') ? DNGN_ESCAPE_HATCH_DOWN :
           (glyph == '<') ? DNGN_ESCAPE_HATCH_UP :
           (glyph == '}') ? DNGN_STONE_STAIRS_DOWN_I :
           (glyph == '{') ? DNGN_STONE_STAIRS_UP_I :
           (glyph == ')') ? DNGN_STONE_STAIRS_DOWN_II :
           (glyph == '(') ? DNGN_STONE_STAIRS_UP_II :
           (glyph == ']') ? DNGN_STONE_STAIRS_DOWN_III :
           (glyph == '[') ? DNGN_STONE_STAIRS_UP_III :
           (glyph == 'A') ? DNGN_STONE_ARCH :
           (glyph == 'C') ? _pick_an_altar() :   // f(x) elsewhere {dlb}
           (glyph == 'I') ? DNGN_ORCISH_IDOL :
           (glyph == 'G') ? DNGN_GRANITE_STATUE :
           (glyph == 'T') ? DNGN_FOUNTAIN_BLUE :
           (glyph == 'U') ? DNGN_FOUNTAIN_SPARKLING :
           (glyph == 'V') ? DNGN_DRY_FOUNTAIN :
           (glyph == 'Y') ? DNGN_FOUNTAIN_BLOOD :
           (glyph == '\0')? DNGN_ROCK_WALL
                          : DNGN_FLOOR; // includes everything else
}

dungeon_feature_type map_feature_at(map_def *map, const coord_def &c,
                                    int rawfeat)
{
    if (rawfeat == -1)
        rawfeat = map->glyph_at(c);

    if (rawfeat == ' ')
        return NUM_FEATURES;

    keyed_mapspec *mapsp = map? map->mapspec_at(c) : NULL;
    if (mapsp)
    {
        feature_spec f = mapsp->get_feat();
        if (f.trap.get())
        {
            // f.feat == 1 means trap is generated known.
            if (f.feat == 1)
                return trap_category(static_cast<trap_type>(f.trap.get()->tr_type));
            else
                return DNGN_UNDISCOVERED_TRAP;
        }
        else if (f.feat >= 0)
            return static_cast<dungeon_feature_type>(f.feat);
        else if (f.glyph >= 0)
            return map_feature_at(NULL, c, f.glyph);
        else if (f.shop.get())
            return DNGN_ENTER_SHOP;

        return DNGN_FLOOR;
    }

    return _glyph_to_feat(rawfeat);
}

static void _vault_grid_mapspec(vault_placement &place, const coord_def &where,
                                keyed_mapspec& mapsp)
{
    const feature_spec f = mapsp.get_feat();
    if (f.trap.get())
    {
        trap_spec* spec = f.trap.get();
        if (spec)
            _place_specific_trap(where, spec);

        // f.feat == 1 means trap is generated known.
        if (f.feat == 1)
            grd(where) = trap_category(spec->tr_type);
    }
    else if (f.feat >= 0)
        grd(where) = static_cast<dungeon_feature_type>(f.feat);
    else if (f.glyph >= 0)
        _vault_grid_glyph(place, where, f.glyph);
    else if (f.shop.get())
        place_spec_shop(where, f.shop.get());
    else
        grd(where) = DNGN_FLOOR;

    if (f.mimic > 0 && one_chance_in(f.mimic))
    {
        ASSERT(!feat_cannot_be_mimic(grd(where)));
        env.level_map_mask(where) |= MMT_MIMIC;
    }
    else if (f.no_mimic)
        env.level_map_mask(where) |= MMT_NO_MIMIC;

    item_list &items = mapsp.get_items();
    dgn_place_multiple_items(items, where);
}

static void _vault_grid_glyph(vault_placement &place, const coord_def& where,
                              int vgrid)
{
    // First, set base tile for grids {dlb}:
    if (vgrid != -1)
        grd(where) = _glyph_to_feat(vgrid, &place);

    if (feat_is_altar(grd(where))
        && is_unavailable_god(feat_altar_god(grd(where))))
    {
        grd(where) = DNGN_FLOOR;
    }

    // then, handle oddball grids {dlb}:
    switch (vgrid)
    {
    case '@':
    case '=':
    case '+':
        if (_map_feat_is_on_edge(place, where))
            place.exits.push_back(where);
        break;
    case '^':
        place_specific_trap(where, TRAP_RANDOM);
        break;
    case '~':
        place_specific_trap(where, random_trap_for_place());
        break;
    case 'B':
        grd(where) = _pick_temple_altar(place);
        break;
    }

    // Then, handle grids that place "stuff" {dlb}:
    if (vgrid == '$' || vgrid == '%' || vgrid == '*' || vgrid == '|')
    {
        int item_made = NON_ITEM;
        object_class_type which_class = OBJ_RANDOM;
        uint8_t which_type = OBJ_RANDOM;
        int which_depth = env.absdepth0;

        if (vgrid == '$')
            which_class = OBJ_GOLD;
        else if (vgrid == '|')
        {
            which_class = _superb_object_class();
            which_depth = MAKE_GOOD_ITEM;
        }
        else if (vgrid == '*')
            which_depth = 5 + which_depth * 2;

        item_made = items(1, which_class, which_type, true, which_depth);
        if (item_made != NON_ITEM)
            mitm[item_made].pos = where;
    }

    // defghijk - items
    if (map_def::valid_item_array_glyph(vgrid))
    {
        int slot = map_def::item_array_glyph_to_slot(vgrid);
        _dgn_place_item_explicit(slot, where, place);
    }
}

static void _vault_grid(vault_placement &place,
                        int vgrid,
                        const coord_def& where,
                        keyed_mapspec *mapsp)
{
    if (mapsp && mapsp->replaces_glyph())
        _vault_grid_mapspec(place, where, *mapsp);
    else
        _vault_grid_glyph(place, where, vgrid);

    if (cell_is_solid(where))
        delete_cloud_at(where);
}

static void _vault_grid_glyph_mons(vault_placement &place,
                                   const coord_def &where,
                                   int vgrid)
{
    // Handle grids that place monsters {dlb}:
    if (map_def::valid_monster_glyph(vgrid))
    {
        mons_spec ms(RANDOM_MONSTER);

        if (vgrid == '8')
            ms.type = RANDOM_SUPER_OOD;
        else if (vgrid == '9')
            ms.type = RANDOM_MODERATE_OOD;
        else if (vgrid != '0')
        {
            int slot = map_def::monster_array_glyph_to_slot(vgrid);
            ms = place.map.mons.get_monster(slot);
            monster_type mt = ms.type;
            // Is a map for a specific place trying to place a unique which
            // somehow already got created?
            if (!place.map.place.empty()
                && !invalid_monster_type(mt)
                && mons_is_unique(mt)
                && you.unique_creatures[mt])
            {
                mprf(MSGCH_ERROR, "ERROR: %s already generated somewhere "
                     "else; please file a bug report.",
                     mons_type_name(mt, DESC_THE).c_str());
                // Force it to be generated anyway.
                you.unique_creatures.set(mt, false);
            }
        }

        _dgn_place_monster(place, ms, where);
    }
}

static void _vault_grid_mapspec_mons(vault_placement &place,
                                     const coord_def &where,
                                     keyed_mapspec& mapsp)
{
    const feature_spec f = mapsp.get_feat();
    if (f.glyph >= 0)
        _vault_grid_glyph_mons(place, where, f.glyph);
    mons_list &mons = mapsp.get_monsters();
    _dgn_place_one_monster(place, mons, where);
}

static void _vault_grid_mons(vault_placement &place,
                        int vgrid,
                        const coord_def& where,
                        keyed_mapspec *mapsp)
{
    if (mapsp && mapsp->replaces_glyph())
        _vault_grid_mapspec_mons(place, where, *mapsp);
    else
        _vault_grid_glyph_mons(place, where, vgrid);
}

// Currently only used for Slime: branch end
// where it will turn the stone walls into clear rock walls
// once the royal jelly has been killed.
bool seen_replace_feat(dungeon_feature_type old_feat,
                       dungeon_feature_type new_feat)
{
    ASSERT(old_feat != new_feat);

    coord_def p1(0, 0);
    coord_def p2(GXM - 1, GYM - 1);

    bool seen = false;
    for (rectangle_iterator ri(p1, p2); ri; ++ri)
    {
        if (grd(*ri) == old_feat)
        {
            grd(*ri) = new_feat;
            set_terrain_changed(*ri);
            if (you.see_cell(*ri))
                seen = true;
        }
    }

    return seen;
}

void dgn_replace_area(int sx, int sy, int ex, int ey,
                      dungeon_feature_type replace,
                      dungeon_feature_type feature,
                      unsigned mmask, bool needs_update)
{
    dgn_replace_area(coord_def(sx, sy), coord_def(ex, ey),
                      replace, feature, mmask, needs_update);
}

void dgn_replace_area(const coord_def& p1, const coord_def& p2,
                       dungeon_feature_type replace,
                       dungeon_feature_type feature, uint32_t mapmask,
                       bool needs_update)
{
    for (rectangle_iterator ri(p1, p2); ri; ++ri)
    {
        if (grd(*ri) == replace && !map_masked(*ri, mapmask))
        {
            grd(*ri) = feature;
            if (needs_update && env.map_knowledge(*ri).seen())
            {
                env.map_knowledge(*ri).set_feature(feature, 0,
                                                   get_trap_type(*ri));
#ifdef USE_TILE
                env.tile_bk_bg(*ri) = feature;
#endif
            }
        }
    }
}

bool map_masked(const coord_def &c, unsigned mask)
{
    return mask && (env.level_map_mask(c) & mask);
}

struct coord_comparator
{
    coord_def target;
    coord_comparator(const coord_def &t) : target(t) { }

    static int dist(const coord_def &a, const coord_def &b)
    {
        const coord_def del = a - b;
        return abs(del.x) + abs(del.y);
    }

    bool operator () (const coord_def &a, const coord_def &b) const
    {
        return dist(a, target) < dist(b, target);
    }
};

typedef set<coord_def, coord_comparator> coord_set;

static void _jtd_init_surrounds(coord_set &coords, uint32_t mapmask,
                                const coord_def &c)
{
    vector<coord_def> cur;
    for (orth_adjacent_iterator ai(c); ai; ++ai)
    {
        if (!in_bounds(*ai) || travel_point_distance[ai->x][ai->y]
            || map_masked(*ai, mapmask))
        {
            continue;
        }
        cur.insert(cur.begin() + random2(cur.size()), *ai);
    }
    for (vector<coord_def>::const_iterator ci = cur.begin();
         ci != cur.end(); ci++)
    {
        coords.insert(*ci);

        const coord_def dp = *ci - c;
        travel_point_distance[ci->x][ci->y] = (-dp.x + 2) * 4 + (-dp.y + 2);
    }
}

// Resets travel_point_distance
vector<coord_def> dgn_join_the_dots_pathfind(const coord_def &from,
                                             const coord_def &to,
                                             uint32_t mapmask)
{
    memset(travel_point_distance, 0, sizeof(travel_distance_grid_t));
    const coord_comparator comp(to);
    coord_set coords(comp);

    vector<coord_def> path;
    coord_def curr = from;
    while (true)
    {
        int &tpd = travel_point_distance[curr.x][curr.y];
        tpd = !tpd? -1000 : -tpd;

        if (curr == to)
            break;

        _jtd_init_surrounds(coords, mapmask, curr);

        if (coords.empty())
            break;

        curr = *coords.begin();
        coords.erase(coords.begin());
    }

    if (curr != to)
        return path;

    while (curr != from)
    {
        if (!map_masked(curr, mapmask))
            path.push_back(curr);

        const int dist = travel_point_distance[curr.x][curr.y];
        ASSERT(dist < 0);
        ASSERT(dist != -1000);
        curr += coord_def(-dist / 4 - 2, (-dist % 4) - 2);
    }
    if (!map_masked(curr, mapmask))
        path.push_back(curr);

    return path;
}

bool join_the_dots(const coord_def &from, const coord_def &to,
                   uint32_t mapmask,
                   bool (*overwriteable)(dungeon_feature_type))
{
    if (!overwriteable)
        overwriteable = _feat_is_wall_floor_liquid;

    const vector<coord_def> path =
        dgn_join_the_dots_pathfind(from, to, mapmask);

    for (vector<coord_def>::const_iterator i = path.begin(); i != path.end();
         ++i)
    {
        if (!map_masked(*i, mapmask) && overwriteable(grd(*i)))
        {
            grd(*i) = DNGN_FLOOR;
            dgn_height_set_at(*i);
        }
    }

    return !path.empty() || from == to;
}

static dungeon_feature_type _pick_temple_altar(vault_placement &place)
{
    if (_temple_altar_list.empty())
    {
        if (_current_temple_hash != NULL)
        {
            // Altar god doesn't matter, setting up the whole machinery would
            // be too much work.
            if (crawl_state.map_stat_gen || crawl_state.obj_stat_gen)
                return DNGN_ALTAR_XOM;

            mprf(MSGCH_ERROR, "Ran out of altars for temple!");
            return DNGN_FLOOR;
        }
        // Randomized altar list for mini-temples.
        _temple_altar_list = temple_god_list();
        shuffle_array(_temple_altar_list);
    }

    const god_type god = _temple_altar_list.back();

    _temple_altar_list.pop_back();

    return altar_for_god(god);
}

//jmf: Generate altar based on where you are, or possibly randomly.
static dungeon_feature_type _pick_an_altar()
{
    god_type god;

    if (player_in_branch(BRANCH_TEMPLE)
        || player_in_branch(BRANCH_LABYRINTH))
    {
        // No extra altars in Temple, none at all in Labyrinth.
        god = GOD_NO_GOD;
    }
    else if (player_in_connected_branch() && !one_chance_in(5))
    {
        switch (you.where_are_you)
        {
        case BRANCH_CRYPT:
            god = (coinflip() ? GOD_KIKUBAAQUDGHA
                              : GOD_YREDELEMNUL);
            break;

        case BRANCH_ORC: // violent gods (50% chance of Beogh)
            if (coinflip())
                god = GOD_BEOGH;
            else
                god = random_choose(GOD_VEHUMET, GOD_MAKHLEB, GOD_OKAWARU,
                                    GOD_TROG,    GOD_XOM,     -1);
            break;

        case BRANCH_VAULTS: // lawful gods
            god = random_choose_weighted(2, GOD_OKAWARU,
                                         2, GOD_ZIN,
                                         1, GOD_ELYVILON,
                                         1, GOD_SIF_MUNA,
                                         1, GOD_SHINING_ONE,
                                         0);
            break;

        case BRANCH_ELF: // magic gods
            god = random_choose(GOD_VEHUMET, GOD_SIF_MUNA, GOD_XOM,
                                GOD_MAKHLEB, -1);
            break;

        case BRANCH_SLIME:
            god = GOD_JIYVA;
            break;

        case BRANCH_TOMB:
            god = GOD_KIKUBAAQUDGHA;
            break;

        default:
            do
                god = random_god();
            while (god == GOD_NEMELEX_XOBEH
                   || god == GOD_LUGONU
                   || god == GOD_BEOGH
                   || god == GOD_JIYVA);
            break;
        }
    }
    else
    {
        // Note: this case includes Pandemonium or the Abyss.
        god = random_choose(GOD_ZIN,      GOD_SHINING_ONE, GOD_KIKUBAAQUDGHA,
                            GOD_XOM,      GOD_OKAWARU,     GOD_MAKHLEB,
                            GOD_SIF_MUNA, GOD_TROG,        GOD_ELYVILON,
                            -1);
    }

    if (is_unavailable_god(god))
        god = GOD_NO_GOD;

    return altar_for_god(god);
}

static bool _need_varied_selection(shop_type shop)
{
    return shop == SHOP_BOOK;
}

void place_spec_shop(const coord_def& where,
                     int force_s_type, bool representative)
{
    shop_spec spec(static_cast<shop_type>(force_s_type));
    place_spec_shop(where, &spec, representative);
}

int greed_for_shop_type(shop_type shop, int level_number)
{
    if (shop == SHOP_FOOD)
        return 10 + random2(5);
    if (shop == SHOP_WEAPON_ANTIQUE
        || shop == SHOP_ARMOUR_ANTIQUE
        || shop == SHOP_GENERAL_ANTIQUE)
    {
        return 15 + random2avg(19, 2) + random2(level_number);
    }
    return 10 + random2(5) + random2(level_number / 2);
}

void place_spec_shop(const coord_def& where,
                     shop_spec* spec, bool representative)
{
    int level_number = env.absdepth0;
    int force_s_type = static_cast<int>(spec->sh_type);

    int orb = 0;
    int i = 0;
    int j = 0;                  // loop variable
    int item_level;

    bool note_status = notes_are_active();
    activate_notes(false);

    for (i = 0; i < MAX_SHOPS; i++)
        if (env.shop[i].type == SHOP_UNASSIGNED)
            break;

    if (i == MAX_SHOPS)
        return;

    for (j = 0; j < 3; j++)
        env.shop[i].keeper_name[j] = 1 + random2(200);

    env.shop[i].shop_name = spec->name;
    env.shop[i].shop_type_name = spec->type;
    env.shop[i].shop_suffix_name = spec->suffix;
    env.shop[i].level = level_number * 2;

    env.shop[i].type = static_cast<shop_type>(
        (force_s_type != SHOP_RANDOM) ? force_s_type
                                      : random2(NUM_SHOPS));

    env.shop[i].greed = greed_for_shop_type(env.shop[i].type, level_number);

    // Allow bargains in bazaars, prices randomly between 60% and 95%.
    if (player_in_branch(BRANCH_BAZAAR))
    {
        // Need to calculate with factor as greed (uint8_t)
        // is capped at 255.
        int factor = random2(8) + 12;

        dprf("Shop type %d: original greed = %d, factor = %d, discount = %d%%.",
             env.shop[i].type, env.shop[i].greed, factor, (20-factor)*5);

        factor *= env.shop[i].greed;
        factor /= 20;
        env.shop[i].greed = factor;
    }

    if (spec->greed != -1)
    {
        dprf("Shop spec overrides greed: %d becomes %d.", env.shop[i].greed, spec->greed);
        env.shop[i].greed = spec->greed;
    }

    int plojy = 5 + random2avg(12, 3);
    if (representative)
        plojy = env.shop[i].type == SHOP_EVOKABLES ? NUM_WANDS : 16;

    if (spec->use_all && !spec->items.empty())
    {
        dprf("Shop spec wants all items placed: %d becomes %u.", plojy,
             (unsigned int)spec->items.size());
        plojy = (int) spec->items.size();
    }

    if (spec->num_items != -1)
    {
        dprf("Shop spec overrides number of items: %d becomes %d.", plojy, spec->num_items);
        plojy = spec->num_items;
    }

    // For books shops, store how many copies of a given book are on display.
    // This increases the diversity of books in a shop.
    int stocked[NUM_BOOKS];
    if (_need_varied_selection(env.shop[i].type))
    {
        for (int k = 0; k < NUM_BOOKS; k++)
             stocked[k] = 0;
    }

    coord_def stock_loc = coord_def(0, 5+i);

    for (j = 0; j < plojy; j++)
    {
        if (env.shop[i].type != SHOP_WEAPON_ANTIQUE
            && env.shop[i].type != SHOP_ARMOUR_ANTIQUE
            && env.shop[i].type != SHOP_GENERAL_ANTIQUE)
        {
            item_level = level_number + random2((level_number + 1) * 2);
        }
        else
            item_level = level_number + random2((level_number + 1) * 3);

        // Make bazaar items more valuable (up to double value).
        if (player_in_branch(BRANCH_BAZAAR))
        {
            int help = random2(item_level) + 1;
            item_level += help;

            if (item_level > level_number * 5)
                item_level = level_number * 5;
        }

        // Don't generate gold in shops! This used to be possible with
        // general stores (see item_in_shop() below)   (GDL)
        while (true)
        {
            const object_class_type basetype =
                (representative && env.shop[i].type == SHOP_EVOKABLES)
                ? OBJ_WANDS
                : item_in_shop(env.shop[i].type);
            const int subtype = representative? j : OBJ_RANDOM;

            if (!spec->items.empty() && !spec->use_all)
            {
                orb = dgn_place_item(spec->items.random_item_weighted(),
                        stock_loc, item_level);
            }
            else if (!spec->items.empty() && spec->use_all && j < (int)spec->items.size())
                orb = dgn_place_item(spec->items.get_item(j), stock_loc, item_level);
            else
            {
                orb = items(1, basetype, subtype, true,
                            one_chance_in(4) ? MAKE_GOOD_ITEM : item_level);
            }

            // Try for a better selection.
            if (orb != NON_ITEM && _need_varied_selection(env.shop[i].type))
            {
                if (!one_chance_in(stocked[mitm[orb].sub_type] + 1))
                {
                    mitm[orb].clear();
                    orb = NON_ITEM; // try again
                }
            }

            if (orb != NON_ITEM
                && mitm[orb].base_type != OBJ_GOLD
                && (env.shop[i].type != SHOP_GENERAL_ANTIQUE
                    || (mitm[orb].base_type != OBJ_MISSILES
                        && mitm[orb].base_type != OBJ_FOOD)
                    || !spec->items.empty()))
            {
                break;
            }

            // Reset object and try again.
            if (orb != NON_ITEM)
                mitm[orb].clear();
        }

        if (orb == NON_ITEM)
            break;

        item_def& item(mitm[orb]);

        // Increase stock of this subtype by 1, unless it is an artefact
        // (allow for several artefacts of the same underlying subtype)
        // - the latter is currently unused but would apply to e.g. jewellery.
        if (_need_varied_selection(env.shop[i].type) && !is_artefact(item))
            stocked[item.sub_type]++;

        if (representative && item.base_type == OBJ_WANDS)
            item.plus = 7;

        // Set object 'position' (gah!) & ID status.
        item.pos = stock_loc;

        if (env.shop[i].type != SHOP_WEAPON_ANTIQUE
            && env.shop[i].type != SHOP_ARMOUR_ANTIQUE
            && env.shop[i].type != SHOP_GENERAL_ANTIQUE)
        {
            set_ident_flags(item, ISFLAG_IDENT_MASK);
        }
    }

    env.shop[i].pos = where;
    env.tgrid(where) = i;

    _set_grd(where, DNGN_ENTER_SHOP);

    activate_notes(note_status);
}

object_class_type item_in_shop(shop_type shop_type)
{
    switch (shop_type)
    {
    case SHOP_WEAPON:
        if (one_chance_in(5))
            return OBJ_MISSILES;
        // *** deliberate fall through here  {dlb} ***
    case SHOP_WEAPON_ANTIQUE:
        return OBJ_WEAPONS;

    case SHOP_ARMOUR:
    case SHOP_ARMOUR_ANTIQUE:
        return OBJ_ARMOUR;

    case SHOP_GENERAL:
    case SHOP_GENERAL_ANTIQUE:
        return OBJ_RANDOM;

    case SHOP_JEWELLERY:
        return OBJ_JEWELLERY;

    case SHOP_EVOKABLES:
        if (one_chance_in(10))
            return OBJ_RODS;
        return coinflip() ? OBJ_WANDS : OBJ_MISCELLANY;

    case SHOP_BOOK:
        return OBJ_BOOKS;

    case SHOP_FOOD:
        return OBJ_FOOD;

    case SHOP_DISTILLERY:
        return OBJ_POTIONS;

    case SHOP_SCROLL:
        return OBJ_SCROLLS;

    default:
        die("unknown shop type %d", shop_type);
    }

    return OBJ_RANDOM;
}

// Keep seeds away from the borders so we don't end up with a
// straight wall.
static bool _spotty_seed_ok(const coord_def& p)
{
    const int margin = 4;
    return p.x >= margin && p.y >= margin
           && p.x < GXM - margin && p.y < GYM - margin;
}

static bool _feat_is_wall_floor_liquid(dungeon_feature_type feat)
{
    return feat_is_water(feat)
#if TAG_MAJOR_VERSION == 34
           || player_in_branch(BRANCH_FOREST) && feat == DNGN_TREE
#endif
           || player_in_branch(BRANCH_SWAMP) && feat == DNGN_TREE
           || feat_is_lava(feat)
           || feat_is_wall(feat)
           || feat == DNGN_FLOOR;
}

// Connect vault exit "from" to dungeon floor by growing a spotty chamber.
// This tries to be like _spotty_level, but probably isn't quite.
// It might be better to aim for a more open connection -- currently
// it stops pretty much as soon as connectivity is attained.
static set<coord_def> _dgn_spotty_connect_path(const coord_def& from,
            bool (*overwriteable)(dungeon_feature_type))
{
    set<coord_def> flatten;
    set<coord_def> border;
    set<coord_def>::const_iterator it;
    bool success = false;

    if (!overwriteable)
        overwriteable = _feat_is_wall_floor_liquid;

    for (adjacent_iterator ai(from); ai; ++ai)
        if (!map_masked(*ai, MMT_VAULT) && _spotty_seed_ok(*ai))
            border.insert(*ai);

    while (!success && !border.empty())
    {
        coord_def cur;
        int count = 0;
        for (it = border.begin(); it != border.end(); ++it)
            if (one_chance_in(++count))
                cur = *it;
        border.erase(border.find(cur));

        // Flatten orthogonal neighbours, and add new neighbours to border.
        flatten.insert(cur);
        for (orth_adjacent_iterator ai(cur); ai; ++ai)
        {
            if (map_masked(*ai, MMT_VAULT))
                continue;

            if (grd(*ai) == DNGN_FLOOR)
                success = true; // Through, but let's remove the others, too.

            if (!overwriteable(grd(*ai)) || flatten.count(*ai))
                continue;

            flatten.insert(*ai);
            for (adjacent_iterator bi(*ai); bi; ++bi)
            {
                if (!map_masked(*bi, MMT_VAULT)
                    && _spotty_seed_ok(*bi)
                    && !flatten.count(*bi))
                {
                    border.insert(*bi);
                }
            }
        }
    }

    if (!success)
        flatten.clear();

    return flatten;
}

static bool _connect_spotty(const coord_def& from,
                            bool (*overwriteable)(dungeon_feature_type))
{
    const set<coord_def> spotty_path =
        _dgn_spotty_connect_path(from, overwriteable);

    if (!spotty_path.empty())
    {
        for (set<coord_def>::const_iterator it = spotty_path.begin();
             it != spotty_path.end(); ++it)
        {
            grd(*it) =
                (player_in_branch(BRANCH_SWAMP) && one_chance_in(3))
                ? DNGN_SHALLOW_WATER
                : DNGN_FLOOR;
            dgn_height_set_at(*it);
        }
    }

    return !spotty_path.empty();
}

bool place_specific_trap(const coord_def& where, trap_type spec_type, int charges)
{
    trap_spec spec(spec_type);

    return _place_specific_trap(where, &spec, charges);
}

static bool _place_specific_trap(const coord_def& where, trap_spec* spec, int charges)
{
    trap_type spec_type = spec->tr_type;

    bool no_tele = spec_type == TRAP_NONTELEPORT;
    bool no_shaft = no_tele || !is_valid_shaft_level();

    while (spec_type >= NUM_TRAPS
#if TAG_MAJOR_VERSION == 34
           || spec_type == TRAP_DART || spec_type == TRAP_GAS
#endif
           || no_tele && spec_type == TRAP_TELEPORT
           || no_shaft && spec_type == TRAP_SHAFT)
    {
        spec_type = static_cast<trap_type>(random2(TRAP_MAX_REGULAR + 1));
    }

    for (int tcount = 0; tcount < MAX_TRAPS; tcount++)
        if (env.trap[tcount].type == TRAP_UNASSIGNED)
        {
            env.trap[tcount].type = spec_type;
            env.trap[tcount].pos  = where;
            grd(where)            = DNGN_UNDISCOVERED_TRAP;
            env.tgrid(where)      = tcount;
            env.trap[tcount].prepare_ammo(charges);
            return true;
        }

    return false;
}

static void _add_plant_clumps(int frequency /* = 10 */,
                              int clump_density /* = 12 */,
                              int clump_radius /* = 4 */)
{
    for (rectangle_iterator ri(1); ri; ++ri)
    {
        mgen_data mg;
        mg.flags = MG_FORCE_PLACE;
        if (mgrd(*ri) != NON_MONSTER && !map_masked(*ri, MMT_VAULT))
        {
            // clump plants around things that already exist
            monster_type type = menv[mgrd(*ri)].type;
            if ((type == MONS_PLANT
                     || type == MONS_FUNGUS
                     || type == MONS_BUSH)
                 && one_chance_in(frequency))
            {
                mg.cls = type;
            }
            else
                continue;
        }
        else
            continue;

        vector<coord_def> to_place;
        to_place.push_back(*ri);
        for (int i = 1; i < clump_radius; ++i)
        {
            for (radius_iterator rad(*ri, i, C_ROUND); rad; ++rad)
            {
                if (grd(*rad) != DNGN_FLOOR)
                    continue;

                // make sure the iterator stays valid
                vector<coord_def> more_to_place;
                for (vector<coord_def>::const_iterator it = to_place.begin();
                     it != to_place.end();
                     ++it)
                {
                    if (*rad == *it)
                        continue;
                    // only place plants next to previously placed plants
                    if (abs(rad->x - it->x) <= 1 && abs(rad->y - it->y) <= 1)
                    {
                        if (one_chance_in(clump_density))
                            more_to_place.push_back(*rad);
                    }
                }
                to_place.insert(to_place.end(), more_to_place.begin(),
                                more_to_place.end());
            }
        }

        for (vector<coord_def>::const_iterator it = to_place.begin();
             it != to_place.end();
             ++it)
        {
            if (*it == *ri)
                continue;
            if (plant_forbidden_at(*it))
                continue;
            mg.pos = *it;
            mons_place(mgen_data(mg));
        }
    }
}

struct nearest_point
{
    coord_def target;
    coord_def nearest;
    int       distance;

    nearest_point(const coord_def &t) : target(t), nearest(), distance(-1)
    {
    }
    void operator () (const coord_def &c)
    {
        if (grd(c) == DNGN_FLOOR)
        {
            const int ndist = (c - target).abs();
            if (distance == -1 || ndist < distance)
            {
                distance = ndist;
                nearest  = c;
            }
        }
    }
};

static coord_def _get_hatch_dest(coord_def base_pos, bool shaft)
{
    map_marker *marker = env.markers.find(base_pos, MAT_POSITION);
    if (!marker || shaft)
    {
        coord_def dest_pos;
        do
            dest_pos = random_in_bounds();
        while (grd(dest_pos) != DNGN_FLOOR
               || env.pgrid(dest_pos) & FPROP_NO_RTELE_INTO);
        if (!shaft)
        {
            env.markers.add(new map_position_marker(base_pos, dest_pos));
            env.markers.clear_need_activate();
        }
        return dest_pos;
    }
    else
    {
        map_position_marker *posm = dynamic_cast<map_position_marker*>(marker);
        return posm->dest;
    }
}

double dgn_degrees_to_radians(int degrees)
{
    return degrees * M_PI / 180;
}

coord_def dgn_random_point_from(const coord_def &c, int radius, int margin)
{
    int attempts = 70;
    while (attempts-- > 0)
    {
        const double angle = dgn_degrees_to_radians(random2(360));
        const coord_def res =
            c + coord_def(static_cast<int>(radius * cos(angle)),
                          static_cast<int>(radius * sin(angle)));
        if (map_bounds_with_margin(res, margin))
            return res;
    }
    return coord_def();
}

coord_def dgn_find_feature_marker(dungeon_feature_type feat)
{
    vector<map_marker*> markers = env.markers.get_all();
    for (int i = 0, size = markers.size(); i < size; ++i)
    {
        map_marker *mark = markers[i];
        if (mark->get_type() == MAT_FEATURE
            && dynamic_cast<map_feature_marker*>(mark)->feat == feat)
        {
            return mark->pos;
        }
    }
    coord_def unfound;
    return unfound;
}

static coord_def _dgn_find_labyrinth_entry_point()
{
    return dgn_find_feature_marker(DNGN_ENTER_LABYRINTH);
}

// Make hatches and shafts land the player a bit away from the wall.
// Specifically, the adjacent cell with least slime walls next to it.
// XXX: This can still give bad situations if the layout is not bubbly,
//      e.g. when a vault is placed with connecting corridors.
static void _fixup_slime_hatch_dest(coord_def* pos)
{
    int max_walls = 9;
    for (adjacent_iterator ai(*pos, false); ai; ++ai)
    {
        if (!feat_is_traversable(env.grid(*ai)))
            continue;
        int walls = 0;
        for (adjacent_iterator bi(*ai); bi && walls < max_walls; ++bi)
            if (env.grid(*bi) == DNGN_SLIMY_WALL)
                walls++;
        if (walls < max_walls)
        {
            *pos = *ai;
            max_walls = walls;
        }
    }
    ASSERT(max_walls < 9);
}

coord_def dgn_find_nearby_stair(dungeon_feature_type stair_to_find,
                                coord_def base_pos, bool find_closest)
{
    dprf("Level entry point on %sstair: %d (%s)",
         find_closest ? "closest " : "",
         stair_to_find, dungeon_feature_name(stair_to_find));

    // Shafts and hatches.
    if (stair_to_find == DNGN_ESCAPE_HATCH_UP
        || stair_to_find == DNGN_ESCAPE_HATCH_DOWN
        || stair_to_find == DNGN_TRAP_SHAFT)
    {
        coord_def pos(_get_hatch_dest(base_pos, stair_to_find == DNGN_TRAP_SHAFT));
        if (player_in_branch(BRANCH_SLIME))
            _fixup_slime_hatch_dest(&pos);
        if (in_bounds(pos))
            return pos;
    }

    if (stair_to_find == DNGN_STONE_ARCH)
    {
        const coord_def pos(dgn_find_feature_marker(stair_to_find));
        if (in_bounds(pos) && grd(pos) == stair_to_find)
            return pos;
    }

    if (player_in_branch(BRANCH_LABYRINTH))
    {
        const coord_def pos(_dgn_find_labyrinth_entry_point());
        if (in_bounds(pos))
            return pos;

        // Couldn't find a good place, warn, and use old behaviour.
        dprf("Oops, couldn't find labyrinth entry marker.");
        stair_to_find = DNGN_FLOOR;
    }

    if (stair_to_find == your_branch().exit_stairs)
    {
        const coord_def pos(dgn_find_feature_marker(DNGN_STONE_STAIRS_UP_I));
        if (in_bounds(pos) && grd(pos) == stair_to_find)
            return pos;
    }

    // Scan around the player's position first.
    int basex = base_pos.x;
    int basey = base_pos.y;

    // Check for illegal starting point.
    if (!in_bounds(basex, basey))
    {
        basex = 0;
        basey = 0;
    }

    coord_def result;

    int found = 0;
    int best_dist = 1 + GXM*GXM + GYM*GYM;

    // XXX These passes should be rewritten to use an iterator of STL
    // algorithm of some kind.

    // First pass: look for an exact match.
    for (int xcode = 0; xcode < GXM; ++xcode)
    {
        if (stair_to_find == DNGN_FLOOR)
            break;

        const int xsign = ((xcode % 2) ? 1 : -1);
        const int xdiff = xsign * (xcode + 1)/2;
        const int xpos  = (basex + xdiff + GXM) % GXM;

        for (int ycode = 0; ycode < GYM; ++ycode)
        {
            const int ysign = ((ycode % 2) ? 1 : -1);
            const int ydiff = ysign * (ycode + 1)/2;
            const int ypos  = (basey + ydiff + GYM) % GYM;

            // Note that due to the wrapping above, we can't just use
            // xdiff*xdiff + ydiff*ydiff.
            const int dist = (xpos-basex)*(xpos-basex)
                             + (ypos-basey)*(ypos-basey);

            if (orig_terrain(coord_def(xpos, ypos)) == stair_to_find
                && !feature_mimic_at(coord_def(xpos, ypos)))
            {
                found++;
                if (find_closest)
                {
                    if (dist < best_dist)
                    {
                        best_dist = dist;
                        result.x = xpos;
                        result.y = ypos;
                    }
                }
                else if (one_chance_in(found))
                {
                    result.x = xpos;
                    result.y = ypos;
                }
            }
        }
    }

    if (found)
        return result;

    best_dist = 1 + GXM*GXM + GYM*GYM;

    // Second pass: find a staircase in the proper direction.
    for (int xcode = 0; xcode < GXM; ++xcode)
    {
        if (stair_to_find == DNGN_FLOOR)
            break;

        const int xsign = ((xcode % 2) ? 1 : -1);
        const int xdiff = xsign * (xcode + 1)/2;
        const int xpos  = (basex + xdiff + GXM) % GXM;

        for (int ycode = 0; ycode < GYM; ++ycode)
        {
            const int ysign = ((ycode % 2) ? 1 : -1);
            const int ydiff = ysign * (ycode + 1)/2;
            const int ypos  = (basey + ydiff + GYM) % GYM;

            bool good_stair;
            const int looking_at = orig_terrain(coord_def(xpos, ypos));

            if (stair_to_find <= DNGN_ESCAPE_HATCH_DOWN)
            {
                good_stair = (looking_at >= DNGN_STONE_STAIRS_DOWN_I
                              && looking_at <= DNGN_ESCAPE_HATCH_DOWN);
            }
            else
            {
                good_stair =  (looking_at >= DNGN_STONE_STAIRS_UP_I
                               && looking_at <= DNGN_ESCAPE_HATCH_UP);
            }

            const int dist = (xpos-basex)*(xpos-basex)
                             + (ypos-basey)*(ypos-basey);

            if (good_stair && !feature_mimic_at(coord_def(xpos, ypos)))
            {
                found++;
                if (find_closest && dist < best_dist)
                {
                    best_dist = dist;
                    result.x = xpos;
                    result.y = ypos;
                }
                else if (one_chance_in(found))
                {
                    result.x = xpos;
                    result.y = ypos;
                }
            }
        }
    }

    if (found)
        return result;

    const coord_def pos(dgn_find_feature_marker(stair_to_find));
    if (in_bounds(pos))
        return pos;

    // Look for any clear terrain and abandon the idea of looking
    // nearby now. This is used when taking transit Pandemonium gates,
    // or landing in Labyrinths. Currently the player can land in vaults,
    // which is considered acceptable.
    for (rectangle_iterator ri(0); ri; ++ri)
    {
        if (feat_has_dry_floor(grd(*ri)))
        {
            found++;
            if (one_chance_in(found))
                result = *ri;
        }
    }
    if (found)
        return result;

    // FAIL
    die("Can't find any floor to put the player on.");
}

void dgn_set_branch_epilogue(branch_type branch, string func_name)
{
    ASSERT(!func_name.empty());

    branch_epilogues[branch] = func_name;
}

////////////////////////////////////////////////////////////////////
// dgn_region

bool dgn_region::overlaps(const dgn_region &other) const
{
    // The old overlap check checked only two corners - top-left and
    // bottom-right. I'm hoping nothing actually *relied* on that stupid bug.

    return (between(pos.x, other.pos.x, other.pos.x + other.size.x - 1)
               || between(pos.x + size.x - 1, other.pos.x,
                          other.pos.x + other.size.x - 1))
           && (between(pos.y, other.pos.y, other.pos.y + other.size.y - 1)
               || between(pos.y + size.y - 1, other.pos.y,
                          other.pos.y + other.size.y - 1));
}

bool dgn_region::overlaps_any(const dgn_region_list &regions) const
{
    for (dgn_region_list::const_iterator i = regions.begin();
         i != regions.end(); ++i)
    {
        if (overlaps(*i))
            return true;
    }
    return false;
}

bool dgn_region::overlaps(const dgn_region_list &regions,
                          const map_mask &mask) const
{
    return overlaps_any(regions) && overlaps(mask);
}

bool dgn_region::overlaps(const map_mask &mask) const
{
    const coord_def endp = pos + size;
    for (int y = pos.y; y < endp.y; ++y)
        for (int x = pos.x; x < endp.x; ++x)
        {
            if (mask[x][y])
                return true;
        }

    return false;
}

coord_def dgn_region::random_edge_point() const
{
    return x_chance_in_y(size.x, size.x + size.y) ?
                  coord_def(pos.x + random2(size.x),
                             coinflip()? pos.y : pos.y + size.y - 1)
                : coord_def(coinflip()? pos.x : pos.x + size.x - 1,
                             pos.y + random2(size.y));
}

coord_def dgn_region::random_point() const
{
    return coord_def(pos.x + random2(size.x), pos.y + random2(size.y));
}

struct StairConnectivity
{
    StairConnectivity()
    {
        region[0] = region[1] = region[2] = 0;
        connected[0] = connected[1] = connected[2] = true;
    }

    void connect_region(int idx)
    {
        for (int i = 0; i < 3; i++)
            connected[i] |= (region[i] == idx);
    }

    void read(reader &th)
    {
        region[0] = unmarshallByte(th);
        region[1] = unmarshallByte(th);
        region[2] = unmarshallByte(th);
        connected[0] = unmarshallBoolean(th);
        connected[1] = unmarshallBoolean(th);
        connected[2] = unmarshallBoolean(th);
    }

    void write(writer &th)
    {
        marshallByte(th, region[0]);
        marshallByte(th, region[1]);
        marshallByte(th, region[2]);
        marshallBoolean(th, connected[0]);
        marshallBoolean(th, connected[1]);
        marshallBoolean(th, connected[2]);
    }

    int8_t region[3];
    bool connected[3];
};

FixedVector<vector<StairConnectivity>, NUM_BRANCHES> connectivity;

void init_level_connectivity()
{
    for (int i = 0; i < NUM_BRANCHES; i++)
    {
        int depth = brdepth[i] > 0 ? brdepth[i] : 0;
        connectivity[i].resize(depth);
    }
}

void read_level_connectivity(reader &th)
{
    int nb = unmarshallInt(th);
    ASSERT(nb <= NUM_BRANCHES);
    for (int i = 0; i < nb; i++)
    {
        unsigned int depth = brdepth[i] > 0 ? brdepth[i] : 0;
        unsigned int num_entries = unmarshallInt(th);
        connectivity[i].resize(max(depth, num_entries));

        for (unsigned int e = 0; e < num_entries; e++)
            connectivity[i][e].read(th);
    }
}

void write_level_connectivity(writer &th)
{
    marshallInt(th, NUM_BRANCHES);
    for (int i = 0; i < NUM_BRANCHES; i++)
    {
        marshallInt(th, connectivity[i].size());
        for (unsigned int e = 0; e < connectivity[i].size(); e++)
            connectivity[i][e].write(th);
    }
}

static bool _fixup_interlevel_connectivity()
{
    // Rotate the stairs on this level to attempt to preserve connectivity
    // as much as possible.  At a minimum, it ensures a path from the bottom
    // of a branch to the top of a branch.  If this is not possible, it
    // returns false.
    //
    // Note: this check is undirectional and assumes that levels below this
    // one have not been created yet.  If this is not the case, it will not
    // guarantee or preserve connectivity.
    //
    // XXX: If successful, the previous level's connectedness information
    //      is updated, so we rely on the level not being vetoed after
    //      this check.

    if (!player_in_connected_branch() || brdepth[you.where_are_you] == -1)
        return true;
    if (branches[you.where_are_you].branch_flags & BFLAG_ISLANDED)
        return true;

    StairConnectivity prev_con;
    if (you.depth > 1)
        prev_con = connectivity[your_branch().id][you.depth - 2];
    StairConnectivity this_con;

    FixedVector<coord_def, 3> up_gc;
    FixedVector<coord_def, 3> down_gc;
    FixedVector<int, 3> up_region;
    FixedVector<int, 3> down_region;
    FixedVector<bool, 3> has_down;
    vector<bool> region_connected;

    up_region[0] = up_region[1] = up_region[2] = -1;
    down_region[0] = down_region[1] = down_region[2] = -1;
    has_down[0] = has_down[1] = has_down[2] = false;

    // Find up stairs and down stairs on the current level.
    memset(travel_point_distance, 0, sizeof(travel_distance_grid_t));
    int nzones = 0;
    for (rectangle_iterator ri(0); ri; ++ri)
    {
        if (!map_bounds(ri->x, ri->y)
            || travel_point_distance[ri->x][ri->y]
            || !dgn_square_travel_ok(*ri))
        {
            continue;
        }

        _dgn_fill_zone(*ri, ++nzones, _dgn_point_record_stub,
                       dgn_square_travel_ok, NULL);
    }

    int max_region = 0;
    for (rectangle_iterator ri(0); ri; ++ri)
    {
        if (feature_mimic_at(*ri))
            continue;

        dungeon_feature_type feat = grd(*ri);
        switch (feat)
        {
        case DNGN_STONE_STAIRS_DOWN_I:
        case DNGN_STONE_STAIRS_DOWN_II:
        case DNGN_STONE_STAIRS_DOWN_III:
        {
            int idx = feat - DNGN_STONE_STAIRS_DOWN_I;
            if (down_region[idx] == -1)
            {
                down_region[idx] = travel_point_distance[ri->x][ri->y];
                down_gc[idx] = *ri;
                max_region = max(down_region[idx], max_region);
            }
            else
            {
                // Too many stairs!
                return false;
            }
            break;
        }
        case DNGN_STONE_STAIRS_UP_I:
        case DNGN_STONE_STAIRS_UP_II:
        case DNGN_STONE_STAIRS_UP_III:
        {
            int idx = feat - DNGN_STONE_STAIRS_UP_I;
            if (up_region[idx] == -1)
            {
                up_region[idx] = travel_point_distance[ri->x][ri->y];
                up_gc[idx] = *ri;
                max_region = max(up_region[idx], max_region);
            }
            else
            {
                // Too many stairs!
                return false;
            }
            break;
        }
        default:
            break;
        }
    }

    const int up_region_max = you.depth == 1 ? 1 : 3;

    // Ensure all up stairs were found.
    for (int i = 0; i < up_region_max; i++)
        if (up_region[i] == -1)
            return false;

    region_connected.resize(max_region + 1);
    for (unsigned int i = 0; i < region_connected.size(); i++)
        region_connected[i] = false;

    // Which up stairs have a down stair? (These are potentially connected.)
    if (!at_branch_bottom())
    {
        for (int i = 0; i < up_region_max; i++)
            for (int j = 0; j < 3; j++)
            {
                if (down_region[j] == up_region[i])
                    has_down[i] = true;
            }
    }

    bool any_connected = has_down[0] || has_down[1] || has_down[2];
    if (!any_connected && !at_branch_bottom())
        return false;

    // Keep track of what stairs we've assigned.
    int assign_prev[3] = {-1, -1, -1};
    int assign_cur[3] = {-1, -1, -1};

    // Assign one connected down stair from the previous level to an
    // upstair on the current level with a downstair in the same region.
    // This ensures at least a single valid path to the top.
    bool minimal_connectivity = false;
    for (int i = 0; i < 3 && !minimal_connectivity; i++)
    {
        if (!prev_con.connected[i])
            continue;
        for (int j = 0; j < up_region_max; j++)
        {
            if (!has_down[j] && !at_branch_bottom())
                continue;

            minimal_connectivity = true;
            assign_prev[i] = j;
            assign_cur[j] = i;
            region_connected[up_region[j]] = true;
            break;
        }
    }
    if (!minimal_connectivity)
        return false;

    // For each disconnected stair (in a unique region) on the previous level,
    // try to reconnect to a connected up stair on the current level.
    for (int i = 0; i < 3; i++)
    {
        if (assign_prev[i] != -1 || prev_con.connected[i])
            continue;

        bool unique_region = true;
        for (int j = 0; j < i; j++)
        {
            if (prev_con.region[j] == prev_con.region[i])
                unique_region = false;
        }
        if (!unique_region)
            continue;

        // Try first to assign to any connected regions.
        for (int j = 0; j < up_region_max; j++)
        {
            if (assign_cur[j] != -1 || !region_connected[up_region[j]])
                continue;

            assign_prev[i] = j;
            assign_cur[j] = i;
            prev_con.connect_region(prev_con.region[i]);
            break;
        }
        if (assign_prev[i] != -1)
            continue;

        // If we fail, then assign to any up stair with a down, and we'll
        // try to reconnect this section on the next level.
        for (int j = 0; j < 3; j++)
        {
            if (assign_cur[j] != -1 || !has_down[j])
                continue;

            assign_prev[i] = j;
            assign_cur[j] = i;
            break;
        }
    }

    // Assign any connected down stairs from the previous level to any
    // disconnected stairs on the current level.
    for (int i = 0; i < 3; i++)
    {
        if (!prev_con.connected[i] || assign_prev[i] != -1)
            continue;

        for (int j = 0; j < up_region_max; j++)
        {
            if (has_down[j] || assign_cur[j] != -1)
                continue;
            if (region_connected[up_region[j]])
                continue;

            assign_prev[i] = j;
            assign_cur[j] = i;
            region_connected[up_region[j]] = true;
            break;
        }
    }

    // If there are any remaining stairs, assign those.
    for (int i = 0; i < 3; i++)
    {
        if (assign_prev[i] != -1)
            continue;
        for (int j = 0; j < up_region_max; j++)
        {
            if (assign_cur[j] != -1)
                continue;
            assign_prev[i] = j;
            assign_cur[j] = i;

            if (region_connected[up_region[j]])
                prev_con.connect_region(prev_con.region[i]);
            else if (prev_con.connected[i])
                region_connected[up_region[j]] = true;
            break;
        }
    }

    // At the branch bottom, all up stairs must be connected.
    if (at_branch_bottom())
    {
        for (int i = 0; i < up_region_max; i++)
            if (!region_connected[up_region[i]])
                return false;
    }

    // Sanity check that we're not duplicating stairs.
    if (up_region_max > 1)
    {
        bool stairs_unique = (assign_cur[0] != assign_cur[1]
                              && assign_cur[1] != assign_cur[2]);
        ASSERT(stairs_unique);
        if (!stairs_unique)
            return false;
    }

    // Reassign up stair numbers as needed.
    for (int i = 0; i < up_region_max; i++)
    {
        _set_grd(up_gc[i],
            (dungeon_feature_type)(DNGN_STONE_STAIRS_UP_I + assign_cur[i]));
    }

    // Fill in connectivity and regions.
    for (int i = 0; i < 3; i++)
    {
        this_con.region[i] = down_region[i];
        if (down_region[i] != -1)
            this_con.connected[i] = region_connected[down_region[i]];
        else
            this_con.connected[i] = false;

    }

    // Save the connectivity.
    if (you.depth > 1)
        connectivity[your_branch().id][you.depth - 2] = prev_con;
    connectivity[your_branch().id][you.depth - 1] = this_con;

    return true;
}

void run_map_epilogues()
{
    // Iterate over level vaults and run each map's epilogue.
    for (unsigned i = 0, size = env.level_vaults.size(); i < size; ++i)
    {
        map_def &map = env.level_vaults[i]->map;
        map.run_lua_epilogue();
    }
}

//////////////////////////////////////////////////////////////////////////
// vault_placement

vault_placement::vault_placement()
    : pos(-1, -1), size(0, 0), orient(MAP_NONE), map(), exits(), seen(false)
{
}

string vault_placement::map_name_at(const coord_def &where) const
{
    const coord_def offset = where - this->pos;
    return this->map.name_at(offset);
}

void vault_placement::reset()
{
    if (_current_temple_hash != NULL)
        _setup_temple_altars(*_current_temple_hash);
    else
        _temple_altar_list.clear();
}

void vault_placement::apply_grid()
{
    if (!size.zero())
    {
        bool clear = !map.has_tag("overwrite_floor_cell");

        // NOTE: assumes *no* previous item (I think) or monster (definitely)
        // placement.
        for (rectangle_iterator ri(pos, pos + size - 1); ri; ++ri)
        {
            if (map.is_overwritable_layout() && map_masked(*ri, MMT_VAULT))
                continue;

            const coord_def &rp(*ri);
            const coord_def dp = rp - pos;

            const int feat = map.map.glyph(dp);

            if (feat == ' ')
                continue;

            const dungeon_feature_type oldgrid = grd(*ri);

            if (clear)
            {
                env.grid_colours(*ri) = 0;
                env.pgrid(*ri) = 0;
                // what about heightmap?
                tile_clear_flavour(*ri);
            }

            keyed_mapspec *mapsp = map.mapspec_at(dp);
            _vault_grid(*this, feat, *ri, mapsp);

            if (!crawl_state.generating_level)
            {
                // Have to link items each square at a time, or
                // dungeon_terrain_changed could blow up.
                link_items();
                // Init tile flavour -- dungeon_terrain_changed does
                // this too, but only if oldgrid != newgrid, so we
                // make sure here.
                tile_init_flavour(*ri);
                const dungeon_feature_type newgrid = grd(*ri);
                grd(*ri) = oldgrid;
                dungeon_terrain_changed(*ri, newgrid, true, true);
                remove_markers_and_listeners_at(*ri);
            }
        }

        // Place monsters in a second pass.  Otherwise band followers
        // could be overwritten with subsequent walls.
        for (rectangle_iterator ri(pos, pos + size - 1); ri; ++ri)
        {
            const coord_def dp = *ri - pos;

            const int feat = map.map.glyph(dp);
            keyed_mapspec *mapsp = map.mapspec_at(dp);

            _vault_grid_mons(*this, feat, *ri, mapsp);
        }

        map.map.apply_overlays(pos);
    }
}

void vault_placement::draw_at(const coord_def &c)
{
    pos = c;
    apply_grid();
}

void vault_placement::connect(bool spotty) const
{
    for (vector<coord_def>::const_iterator i = exits.begin();
         i != exits.end(); ++i)
    {
        if (spotty && _connect_spotty(*i, _feat_is_wall_floor_liquid))
            continue;

        if (player_in_branch(BRANCH_SHOALS) &&
            dgn_shoals_connect_point(*i, _feat_is_wall_floor_liquid))
        {
            continue;
        }

        if (!_connect_vault_exit(*i))
            dprf("Warning: failed to connect vault exit (%d;%d).", i->x, i->y);
    }
}

// Checks the resultant feature type of the map glyph, after applying KFEAT
// and so forth. Unfortunately there is a certain amount of duplication of
// the code path in apply_grid; but actual modifications to the level
// are so intertwined with that code path it would be actually quite messy
// to try and avoid the duplication.
dungeon_feature_type vault_placement::feature_at(const coord_def &c)
{
    // Can't check outside bounds of vault
    if (size.zero() || c.x > size.x || c.y > size.y)
        return NUM_FEATURES;

    const int feat = map.map.glyph(c);

    if (feat == ' ')
        return NUM_FEATURES;

    keyed_mapspec *mapsp = map.mapspec_at(c);
    return _vault_inspect(*this, feat, mapsp);
}

bool vault_placement::is_space(const coord_def &c)
{
    // Can't check outside bounds of vault
    if (size.zero() || c.x > size.x || c.y > size.y)
        return NUM_FEATURES;

    const int feat = map.map.glyph(c);
    return feat == ' ';
}
bool vault_placement::is_exit(const coord_def &c)
{
    // Can't check outside bounds of vault
    if (size.zero() || c.x > size.x || c.y > size.y)
        return NUM_FEATURES;

    const int feat = map.map.glyph(c);
    return feat == '@';
}
static dungeon_feature_type _vault_inspect(vault_placement &place,
                        int vgrid, keyed_mapspec *mapsp)
{
    // The two functions called are
    if (mapsp && mapsp->replaces_glyph())
        return _vault_inspect_mapspec(place, *mapsp);
    else
        return _vault_inspect_glyph(place, vgrid);
}

static dungeon_feature_type _vault_inspect_mapspec(vault_placement &place,
                                                   keyed_mapspec& mapsp)
{
    dungeon_feature_type found = NUM_FEATURES;
    const feature_spec f = mapsp.get_feat();
    if (f.trap.get())
    {
        trap_spec* spec = f.trap.get();
        if (spec)
            found = trap_category(spec->tr_type);
    }
    else if (f.feat >= 0)
        found = static_cast<dungeon_feature_type>(f.feat);
    else if (f.glyph >= 0)
        found = _vault_inspect_glyph(place, f.glyph);
    else if (f.shop.get())
        found = DNGN_ENTER_SHOP;
    else
        found = DNGN_FLOOR;

    return found;
}

static dungeon_feature_type _vault_inspect_glyph(vault_placement &place,
                                                 int vgrid)
{
    // Get the base feature according to the glyph
    dungeon_feature_type found = NUM_FEATURES;
    if (vgrid != -1)
        found = _glyph_to_feat(vgrid, &place);

    // If it's an altar for an unavailable god then it will get turned into floor by _vault_grid_glyph
    if (feat_is_altar(found)
        && is_unavailable_god(feat_altar_god(found)))
    {
        found = DNGN_FLOOR;
    }

    return found;
}

static void _remember_vault_placement(const vault_placement &place, bool extra)
{
    // Second we setup some info to be saved in the player's properties
    // hash table, so the information can be included in the character
    // dump when the player dies/quits/wins.
    if (!place.map.is_overwritable_layout()
        && !place.map.has_tag_suffix("dummy")
        && !place.map.has_tag("no_dump"))
    {
        // When generating a level, vaults may be vetoed together with the
        // whole level after being placed, thus we need to save them in a
        // temp list.
        if (crawl_state.generating_level)
            _you_vault_list.push_back(place.map.name);
        else
            you.vault_list[level_id::current()].push_back(place.map.name);
    }
}

string dump_vault_maps()
{
    string out = "";

    vector<level_id> levels = all_dungeon_ids();

    for (unsigned int i = 0; i < levels.size(); i++)
    {
        level_id    &lid = levels[i];

        if (!you.vault_list.count(lid))
            continue;

        out += lid.describe() + ": " + string(max(8 - int(lid.describe().length()), 0), ' ');

        vector<string> &maps(you.vault_list[lid]);

        string vaults = comma_separated_line(maps.begin(), maps.end(), ", ");
        out += wordwrap_line(vaults, 70) + "\n";
        while (!vaults.empty())
            out += "          " + wordwrap_line(vaults, 70, false) + "\n";
    }
    return out;
}

///////////////////////////////////////////////////////////////////////////
// vault_place_iterator

vault_place_iterator::vault_place_iterator(const vault_placement &vp)
    : vault_place(vp), pos(vp.pos), tl(vp.pos), br(vp.pos + vp.size - 1)
{
    --pos.x;
    ++*this;
}

vault_place_iterator::operator bool () const
{
    return pos.y <= br.y && pos.x <= br.x;
}

coord_def vault_place_iterator::operator * () const
{
    return pos;
}

const coord_def *vault_place_iterator::operator -> () const
{
    return &pos;
}

vault_place_iterator &vault_place_iterator::operator ++ ()
{
    while (pos.y <= br.y)
    {
        if (++pos.x > br.x)
        {
            pos.x = tl.x;
            ++pos.y;
        }
        if (pos.y <= br.y && vault_place.map.in_map(pos - tl))
            break;
    }
    return *this;
}

vault_place_iterator vault_place_iterator::operator ++ (int)
{
    const vault_place_iterator copy = *this;
    ++*this;
    return copy;
}

//////////////////////////////////////////////////////////////////////////
// unwind_vault_placement_mask

unwind_vault_placement_mask::unwind_vault_placement_mask(const map_bitmask *mask)
    : oldmask(Vault_Placement_Mask)
{
    Vault_Placement_Mask = mask;
}

unwind_vault_placement_mask::~unwind_vault_placement_mask()
{
    Vault_Placement_Mask = oldmask;
}

// mark all unexplorable squares, count the rest
static void _calc_density()
{
    int open = 0;
    for (rectangle_iterator ri(0); ri; ++ri)
    {
        // If for some reason a level gets modified afterwards, dug-out
        // places in unmodified parts should not suddenly become explorable.
        if (!testbits(env.pgrid(*ri), FPROP_SEEN_OR_NOEXP))
            for (adjacent_iterator ai(*ri, false); ai; ++ai)
                if (grd(*ai) >= DNGN_MINITEM)
                {
                    open++;
                    goto out;
                }
        env.pgrid(*ri) |= FPROP_SEEN_OR_NOEXP;
    out:;
    }

    dprf("Level density: %d", open);
    env.density = open;
}

// Mark all solid squares as no_rtele so that digging doesn't influence
// random teleportation.
static void _mark_solid_squares()
{
    for (rectangle_iterator ri(0); ri; ++ri)
    {
        if (grd(*ri) <= DNGN_MAXSOLID)
            env.pgrid(*ri) |= FPROP_NO_RTELE_INTO;
    }
}<|MERGE_RESOLUTION|>--- conflicted
+++ resolved
@@ -4007,14 +4007,10 @@
     }
 
     for (i = 0; i < items_wanted; i++)
-<<<<<<< HEAD
     {
         items(1, _floor_item_class_type(), OBJ_RANDOM, false, items_levels,
-                250, MMT_NO_ITEM);
-    }
-=======
-        items(1, specif_type, OBJ_RANDOM, false, items_levels, MMT_NO_ITEM);
->>>>>>> ed3dc989
+              MMT_NO_ITEM);
+    }
 }
 
 static bool _connect_vault_exit(const coord_def& exit)
