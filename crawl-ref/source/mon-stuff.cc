--- conflicted
+++ resolved
@@ -2265,17 +2265,12 @@
 
             // Monster goes to the Abyss.
             mons->flags |= MF_BANISHED;
-<<<<<<< HEAD
-            mons->set_transit(level_id(BRANCH_ABYSS));
-            set_unique_annotation(mons, BRANCH_ABYSS);
-=======
             {
                 unwind_var<int> dt(mons->damage_total, 0);
                 unwind_var<int> df(mons->damage_friendly, 0);
-                mons->set_transit(level_id(LEVEL_ABYSS));
+                mons->set_transit(level_id(BRANCH_ABYSS));
             }
-            set_unique_annotation(mons, LEVEL_ABYSS);
->>>>>>> fb959798
+            set_unique_annotation(mons, BRANCH_ABYSS);
             in_transit = true;
             drop_items = false;
             mons->firing_pos.reset();
