--- conflicted
+++ resolved
@@ -3786,14 +3786,9 @@
                     out.write(buf, s);
             }
             save2.commit();
-<<<<<<< HEAD
+            save.unlink();
             rename_u((get_savedir_filename(name, "", "") + ".tmp").c_str(),
                      (get_savedir_filename(name, "", "") + SAVE_SUFFIX).c_str());
-=======
-            save.unlink();
-            rename((get_savedir_filename(name, "", "") + ".tmp").c_str(),
-                   (get_savedir_filename(name, "", "") + SAVE_SUFFIX).c_str());
->>>>>>> acf51873
         }
     }
     catch (ext_fail_exception &fe)
