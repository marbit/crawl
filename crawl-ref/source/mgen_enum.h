#ifndef MGEN_ENUM_H
#define MGEN_ENUM_H

enum band_type
{
    BAND_NO_BAND                = 0,
    BAND_KOBOLDS,
    BAND_ORCS,
    BAND_ORC_WARRIOR,
    BAND_ORC_KNIGHT,
    BAND_KILLER_BEES,
    BAND_FLYING_SKULLS,
    BAND_SLIME_CREATURES,
    BAND_YAKS,
    BAND_UGLY_THINGS,
    BAND_HELL_HOUNDS,
    BAND_JACKALS,
    BAND_HELL_KNIGHTS,
    BAND_ORC_HIGH_PRIEST,
    BAND_GNOLLS,
    BAND_WIGHTS,
#if TAG_MAJOR_VERSION == 34
    BAND_BUMBLEBEES,
#endif
    BAND_CENTAURS,
    BAND_YAKTAURS,
    BAND_INSUBSTANTIAL_WISPS,
    BAND_OGRE_MAGE,
#if TAG_MAJOR_VERSION > 34
    BAND_OGRE_MAGE_EXTERN,
#endif
    BAND_DEATH_YAKS,
    BAND_NECROMANCER,
    BAND_BALRUG,
    BAND_CACODEMON,
    BAND_EXECUTIONER,
    BAND_HELLWING,
    BAND_DEEP_ELF_FIGHTER,
    BAND_DEEP_ELF_KNIGHT,
    BAND_DEEP_ELF_HIGH_PRIEST,
    BAND_KOBOLD_DEMONOLOGIST,
    BAND_NAGAS,
    BAND_GUARDIAN_SERPENT,
    BAND_WOLVES,
    BAND_GREEN_RATS,
    BAND_ORANGE_RATS,
    BAND_SHEEP,
    BAND_GHOULS,
    BAND_DEEP_TROLLS,
    BAND_HOGS,
    BAND_HELL_HOGS,
    BAND_VAMPIRE_MOSQUITOES,
    BAND_FIRE_BATS,
    BAND_BOGGARTS,
    BAND_BLINK_FROGS,
    BAND_SKELETAL_WARRIORS,
    BAND_DRACONIAN,
    BAND_PANDEMONIUM_LORD,
    BAND_HARPIES,
    BAND_ILSUIW,
    BAND_AZRAEL,
    BAND_DUVESSA,
    BAND_KHUFU,
    BAND_GOLDEN_EYE,
    BAND_PIKEL,
    BAND_MERFOLK_AQUAMANCER,
    BAND_MERFOLK_IMPALER,
    BAND_MERFOLK_JAVELINEER,
    BAND_ALLIGATOR,
    BAND_ELEPHANT,
#if TAG_MAJOR_VERSION == 34
    BAND_DEEP_DWARF,
#endif
    BAND_SHEDU,
    BAND_REDBACK,
    BAND_SPIDER,
    BAND_JUMPING_SPIDER,
    BAND_TARANTELLA,
#if TAG_MAJOR_VERSION == 34
    BAND_LAMIA,
#endif
    BAND_POLYPHEMUS,
    BAND_VAULT_WARDEN,
#if TAG_MAJOR_VERSION == 34
    BAND_OGRE_MAGE_EXTERN,
#endif
    BAND_DEATH_KNIGHT,
    BAND_JIANGSHI,
    BAND_FAUNS,
    BAND_PAN,
    BAND_TENGU,
    BAND_SOJOBO,
    BAND_SPRIGGANS,
    BAND_SPRIGGAN_ELITES,
    BAND_ENCHANTRESS,
    BAND_AIR_ELEMENTALS,
    BAND_SPRIGGAN_DRUID,
    BAND_SPRIGGAN_RIDERS,
    BAND_SPIRIT_WOLVES,
    BAND_PHANTASMAL_WARRIORS,
    BAND_THRASHING_HORRORS,
    BAND_RAIJU,
<<<<<<< HEAD
    BAND_RAVENS,
    BAND_FAUN_PARTY,
    BAND_NAGA_ELITES,
    BAND_NAGA_RITUALIST,
    BAND_NAGA_SHARPSHOOTER,
    BAND_SALAMANDERS,
    BAND_SALAMANDER_ELITES,
=======
    BAND_MONSTROUS_DEMONSPAWN,
    BAND_GELID_DEMONSPAWN,
    BAND_INFERNAL_DEMONSPAWN,
    BAND_PUTRID_DEMONSPAWN,
    BAND_TORTUROUS_DEMONSPAWN,
    BAND_BLOOD_SAINT,
    BAND_CHAOS_CHAMPION,
    BAND_WARMONGER,
    BAND_CORRUPTER,
    BAND_BLACK_SUN,
>>>>>>> 1437299f
    NUM_BANDS                   // always last
};

enum dragon_class_type
{
    DRAGON_LIZARD,
    DRAGON_DRACONIAN,
    DRAGON_DRAGON,
};

enum proximity_type   // proximity to player to create monster
{
    PROX_ANYWHERE,
    PROX_CLOSE_TO_PLAYER,
    PROX_AWAY_FROM_PLAYER,
    PROX_NEAR_STAIRS,
};

enum mgen_flag_type
{
    MG_PERMIT_BANDS = 0x01,
    MG_FORCE_PLACE  = 0x02,
    MG_FORCE_BEH    = 0x04,
    MG_PLAYER_MADE  = 0x08,
    MG_PATROLLING   = 0x10,
    MG_BAND_MINION  = 0x20,
    MG_DONT_COME    = 0x40, // suppress the "comes into view" spam
};

#endif<|MERGE_RESOLUTION|>--- conflicted
+++ resolved
@@ -100,7 +100,6 @@
     BAND_PHANTASMAL_WARRIORS,
     BAND_THRASHING_HORRORS,
     BAND_RAIJU,
-<<<<<<< HEAD
     BAND_RAVENS,
     BAND_FAUN_PARTY,
     BAND_NAGA_ELITES,
@@ -108,7 +107,6 @@
     BAND_NAGA_SHARPSHOOTER,
     BAND_SALAMANDERS,
     BAND_SALAMANDER_ELITES,
-=======
     BAND_MONSTROUS_DEMONSPAWN,
     BAND_GELID_DEMONSPAWN,
     BAND_INFERNAL_DEMONSPAWN,
@@ -119,7 +117,6 @@
     BAND_WARMONGER,
     BAND_CORRUPTER,
     BAND_BLACK_SUN,
->>>>>>> 1437299f
     NUM_BANDS                   // always last
 };
 
