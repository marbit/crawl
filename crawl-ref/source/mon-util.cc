--- conflicted
+++ resolved
@@ -2338,21 +2338,7 @@
 
             spell = slot.spell;
 
-<<<<<<< HEAD
-            bool match = false;
-
-            for (size_t k = 0; k < spells.size(); ++k)
-                if (spell == spells[k])
-                    match = true;
-
-            if (!match && spell != SPELL_NO_SPELL
-#if TAG_MAJOR_VERSION == 34
-                && spell != SPELL_MELEE
-#endif
-                )
-=======
             if (find(spells.begin(), spells.end(), spell) == spells.end())
->>>>>>> 8c53b037
                 spells.push_back(spell);
         }
 
