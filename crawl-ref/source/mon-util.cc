/**
 * @file
 * @brief Misc monster related functions.
**/

#include "AppHdr.h"

#include "mon-util.h"

#include <algorithm> // find
#include <cmath>
#include <sstream>

#include "act-iter.h"
#include "areas.h"
#include "artefact.h"
#include "attitude-change.h"
#include "beam.h"
#include "cloud.h"
#include "colour.h"
#include "coordit.h"
#include "database.h"
#include "delay.h"
#include "dgn-overview.h"
#include "directn.h"
#include "dungeon.h"
#include "english.h"
#include "env.h"
#include "errors.h"
#include "fight.h"
#include "food.h"
#include "fprop.h"
#include "ghost.h"
#include "goditem.h"
#include "itemname.h"
#include "itemprop.h"
#include "items.h"
#include "libutil.h"
#include "mapmark.h"
#include "message.h"
#include "mgen_data.h"
#include "misc.h"
#include "mon-abil.h"
#include "mon-behv.h"
#include "mon-book.h"
#include "mon-chimera.h"
#include "mon-death.h"
#include "mon-place.h"
#include "mon-poly.h"
#include "mon-tentacle.h"
#include "notes.h"
#include "options.h"
#include "random.h"
#include "religion.h"
#include "showsymb.h"
#include "species.h"
#include "spl-summoning.h"
#include "spl-util.h"
#include "state.h"
#include "stringutil.h"
#include "terrain.h"
#include "tilepick.h"
#include "tileview.h"
#include "traps.h"
#include "unicode.h"
#include "unwind.h"
#include "view.h"

static FixedVector < int, NUM_MONSTERS > mon_entry;

struct mon_display
{
    ucs_t        glyph;
    colour_t     colour;
    monster_type detected; // What a monster of type "type" is detected as.

    mon_display(unsigned gly = 0, unsigned col = 0,
                monster_type d = MONS_NO_MONSTER)
       : glyph(gly), colour(col), detected(d) { }
};

static mon_display monster_symbols[NUM_MONSTERS];

static bool initialised_randmons = false;
static vector<monster_type> monsters_by_habitat[NUM_HABITATS];
static vector<monster_type> species_by_habitat[NUM_HABITATS];

#include "mon-spell.h"
#include "mon-data.h"

#define MONDATASIZE ARRAYSZ(mondata)

static int _mons_exp_mod(monster_type mclass);

// Macro that saves some typing, nothing more.
#define smc get_monster_data(mc)
// ASSERT(smc) was getting really old
#define ASSERT_smc()                                                    \
    do {                                                                \
        if (!get_monster_data(mc))                                      \
            die("bogus mc (no monster data): %s (%d)",                  \
                mons_type_name(mc, DESC_PLAIN).c_str(), mc);            \
    } while (false)

/* ******************** BEGIN PUBLIC FUNCTIONS ******************** */

static habitat_type _grid2habitat(dungeon_feature_type grid)
{
    if (feat_is_watery(grid))
        return HT_WATER;

    switch (grid)
    {
    case DNGN_LAVA:
        return HT_LAVA;
    case DNGN_FLOOR:
    default:
        return HT_LAND;
    }
}

dungeon_feature_type habitat2grid(habitat_type ht)
{
    switch (ht)
    {
    case HT_WATER:
        return DNGN_DEEP_WATER;
    case HT_LAVA:
        return DNGN_LAVA;
    case HT_LAND:
    case HT_AMPHIBIOUS:
    case HT_AMPHIBIOUS_LAVA:
    default:
        return DNGN_FLOOR;
    }
}

static void _initialise_randmons()
{
    for (int i = 0; i < NUM_HABITATS; ++i)
    {
        set<monster_type> tmp_species;
        const dungeon_feature_type grid = habitat2grid(habitat_type(i));

        for (monster_type mt = MONS_0; mt < NUM_MONSTERS; ++mt)
        {
            if (invalid_monster_type(mt))
                continue;

            if (monster_habitable_grid(mt, grid))
                monsters_by_habitat[i].push_back(mt);

            const monster_type species = mons_species(mt);
            if (monster_habitable_grid(species, grid))
                tmp_species.insert(species);

        }

        for (auto type : tmp_species)
            species_by_habitat[i].push_back(type);
    }
    initialised_randmons = true;
}

monster_type random_monster_at_grid(const coord_def& p, bool species)
{
    if (!initialised_randmons)
        _initialise_randmons();

    const habitat_type ht = _grid2habitat(grd(p));
    const vector<monster_type> &valid_mons = species ? species_by_habitat[ht]
                                                     : monsters_by_habitat[ht];

    ASSERT(!valid_mons.empty());
    return valid_mons.empty() ? MONS_PROGRAM_BUG
                              : valid_mons[ random2(valid_mons.size()) ];
}

typedef map<string, monster_type> mon_name_map;
static mon_name_map Mon_Name_Cache;

void init_mon_name_cache()
{
    if (!Mon_Name_Cache.empty())
        return;

    for (const monsterentry &me : mondata)
    {
        string name = me.name;
        lowercase(name);

        const int          mtype = me.mc;
        const monster_type mon   = monster_type(mtype);

        // Deal sensibly with duplicate entries; refuse or allow the
        // insert, depending on which should take precedence.  Mostly we
        // don't care, except looking up "rakshasa" and getting _FAKE
        // breaks ?/M rakshasa.
        if (Mon_Name_Cache.count(name))
        {
            if (mon == MONS_PLAYER_SHADOW
                || mon != MONS_SERPENT_OF_HELL
                   && mons_species(mon) == MONS_SERPENT_OF_HELL)
            {
                // Keep previous entry.
                continue;
            }
            else
                die("Un-handled duplicate monster name: %s", name.c_str());
        }

        Mon_Name_Cache[name] = mon;
    }
}

static const char *_mon_entry_name(size_t idx)
{
    return mondata[idx].name;
}

monster_type get_monster_by_name(string name, bool substring)
{
    if (name.empty())
        return MONS_PROGRAM_BUG;

    lowercase(name);

    if (!substring)
    {
        if (monster_type *mc = map_find(Mon_Name_Cache, name))
            return *mc;
        return MONS_PROGRAM_BUG;
    }

    size_t idx = find_earliest_match(name, (size_t) 0, ARRAYSZ(mondata),
                                     _always_true<size_t>, _mon_entry_name);
    return idx == ARRAYSZ(mondata) ? MONS_PROGRAM_BUG
                                   : (monster_type) mondata[idx].mc;
}

void init_monsters()
{
    // First, fill static array with dummy values. {dlb}
    mon_entry.init(-1);

    // Next, fill static array with location of entry in mondata[]. {dlb}:
    for (unsigned int i = 0; i < MONDATASIZE; ++i)
        mon_entry[mondata[i].mc] = i;

    // Finally, monsters yet with dummy entries point to TTTSNB(tm). {dlb}:
    for (int &entry : mon_entry)
        if (entry == -1)
            entry = mon_entry[MONS_PROGRAM_BUG];

    init_monster_symbols();
}

void init_monster_symbols()
{
    map<unsigned, monster_type> base_mons;
    for (monster_type mc = MONS_0; mc < NUM_MONSTERS; ++mc)
    {
        mon_display &md = monster_symbols[mc];
        if (const monsterentry *me = get_monster_data(mc))
        {
            md.glyph  = me->basechar;
            md.colour = me->colour;
            auto it = base_mons.find(md.glyph);
            if (it == base_mons.end() || it->first == MONS_PROGRAM_BUG)
                base_mons[md.glyph] = mc;
            md.detected = base_mons[md.glyph];
        }
    }

    // Let those follow the feature settings, unless specifically overridden.
    monster_symbols[MONS_ANIMATED_TREE].glyph = get_feat_symbol(DNGN_TREE);
    for (monster_type mc = MONS_0; mc < NUM_MONSTERS; ++mc)
        if (mons_genus(mc) == MONS_STATUE)
            monster_symbols[mc].glyph = get_feat_symbol(DNGN_GRANITE_STATUE);

    // Validate all glyphs, even those which didn't come from an override.
    for (monster_type i = MONS_PROGRAM_BUG; i < NUM_MONSTERS; ++i)
        if (wcwidth(monster_symbols[i].glyph) != 1)
            monster_symbols[i].glyph = mons_base_char(i);
}

void set_resist(resists_t &all, mon_resist_flags res, int lev)
{
    if (res > MR_LAST_MULTI)
    {
        ASSERT_RANGE(lev, 0, 2);
        if (lev)
            all |= res;
        else
            all &= ~res;
        return;
    }

    ASSERT_RANGE(lev, -3, 5);
    all = all & ~(res * 7) | res * (lev & 7);
}

int get_mons_class_ac(monster_type mc)
{
    const monsterentry *me = get_monster_data(mc);
    return me ? me->AC : get_monster_data(MONS_PROGRAM_BUG)->AC;
}

int get_mons_class_ev(monster_type mc)
{
    const monsterentry *me = get_monster_data(mc);
    return me ? me->ev : get_monster_data(MONS_PROGRAM_BUG)->ev;
}

resists_t get_mons_class_resists(monster_type mc)
{
    const monsterentry *me = get_monster_data(mc);
    return me ? me->resists : get_monster_data(MONS_PROGRAM_BUG)->resists;
}

resists_t get_mons_resists(const monster* mon)
{
    get_tentacle_head(mon);

    resists_t resists = get_mons_class_resists(mon->type);

    if (mons_is_ghost_demon(mon->type))
        resists |= mon->ghost->resists;

    if (mons_genus(mon->type) == MONS_DRACONIAN
            && mon->type != MONS_DRACONIAN
        || mon->type == MONS_TIAMAT
        || mons_genus(mon->type) == MONS_DEMONSPAWN
            && mon->type != MONS_DEMONSPAWN)
    {
        monster_type subspecies = draco_or_demonspawn_subspecies(mon);
        if (subspecies != mon->type)
            resists |= get_mons_class_resists(subspecies);
    }

    // Undead get full poison resistance. This is set from here in case
    // they're undead due to the MF_FAKE_UNDEAD flag.
    if (mon->holiness() == MH_UNDEAD)
        resists = resists & ~(MR_RES_POISON * 7) | MR_RES_POISON * 3;

    // Everything but natural creatures have full rNeg. Set here for the
    // benefit of the monster_info constructor.  If you change this, also
    // change monster::res_negative_energy.
    if (mon->holiness() != MH_NATURAL)
        resists = resists & ~(MR_RES_NEG * 7) | MR_RES_NEG * 3;

    return resists;
}

int get_mons_resist(const monster* mon, mon_resist_flags res)
{
    return get_resist(get_mons_resists(mon), res);
}

monster* monster_at(const coord_def &pos)
{
    if (!in_bounds(pos))
        return NULL;

    const int mindex = mgrd(pos);
    if (mindex == NON_MONSTER)
        return NULL;

    ASSERT(mindex <= MAX_MONSTERS);
    return &menv[mindex];
}

bool mons_class_flag(monster_type mc, uint64_t bf)
{
    const monsterentry *me = get_monster_data(mc);
    return me ? (me->bitfields & bf) != 0 : false;
}

int monster::wearing(equipment_type slot, int sub_type, bool calc_unid) const
{
    int ret = 0;
    const item_def *item = 0;

    switch (slot)
    {
    case EQ_WEAPON:
    case EQ_STAFF:
        {
            const mon_inv_type end = mons_wields_two_weapons(this)
                                     ? MSLOT_ALT_WEAPON : MSLOT_WEAPON;

            for (int i = MSLOT_WEAPON; i <= end; i = i + 1)
            {
                item = mslot_item((mon_inv_type) i);
                if (item && item->base_type == (slot == EQ_WEAPON ? OBJ_WEAPONS
                                                                  : OBJ_STAVES)
                    && item->sub_type == sub_type
                    // Weapon subtypes are always known, staves not.
                    && (slot == EQ_WEAPON || calc_unid
                        || item_type_known(*item)))
                {
                    ret++;
                }
            }
        }
        break;

    case EQ_ALL_ARMOUR:
    case EQ_CLOAK:
    case EQ_HELMET:
    case EQ_GLOVES:
    case EQ_BOOTS:
    case EQ_SHIELD:
        item = mslot_item(MSLOT_SHIELD);
        if (item && item->base_type == OBJ_ARMOUR && item->sub_type == sub_type)
            ret++;
        // Don't check MSLOT_ARMOUR for EQ_SHIELD
        if (slot == EQ_SHIELD)
            break;
        // intentional fall-through
    case EQ_BODY_ARMOUR:
        item = mslot_item(MSLOT_ARMOUR);
        if (item && item->base_type == OBJ_ARMOUR && item->sub_type == sub_type)
            ret++;
        break;

    case EQ_AMULET:
    case EQ_RINGS:
    case EQ_RINGS_PLUS:
        item = mslot_item(MSLOT_JEWELLERY);
        if (item && item->base_type == OBJ_JEWELLERY
            && item->sub_type == sub_type
            && (calc_unid || item_type_known(*item)))
        {
            if (slot == EQ_RINGS_PLUS)
                ret += item->plus;
            else
                ret++;
        }
        break;
    default:
        die("invalid slot %d for monster::wearing()", slot);
    }
    return ret;
}

int monster::wearing_ego(equipment_type slot, int special, bool calc_unid) const
{
    int ret = 0;
    const item_def *item = 0;

    switch (slot)
    {
    case EQ_WEAPON:
        {
            const mon_inv_type end = mons_wields_two_weapons(this)
                                     ? MSLOT_ALT_WEAPON : MSLOT_WEAPON;

            for (int i = MSLOT_WEAPON; i <= end; i++)
            {
                item = mslot_item((mon_inv_type) i);
                if (item && item->base_type == OBJ_WEAPONS
                    && get_weapon_brand(*item) == special
                    && (calc_unid || item_type_known(*item)))
                {
                    ret++;
                }
            }
        }
        break;

    case EQ_ALL_ARMOUR:
    case EQ_CLOAK:
    case EQ_HELMET:
    case EQ_GLOVES:
    case EQ_BOOTS:
    case EQ_SHIELD:
        item = mslot_item(MSLOT_SHIELD);
        if (item && item->base_type == OBJ_ARMOUR
            && get_armour_ego_type(*item) == special
            && (calc_unid || item_type_known(*item)))
        {
            ret++;
        }
        // Don't check MSLOT_ARMOUR for EQ_SHIELD
        if (slot == EQ_SHIELD)
            break;
        // intentional fall-through
    case EQ_BODY_ARMOUR:
        item = mslot_item(MSLOT_ARMOUR);
        if (item && item->base_type == OBJ_ARMOUR
            && get_armour_ego_type(*item) == special
            && (calc_unid || item_type_known(*item)))
        {
            ret++;
        }
        break;

    case EQ_AMULET:
    case EQ_STAFF:
    case EQ_RINGS:
    case EQ_RINGS_PLUS:
        // No egos.
        break;

    default:
        die("invalid slot %d for monster::wearing_ego()", slot);
    }
    return ret;
}

int monster::scan_artefacts(artefact_prop_type ra_prop, bool calc_unid,
                            vector<item_def> *matches) const
{
    UNUSED(matches); //TODO: implement this when it will be required somewhere
    int ret = 0;

    // TODO: do we really want to prevent randarts from working for zombies?
    if (mons_itemuse(this) >= MONUSE_STARTING_EQUIPMENT)
    {
        const int weap      = inv[MSLOT_WEAPON];
        const int second    = inv[MSLOT_ALT_WEAPON]; // Two-headed ogres, etc.
        const int armour    = inv[MSLOT_ARMOUR];
        const int shld      = inv[MSLOT_SHIELD];
        const int jewellery = inv[MSLOT_JEWELLERY];

        if (weap != NON_ITEM && mitm[weap].base_type == OBJ_WEAPONS
            && is_artefact(mitm[weap]))
        {
            ret += artefact_wpn_property(mitm[weap], ra_prop);
        }

        if (second != NON_ITEM && mitm[second].base_type == OBJ_WEAPONS
            && is_artefact(mitm[second]) && mons_wields_two_weapons(this))
        {
            ret += artefact_wpn_property(mitm[second], ra_prop);
        }

        if (armour != NON_ITEM && mitm[armour].base_type == OBJ_ARMOUR
            && is_artefact(mitm[armour]))
        {
            ret += artefact_wpn_property(mitm[armour], ra_prop);
        }

        if (shld != NON_ITEM && mitm[shld].base_type == OBJ_ARMOUR
            && is_artefact(mitm[shld]))
        {
            ret += artefact_wpn_property(mitm[shld], ra_prop);
        }

        if (jewellery != NON_ITEM && mitm[jewellery].base_type == OBJ_JEWELLERY
            && is_artefact(mitm[jewellery]))
        {
            ret += artefact_wpn_property(mitm[jewellery], ra_prop);
        }
    }

    return ret;
}

mon_holy_type mons_class_holiness(monster_type mc)
{
    ASSERT_smc();
    return smc->holiness;
}

bool mons_class_is_confusable(monster_type mc)
{
    ASSERT_smc();
    return mons_class_holiness(mc) != MH_NONLIVING
        && mons_class_holiness(mc) != MH_PLANT;
}

bool mons_class_is_stationary(monster_type mc)
{
    return mons_class_flag(mc, M_STATIONARY);
}

// Monsters that are worthless obstacles: not to
// be attacked by default, but may be cut down to
// get to target even if coaligned.
bool mons_class_is_firewood(monster_type mc)
{
    return mons_class_is_stationary(mc)
           && mons_class_flag(mc, M_NO_EXP_GAIN)
           && !mons_is_tentacle_or_tentacle_segment(mc);
}

bool mons_is_firewood(const monster* mon)
{
    return mons_class_is_firewood(mon->type);
}

// "body" in a purely grammatical sense.
bool mons_has_body(const monster* mon)
{
    if (mon->type == MONS_FLYING_SKULL
        || mon->type == MONS_CURSE_SKULL
        || mon->type == MONS_CURSE_TOE
        || mons_class_is_animated_weapon(mon->type))
    {
        return false;
    }

    switch (mons_base_char(mon->type))
    {
    case 'P':
    case 'v':
    case 'G':
    case '*':
    case '%':
    case 'J':
        return false;
    }

    return true;
}

bool mons_has_flesh(const monster* mon)
{
    if (mon->is_skeletal() || mon->is_insubstantial())
        return false;

    // Dictionary says:
    // 1. (12) flesh -- (the soft tissue of the body of a vertebrate:
    //    mainly muscle tissue and fat)
    // 3. pulp, flesh -- (a soft moist part of a fruit)
    // yet I exclude sense 3 anyway but include arthropods and molluscs.
    return mon->holiness() != MH_PLANT
           && mon->holiness() != MH_NONLIVING
           && mons_genus(mon->type) != MONS_GIANT_EYEBALL
           && mons_genus(mon->type) != MONS_GIANT_ORANGE_BRAIN
           && mons_genus(mon->type) != MONS_JELLY
           && mon->type != MONS_DEATH_COB; // plant!
}

// Difference in speed between monster and the player for Cheibriados'
// purposes. This is the speed difference disregarding the player's
// slow status.
int cheibriados_monster_player_speed_delta(const monster* mon)
{
    // Ignore the Slow effect.
    unwind_var<int> ignore_slow(you.duration[DUR_SLOW], 0);
    const int pspeed = 1000 / (player_movement_speed() * player_speed());
    dprf("Your delay: %d, your speed: %d, mon speed: %d",
        player_movement_speed(), pspeed, mon->speed);
    return mon->speed - pspeed;
}

bool cheibriados_thinks_mons_is_fast(const monster* mon)
{
    return cheibriados_monster_player_speed_delta(mon) > 0;
}

// Dithmenos also hates fire users and generally fiery beings.
bool mons_is_fiery(const monster* mon)
{
    if (mons_genus(mon->type) == MONS_DRACONIAN
        && draco_or_demonspawn_subspecies(mon) == MONS_RED_DRACONIAN)
    {
        return true;
    }
    return mon->has_attack_flavour(AF_FIRE)
           || mon->has_attack_flavour(AF_PURE_FIRE)
           || mon->has_attack_flavour(AF_STICKY_FLAME)
           || mon->has_attack_flavour(AF_FIREBRAND)
           || mon->has_spell_of_type(SPTYP_FIRE);
}

bool mons_is_projectile(monster_type mc)
{
    return mons_class_flag(mc, M_PROJECTILE);
}

bool mons_is_projectile(const monster* mon)
{
    return mons_is_projectile(mon->type);
}

bool mons_is_boulder(const monster* mon)
{
    return mon->type == MONS_BOULDER_BEETLE && mon->rolling();
}

static bool _mons_class_is_clingy(monster_type type)
{
    return mons_genus(type) == MONS_SPIDER || type == MONS_GIANT_GECKO
        || type == MONS_GIANT_COCKROACH || type == MONS_GIANT_MITE
        || type == MONS_DEMONIC_CRAWLER;
}

bool mons_can_cling_to_walls(const monster* mon)
{
    return _mons_class_is_clingy(mon->type)
        || mons_class_is_chimeric(mon->type)
           && _mons_class_is_clingy(get_chimera_legs(mon));
}

// Conjuration or Hexes.  Summoning and Necromancy make the monster a creature
// at least in some degree, golems have a chem granting them that.
bool mons_is_object(monster_type mc)
{
    return mons_is_conjured(mc)
           || mc == MONS_TWISTER
           // unloading seeds helps the species
           || mc == MONS_GIANT_SPORE
           || mc == MONS_LURKING_HORROR
           || mc == MONS_DANCING_WEAPON
           || mc == MONS_LIGHTNING_SPIRE;
}

bool mons_has_blood(monster_type mc)
{
    return mons_class_flag(mc, M_COLD_BLOOD)
           || mons_class_flag(mc, M_WARM_BLOOD);
}

bool mons_is_sensed(monster_type mc)
{
    return mc == MONS_SENSED
           || mc == MONS_SENSED_FRIENDLY
           || mc == MONS_SENSED_TRIVIAL
           || mc == MONS_SENSED_EASY
           || mc == MONS_SENSED_TOUGH
           || mc == MONS_SENSED_NASTY;
}

bool mons_allows_beogh(const monster* mon)
{
    if (!player_genus(GENPC_ORCISH) || you_worship(GOD_BEOGH))
        return false; // no one else gives a damn

    return mons_genus(mon->type) == MONS_ORC
           && mon->is_priest() && mon->god == GOD_BEOGH;
}

bool mons_allows_beogh_now(const monster* mon)
{
    // Do the expensive LOS check last.
    return mon && mons_allows_beogh(mon)
               && !mon->is_summoned() && !mon->friendly()
               && !silenced(mon->pos()) && !mon->has_ench(ENCH_MUTE)
               && !mons_is_confused(mon) && mons_is_seeking(mon)
               && mon->foe == MHITYOU && !mons_is_immotile(mon)
               && you.visible_to(mon) && you.can_see(mon);
}

// Returns true for monsters that obviously (to the player) feel
// "thematically at home" in a branch.  Currently used for native
// monsters recognising traps and patrolling branch entrances.
bool mons_is_native_in_branch(const monster* mons,
                              const branch_type branch)
{
    switch (branch)
    {
    case BRANCH_ELF:
        return mons_genus(mons->type) == MONS_ELF;

    case BRANCH_ORC:
        return mons_genus(mons->type) == MONS_ORC;

    case BRANCH_SHOALS:
        return mons_species(mons->type) == MONS_CYCLOPS
               || mons_species(mons->type) == MONS_MERFOLK
               || mons->type == MONS_HARPY;

    case BRANCH_SLIME:
        return mons_is_slime(mons);

    case BRANCH_SNAKE:
        return mons_genus(mons->type) == MONS_NAGA
               || mons_genus(mons->type) == MONS_SNAKE;

    case BRANCH_ZOT:
        return mons_genus(mons->type) == MONS_DRACONIAN
               || mons->type == MONS_ORB_GUARDIAN
               || mons->type == MONS_ORB_OF_FIRE
               || mons->type == MONS_DEATH_COB
               || mons->type == MONS_KILLER_KLOWN;

    case BRANCH_VAULTS:
        return mons_genus(mons->type) == MONS_HUMAN;

    case BRANCH_CRYPT:
        return mons->holiness() == MH_UNDEAD;

    case BRANCH_TOMB:
        return mons_genus(mons->type) == MONS_MUMMY
              || mons->type == MONS_ANUBIS_GUARD
              || mons->type == MONS_USHABTI
              || mons->type == MONS_DEATH_SCARAB;

    case BRANCH_SPIDER:
        return mons_genus(mons->type) == MONS_SPIDER;

    case BRANCH_ABYSS:
        return mons_is_abyssal_only(mons->type)
               || mons->type == MONS_ABOMINATION_LARGE
               || mons->type == MONS_ABOMINATION_SMALL
               || mons->type == MONS_TENTACLED_MONSTROSITY
               || mons->type == MONS_TENTACLED_STARSPAWN
               || mons->type == MONS_THRASHING_HORROR
               || mons->type == MONS_UNSEEN_HORROR
               || mons->type == MONS_WORLDBINDER;

    default:
        return false;
    }
}

bool mons_is_abyssal_only(monster_type mc)
{
    switch (mc)
    {
    case MONS_ANCIENT_ZYME:
    case MONS_ELDRITCH_TENTACLE:
    case MONS_ELDRITCH_TENTACLE_SEGMENT:
    case MONS_LURKING_HORROR:
    case MONS_WRETCHED_STAR:
        return true;
    default:
        return false;
    }
}

bool mons_is_poisoner(const monster* mon)
{
    if (mons_corpse_effect(mon->type) == CE_POISONOUS)
        return true;

    if (mon->has_attack_flavour(AF_POISON)
        || mon->has_attack_flavour(AF_POISON_STRONG))
    {
        return true;
    }

    if (mon->type == MONS_DANCING_WEAPON
        && mon->primary_weapon()
        && get_weapon_brand(*mon->primary_weapon()) == SPWPN_VENOM)
    {
        return true;
    }

    return false;
}

// Monsters considered as "slime" for Jiyva.
bool mons_class_is_slime(monster_type mc)
{
    return mons_genus(mc) == MONS_JELLY
           || mons_genus(mc) == MONS_GIANT_EYEBALL
           || mons_genus(mc) == MONS_GIANT_ORANGE_BRAIN;
}

bool mons_is_slime(const monster* mon)
{
    return mons_class_is_slime(mon->type);
}

bool herd_monster(const monster* mon)
{
    return mons_class_flag(mon->type, M_HERD);
}

// Plant or fungus really
bool mons_class_is_plant(monster_type mc)
{
    return mons_genus(mc) == MONS_PLANT
           || mons_genus(mc) == MONS_FUNGUS
           || mons_species(mc) == MONS_BUSH
           || mc == MONS_SHAMBLING_MANGROVE;
}

bool mons_is_plant(const monster* mon)
{
    return mons_class_is_plant(mon->type);
}

bool mons_eats_items(const monster* mon)
{
    return mons_itemeat(mon) == MONEAT_ITEMS
           || mon->has_ench(ENCH_EAT_ITEMS);
}

bool mons_eats_corpses(const monster* mon)
{
    return mons_itemeat(mon) == MONEAT_CORPSES;
}

bool invalid_monster(const monster* mon)
{
    return !mon || invalid_monster_type(mon->type);
}

bool invalid_monster_type(monster_type mt)
{
    return mt < 0 || mt >= NUM_MONSTERS
           || mon_entry[mt] == mon_entry[MONS_PROGRAM_BUG];
}

bool invalid_monster_index(int i)
{
    return i < 0 || i >= MAX_MONSTERS;
}

bool mons_is_statue(monster_type mc)
{
    return mc == MONS_ORANGE_STATUE
           || mc == MONS_OBSIDIAN_STATUE
           || mc == MONS_ICE_STATUE
           || mc == MONS_ROXANNE;
}

/**
 * The mimic [(cackles|chortles...) and ]vanishes in[ a puff of smoke]!
 *
 * @param pos       The mimic's location.
 * @param name      The mimic's name.
 */
static void _mimic_vanish(const coord_def& pos, const string& name)
{
    const bool can_place_smoke = env.cgrid(pos) == EMPTY_CLOUD;
    if (can_place_smoke)
        place_cloud(CLOUD_BLACK_SMOKE, pos, 2 + random2(2), NULL);
    if (!you.see_cell(pos))
        return;

    const char* const smoke_str = can_place_smoke ? " in a puff of smoke" : "";

    const bool can_cackle = !silenced(pos) && !silenced(you.pos());
    const string db_cackle = getSpeakString("_laughs_");
    const string cackle = db_cackle != "" ? db_cackle : "cackles";
    const string cackle_str = can_cackle ? cackle + " and " : "";

    mprf("The %s mimic %svanishes%s!",
         name.c_str(), cackle_str.c_str(), smoke_str);
    interrupt_activity(AI_MIMIC);
}

/**
 * Clean up a "feature" that a mimic was pretending to be.
 *
 * @param pos   The location of the 'feature'.
 */
static void _destroy_mimic_feature(const coord_def &pos)
{
    const dungeon_feature_type feat = grd(pos);

    unnotice_feature(level_pos(level_id::current(), pos));
    grd(pos) = DNGN_FLOOR;
    env.level_map_mask(pos) &= !MMT_MIMIC;
    set_terrain_changed(pos);
    remove_markers_and_listeners_at(pos);

#if TAG_MAJOR_VERSION == 34
    if (feat_is_door(feat))
        env.level_map_mask(pos) |= MMT_WAS_DOOR_MIMIC;
#endif
}

void discover_mimic(const coord_def& pos)
{
    item_def* item = item_mimic_at(pos);
    const bool feature_mimic = !item && feature_mimic_at(pos);
    // Is there really a mimic here?
    if (!item && !feature_mimic)
        return;

    const dungeon_feature_type feat = grd(pos);

    // If the feature has been destroyed, don't create a floor mimic.
    if (feature_mimic && !feat_is_mimicable(feat, false))
    {
        env.level_map_mask(pos) &= !MMT_MIMIC;
        return;
    }

    const string name = feature_mimic ? feat_type_name(feat) :
          item->base_type == OBJ_GOLD ? "pile of gold coins"
                                      : item->name(DESC_BASENAME);

#ifdef USE_TILE
    tileidx_t tile = tileidx_feature(pos);
    apply_variations(env.tile_flv(pos), &tile, pos);
#endif

    if (you.see_cell(pos))
        mprf(MSGCH_WARN, "The %s is a mimic!", name.c_str());
    if (item)
        destroy_item(item->index(), true);
    else
        _destroy_mimic_feature(pos);
    _mimic_vanish(pos, name);

    // Just in case there's another one.
    if (mimic_at(pos))
        discover_mimic(pos);
}

void discover_shifter(monster* shifter)
{
    shifter->flags |= MF_KNOWN_SHIFTER;
}

bool mons_is_demon(monster_type mc)
{
    // Not every demonic monster is a demon (hell hog, hell hound, etc.)
    if (mons_class_holiness(mc) == MH_DEMONIC
        && (mons_demon_tier(mc) != 0 && mc != MONS_ANTAEUS
            || mons_species(mc) == MONS_RAKSHASA))
    {
        return true;
    }

    return false;
}

int mons_demon_tier(monster_type mc)
{
    switch (mons_base_char(mc))
    {
    case 'C':
        if (mc != MONS_ANTAEUS)
            return 0;
    case '&':
        return -1;
    case '1':
        return 1;
    case '2':
        return 2;
    case '3':
        return 3;
    case '4':
        return 4;
    case '5':
        return 5;
    default:
        return 0;
    }
}

// Beware; returns false for Tiamat!
bool mons_is_draconian(monster_type mc)
{
    return mc >= MONS_FIRST_DRACONIAN && mc <= MONS_LAST_DRACONIAN;
}

bool mons_is_base_draconian(monster_type mc)
{
    return mc >= MONS_FIRST_DRACONIAN && mc <= MONS_LAST_BASE_DRACONIAN;
}

bool mons_is_demonspawn(monster_type mc)
{
    return
#if TAG_MAJOR_VERSION == 34
        mc == MONS_DEMONSPAWN ||
#endif
        mc >= MONS_FIRST_DEMONSPAWN && mc <= MONS_LAST_DEMONSPAWN;
}

// Conjured (as opposed to summoned) monsters are actually here, even
// though they're typically volatile (like, made of real fire). As such,
// they should be immune to Abjuration or Recall. Also, they count as
// things rather than beings.
bool mons_is_conjured(monster_type mc)
{
    return mons_is_projectile(mc)
           || mons_is_avatar(mc)
<<<<<<< HEAD
           || mc == MONS_FIRE_VORTEX
           || mc == MONS_SPATIAL_VORTEX
           || mc == MONS_BALL_LIGHTNING
           || mc == MONS_FULMINANT_PRISM
           || mc == MONS_SINGULARITY;
=======
           || mons_class_flag(mc, M_CONJURED);
>>>>>>> a0f5cdfa
}

int mons_weight(monster_type mc)
{
    ASSERT_smc();
    return smc->weight;
}

corpse_effect_type mons_corpse_effect(monster_type mc)
{
    ASSERT_smc();
    return smc->corpse_thingy;
}

monster_type mons_genus(monster_type mc)
{
    if (mc == RANDOM_DRACONIAN || mc == RANDOM_BASE_DRACONIAN
        || mc == RANDOM_NONBASE_DRACONIAN
        || (mc == MONS_PLAYER_ILLUSION && player_genus(GENPC_DRACONIAN)))
    {
        return MONS_DRACONIAN;
    }

    if (mc == RANDOM_DEMONSPAWN || mc == RANDOM_BASE_DEMONSPAWN
        || mc == RANDOM_NONBASE_DEMONSPAWN)
    {
        return MONS_DEMONSPAWN;
    }

    if (mc == MONS_NO_MONSTER)
        return MONS_NO_MONSTER;

    ASSERT_smc();
    return smc->genus;
}

monster_type mons_species(monster_type mc)
{
    const monsterentry *me = get_monster_data(mc);
    return me ? me->species : MONS_PROGRAM_BUG;
}

monster_type draco_or_demonspawn_subspecies(const monster* mon)
{
    ASSERT(mons_genus(mon->type) == MONS_DRACONIAN
           || mons_genus(mon->type) == MONS_DEMONSPAWN);

    if (mon->type == MONS_PLAYER_ILLUSION
        && mons_genus(mon->type) == MONS_DRACONIAN)
    {
        return player_species_to_mons_species(mon->ghost->species);
    }

    monster_type retval = mons_species(mon->type);

    if ((retval == MONS_DRACONIAN || retval == MONS_DEMONSPAWN)
        && mon->type != retval)
    {
        retval = mon->base_monster;
    }

    return retval;
}

monster_type mons_detected_base(monster_type mc)
{
    return monster_symbols[mc].detected;
}

/** Does a monster of this type behold opponents like a siren?
 */
bool mons_is_siren_beholder(monster_type mc)
{
    return mc == MONS_SIREN || mc == MONS_MERFOLK_AVATAR;
}

/** Does this monster behold opponents like a siren?
 *  Ignores any disabilities, checking only the monster's type.
 */
bool mons_is_siren_beholder(const monster* mons)
{
    return mons_is_siren_beholder(mons->type);
}

int get_shout_noise_level(const shout_type shout)
{
    switch (shout)
    {
    case S_SILENT:
        return 0;
    case S_HISS:
    case S_VERY_SOFT:
        return 4;
    case S_SOFT:
        return 6;
    case S_GURGLE:
    case S_LOUD:
        return 10;
    case S_SHOUT2:
    case S_ROAR:
    case S_VERY_LOUD:
        return 12;
    case S_RUMBLE:
        return 16;

    default:
        return 8;
    }
}

// Only beasts and chaos spawns use S_RANDOM for noise type.
// Pandemonium lords can also get here, but this is mostly used for the
// "says" verb used for insults.
static bool _shout_fits_monster(monster_type mc, int shout)
{
    if (shout == NUM_SHOUTS || shout >= NUM_LOUDNESS || shout == S_SILENT)
        return false;

    // Chaos spawns can do anything but demon taunts, since they're
    // not coherent enough to actually say words.
    if (mc == MONS_CHAOS_SPAWN)
        return shout != S_DEMON_TAUNT;

    // For Pandemonium lords, almost everything is fair game.  It's only
    // used for the shouting verb ("say", "bellow", "roar", etc.) anyway.
    if (mc != MONS_HELL_BEAST)
        return shout != S_BUZZ && shout != S_CROAK;

    switch (shout)
    {
    // Two-headed ogres or bees never fit.
    case S_SHOUT2:
    case S_BUZZ:
    // The beast cannot speak.
    case S_DEMON_TAUNT:
        return false;
    default:
        return true;
    }
}

// If demon_shout is true, we're trying to find a random verb and
// loudness for a Pandemonium lord trying to shout.
shout_type mons_shouts(monster_type mc, bool demon_shout)
{
    ASSERT_smc();
    shout_type u = smc->shouts;

    // Pandemonium lords use this to get the noises.
    if (u == S_RANDOM || demon_shout && u == S_DEMON_TAUNT)
    {
        const int max_shout = (u == S_RANDOM ? NUM_SHOUTS : NUM_LOUDNESS);
        do
        {
            u = static_cast<shout_type>(random2(max_shout));
        }
        while (!_shout_fits_monster(mc, u));
    }

    return u;
}

bool mons_is_ghost_demon(monster_type mc)
{
    return mc == MONS_UGLY_THING
            || mc == MONS_VERY_UGLY_THING
            || mons_is_pghost(mc)
            || mons_class_is_animated_weapon(mc)
            || mc == MONS_PANDEMONIUM_LORD
            || mons_class_is_chimeric(mc)
            || mc == MONS_SPELLFORGED_SERVITOR;
}

bool mons_is_pghost(monster_type mc)
{
    return mc == MONS_PLAYER_GHOST || mc == MONS_PLAYER_ILLUSION;
}

/**
 * Is the provided monster_type a demonspawn job type? (Not just any
 * demonspawn, but specifically one with a job! Or the job itself, depending
 * how you think about it.)
 *
 * @param mc    The monster type in question.
 * @return      Whether that monster type is a demonspawn job.
 **/
bool mons_is_demonspawn_job(monster_type mc)
{
    return mc >= MONS_FIRST_NONBASE_DEMONSPAWN
           && mc <= MONS_LAST_NONBASE_DEMONSPAWN;
}

/**
 * Is the provided monster_type a draconian job type? (Not just any draconian,
 * but specifically one with a job! Or the job itself, depending how you think
 * about it.)
 *
 * @param mc    The monster type in question.
 * @return      Whether that monster type is a draconian job.
 **/
bool mons_is_draconian_job(monster_type mc)
{
    return mc >= MONS_FIRST_NONBASE_DRACONIAN
           && mc <= MONS_LAST_NONBASE_DRACONIAN;
}

/**
 * Is the provided monster_type a job? (E.g. black sun, draconian knight)
 *
 * @param mc    The monster type in question.
 * @return      Whether that monster type is a job.
 **/
bool mons_is_job(monster_type mc)
{
    return mons_is_draconian_job(mc) || mons_is_demonspawn_job(mc);
}

bool mons_is_unique(monster_type mc)
{
    return mons_class_flag(mc, M_UNIQUE);
}

bool mons_is_or_was_unique(const monster& mon)
{
    return mons_is_unique(mon.type)
           || mon.props.exists(ORIGINAL_TYPE_KEY)
              && mons_is_unique((monster_type) mon.props[ORIGINAL_TYPE_KEY].get_int());
}

/**
 * Can this type of monster be blinded?
 *
 * Certain monsters, e.g. those with a powerful sense of smell, echolocation,
 * or no eyes, are completely immune to blinding.
 *
 * Note that 'dazzling' (from dazzling spray) has additional restrictions above
 * this.
 *
 * @param mc    The class of monster in question.
 * @return      Whether monsters of this type can get ENCH_BLIND.
 */
bool mons_can_be_blinded(monster_type mc)
{
    return !mons_class_flag(mc, M_UNBLINDABLE);
}


/**
 * Can this kind of monster be dazzled?
 *
 * The undead, nonliving, vegetative, or unblindable cannot be dazzled.
 *
 * @param mc    The class of monster in question.
 * @return      Whether monsters of this type can get ENCH_BLIND from Dazzling
 *              Spray.
 */
bool mons_can_be_dazzled(monster_type mc)
{
    // This was implemented by checking type so that we could use it in
    // monster descriptions (which only have mon_info structs); not sure if
    // that's useful

    const mon_holy_type holiness = mons_class_holiness(mc);
    return holiness != MH_UNDEAD && holiness != MH_NONLIVING
           && holiness != MH_PLANT && mons_can_be_blinded(mc);
}

ucs_t mons_char(monster_type mc)
{
    if (Options.mon_glyph_overrides.count(mc)
        && Options.mon_glyph_overrides[mc].ch)
    {
        return Options.mon_glyph_overrides[mc].ch;
    }
    else
        return monster_symbols[mc].glyph;
}

char mons_base_char(monster_type mc)
{
    const monsterentry *me = get_monster_data(mc);
    return me ? me->basechar : 0;
}

mon_itemuse_type mons_class_itemuse(monster_type mc)
{
    ASSERT_smc();
    return smc->gmon_use;
}

mon_itemuse_type mons_itemuse(const monster* mon)
{
    if (mons_enslaved_soul(mon))
        return mons_class_itemuse(mons_zombie_base(mon));

    return mons_class_itemuse(mon->type);
}

static mon_itemeat_type _mons_class_itemeat(monster_type mc)
{
    ASSERT_smc();
    return smc->gmon_eat;
}

mon_itemeat_type mons_itemeat(const monster* mon)
{
    if (mons_enslaved_soul(mon))
        return _mons_class_itemeat(mons_zombie_base(mon));

    if (mon->has_ench(ENCH_EAT_ITEMS))
        return MONEAT_ITEMS;

    return _mons_class_itemeat(mon->type);
}

int mons_class_colour(monster_type mc)
{
    ASSERT_smc();
    // Player monster is a dummy monster used only for display purposes, so
    // it's ok to override it here.
    if (mc == MONS_PLAYER
        && Options.mon_glyph_overrides.count(MONS_PLAYER)
        && Options.mon_glyph_overrides[MONS_PLAYER].col)
    {
        return Options.mon_glyph_overrides[MONS_PLAYER].col;
    }
    else
        return monster_symbols[mc].colour;
}

bool mons_class_can_regenerate(monster_type mc)
{
    return !mons_class_flag(mc, M_NO_REGEN);
}

bool mons_can_regenerate(const monster* mon)
{
    get_tentacle_head(mon);

    if (testbits(mon->flags, MF_NO_REGEN))
        return false;

    return mons_class_can_regenerate(mon->type);
}

bool mons_class_fast_regen(monster_type mc)
{
    return mons_class_flag(mc, M_FAST_REGEN);
}

/**
 * Do monsters of the given type ever leave a hide?
 *
 * @param mc      The class of monster in question.
 * @return        Whether the monster has a chance of dropping a hide when
 *                butchered.
 */
bool mons_class_leaves_hide(monster_type mc)
{
    return hide_for_monster(mc) != NUM_ARMOURS;
}

int mons_zombie_size(monster_type mc)
{
    mc = mons_species(mc);
    if (!mons_class_can_be_zombified(mc))
        return Z_NOZOMBIE;

    ASSERT_smc();
    return smc->size > SIZE_MEDIUM ? Z_BIG : Z_SMALL;
}

monster_type mons_zombie_base(const monster* mon)
{
    return mons_species(mon->base_monster);
}

bool mons_class_is_zombified(monster_type mc)
{
    return mc == MONS_ZOMBIE
        || mc == MONS_SKELETON
        || mc == MONS_SIMULACRUM
        || mc == MONS_SPECTRAL_THING;
}

bool mons_class_is_hybrid(monster_type mc)
{
    return mons_class_flag(mc, M_HYBRID);
}

bool mons_class_is_chimeric(monster_type mc)
{
    return mc == MONS_CHIMERA;
}

bool mons_class_is_animated_weapon(monster_type type)
{
    return type == MONS_DANCING_WEAPON || type == MONS_SPECTRAL_WEAPON;
}

bool mons_is_zombified(const monster* mon)
{
    return mons_class_is_zombified(mon->type);
}

monster_type mons_base_type(const monster* mon)
{
    if (mons_class_is_zombified(mon->type))
        return mons_species(mon->base_monster);
    if (mons_class_is_chimeric(mon->type))
        return mon->base_monster;
    return mon->type;
}

bool mons_class_can_leave_corpse(monster_type mc)
{
    return mons_corpse_effect(mc) != CE_NOCORPSE;
}

bool mons_class_can_be_zombified(monster_type mc)
{
    monster_type ms = mons_species(mc);
    return !invalid_monster_type(ms)
           && mons_class_can_leave_corpse(ms);
}

bool mons_can_be_zombified(const monster* mon)
{
    return mons_class_can_be_zombified(mon->type)
           && !mon->is_summoned()
           && !mons_enslaved_body_and_soul(mon);
}

bool mons_class_can_use_stairs(monster_type mc)
{
    return (!mons_class_is_zombified(mc) || mc == MONS_SPECTRAL_THING)
           && !mons_is_tentacle_or_tentacle_segment(mc)
           && !mons_is_abyssal_only(mc)
           && mc != MONS_SILENT_SPECTRE
           && mc != MONS_PLAYER_GHOST
           && mc != MONS_GERYON
           && mc != MONS_ROYAL_JELLY;
}

bool mons_can_use_stairs(const monster* mon)
{
    if (!mons_class_can_use_stairs(mon->type))
        return false;

    // Check summon status
    int stype = 0;
    // Other permanent summons can always use stairs
    if (mon->is_summoned(0, &stype) && !mon->is_perm_summoned()
        && stype > 0 && stype < NUM_SPELLS)
    {
        // Allow uncapped summons to use stairs. This means creatures
        // from misc evokables, temporary god summons, etc. These tend
        // to be balanced by other means; however this could use a review
        // and perhaps needs a whilelist (or long-duration vs. short-duration).
        return !summons_are_capped(static_cast<spell_type>(stype));
    }
    // Everything else is fine
    return true;
}

bool mons_enslaved_body_and_soul(const monster* mon)
{
    return mon->has_ench(ENCH_SOUL_RIPE);
}

bool mons_enslaved_soul(const monster* mon)
{
    return testbits(mon->flags, MF_ENSLAVED_SOUL);
}

bool name_zombie(monster* mon, monster_type mc, const string &mon_name)
{
    mon->mname = mon_name;

    // Special case for Blork the orc: shorten his name to "Blork" to
    // avoid mentions of "Blork the orc the orc zombie".
    if (mc == MONS_BLORK_THE_ORC)
        mon->mname = "Blork";
    // Also for the Lernaean hydra: treat Lernaean as an adjective to
    // avoid mentions of "the Lernaean hydra the X-headed hydra zombie".
    else if (mc == MONS_LERNAEAN_HYDRA)
    {
        mon->mname = "Lernaean";
        mon->flags |= MF_NAME_ADJECTIVE;
    }
    // Also for the Enchantress: treat Enchantress as an adjective to
    // avoid mentions of "the Enchantress the spriggan zombie".
    else if (mc == MONS_THE_ENCHANTRESS)
    {
        mon->mname = "Enchantress";
        mon->flags |= MF_NAME_ADJECTIVE;
    }

    if (starts_with(mon->mname, "shaped "))
        mon->flags |= MF_NAME_SUFFIX;

    // It's unlikely there's a desc for "Duvessa the elf skeleton", but
    // we still want to allow it if overridden.
    if (!mon->props.exists("dbname"))
        mon->props["dbname"] = mons_class_name(mon->type);

    return true;
}

bool name_zombie(monster* mon, const monster* orig)
{
    if (!mons_is_unique(orig->type) && orig->mname.empty())
        return false;

    string name;

    if (!orig->mname.empty())
        name = orig->mname;
    else
        name = mons_type_name(orig->type, DESC_PLAIN);

    return name_zombie(mon, orig->type, name);
}

static int _downscale_zombie_damage(int damage)
{
    // These are cumulative, of course: {dlb}
    if (damage > 1)
        damage--;
    if (damage > 4)
        damage--;
    if (damage > 11)
        damage--;
    if (damage > 14)
        damage--;

    return damage;
}

static mon_attack_def _downscale_zombie_attack(const monster* mons,
                                               mon_attack_def attk)
{
    switch (attk.type)
    {
    case AT_STING: case AT_SPORE:
    case AT_TOUCH: case AT_ENGULF:
        attk.type = AT_HIT;
        break;
    default:
        break;
    }

    if (mons->type == MONS_SIMULACRUM)
        attk.flavour = AF_COLD;
    else if (mons->type == MONS_SPECTRAL_THING && coinflip())
        attk.flavour = AF_DRAIN_XP;
    else if (attk.flavour != AF_REACH && attk.flavour != AF_CRUSH)
        attk.flavour = AF_PLAIN;

    attk.damage = _downscale_zombie_damage(attk.damage);

    return attk;
}

/** Get the attack type, attack flavour and damage for a monster attack.
 *
 * @param mon The monster to look at.
 * @param attk_number Which attack number to get.
 * @param base_flavour If true, attack flavours that are randomised on every attack
 *                     will have their base flavour returned instead of one of the
 *                     random flavours.
 * @return  A mon_attack_def for the specified attack.
 */
mon_attack_def mons_attack_spec(const monster* mon, int attk_number, bool base_flavour)
{
    monster_type mc = mon->type;

    get_tentacle_head(mon);

    const bool zombified = mons_is_zombified(mon);

    if (mon->has_hydra_multi_attack())
        attk_number -= mon->heads() - 1;

    if (attk_number < 0 || attk_number >= MAX_NUM_ATTACKS)
        attk_number = 0;

    if (mons_class_is_chimeric(mc))
    {
        // Chimera get attacks 0, 1 and 2 from their base components. Attack 3 is
        // the secondary attack of the main base type.
        switch (attk_number)
        {
        case 0:
            mc = mon->base_monster;
            break;
        case 1:
            if (mon->props.exists("chimera_part_2"))
            {
                mc = static_cast<monster_type>(mon->props["chimera_part_2"].get_int());
                attk_number = 0;
            }
            break;
        case 2:
            if (mon->props.exists("chimera_part_3"))
            {
                mc = static_cast<monster_type>(mon->props["chimera_part_3"].get_int());
                attk_number = 0;
            }
            break;
        case 3:
            mc = mon->base_monster;
            attk_number = 1;
            break;
        }
    }
    else if (mons_is_ghost_demon(mc))
    {
        if (attk_number == 0)
        {
            return mon_attack_def::attk(mon->ghost->damage,
                                        mon->ghost->att_type,
                                        mon->ghost->att_flav);
        }

        return mon_attack_def::attk(0, AT_NONE);
    }
    else if (mons_is_demonspawn(mc) && attk_number != 0)
        mc = draco_or_demonspawn_subspecies(mon);

    if (zombified && mc != MONS_KRAKEN_TENTACLE)
        mc = mons_zombie_base(mon);

    ASSERT_smc();
    mon_attack_def attk = smc->attack[attk_number];

    if (mons_is_demonspawn(mon->type) && attk_number == 0)
    {
        const monsterentry* mbase =
            get_monster_data (draco_or_demonspawn_subspecies(mon));
        ASSERT(mbase);
        attk.flavour = mbase->attack[0].flavour;
        return attk;
    }

    // Nonbase draconians inherit aux attacks from their base type.
    // Implicit assumption: base draconian types only get one aux
    // attack, and it's in their second attack slot.
    // If that changes this code will need to be changed.
    if (mons_species(mon->type) == MONS_DRACONIAN
        && mon->type != MONS_DRACONIAN
        && attk.type == AT_NONE
        && attk_number > 0
        && smc->attack[attk_number - 1].type != AT_NONE)
    {
        const monsterentry* mbase =
            get_monster_data (draco_or_demonspawn_subspecies(mon));
        ASSERT(mbase);
        return mbase->attack[1];
    }

    if (mon->type == MONS_PLAYER_SHADOW && attk_number == 0)
    {
        if (!you.weapon())
            attk.damage = max(1, you.skill_rdiv(SK_UNARMED_COMBAT, 10, 20));
    }

    if (attk.type == AT_RANDOM)
        attk.type = random_choose(AT_HIT, AT_GORE);

    if (attk.type == AT_CHERUB)
        attk.type = random_choose(AT_HIT, AT_BITE, AT_PECK, AT_GORE);

    if (!base_flavour)
    {
        if (attk.flavour == AF_KLOWN)
        {
            attack_flavour flavours[] =
                {AF_POISON_STRONG, AF_PAIN, AF_DRAIN_SPEED, AF_FIRE,
                 AF_COLD, AF_ELEC, AF_ANTIMAGIC, AF_ACID};

            attk.flavour = RANDOM_ELEMENT(flavours);
        }

        if (attk.flavour == AF_DRAIN_STAT)
        {
            attack_flavour flavours[] =
                {AF_DRAIN_STR, AF_DRAIN_INT, AF_DRAIN_DEX};

            attk.flavour = RANDOM_ELEMENT(flavours);
        }
    }

    // Slime creature attacks are multiplied by the number merged.
    if (mon->type == MONS_SLIME_CREATURE && mon->blob_size > 1)
        attk.damage *= mon->blob_size;

    return zombified ? _downscale_zombie_attack(mon, attk) : attk;
}

static int _mons_damage(monster_type mc, int rt)
{
    if (rt < 0 || rt > 3)
        rt = 0;
    ASSERT_smc();
    return smc->attack[rt].damage;
}

bool mons_immune_magic(const monster* mon)
{
    return get_monster_data(mon->type)->resist_magic == MAG_IMMUNE;
}

bool mons_skeleton(monster_type mc)
{
    return !mons_class_flag(mc, M_NO_SKELETON);
}

bool mons_zombifiable(monster_type mc)
{
    return !mons_class_flag(mc, M_NO_ZOMBIE) && mons_zombie_size(mc);
}

flight_type mons_class_flies(monster_type mc)
{
    const monsterentry *me = get_monster_data(mc);
    return me ? me->fly : FL_NONE;
}

flight_type mons_flies(const monster* mon, bool temp)
{
    flight_type ret;
    // For dancing weapons, this function can get called before their
    // ghost_demon is created, so check for a NULL ghost. -cao
    if (mons_is_ghost_demon(mon->type) && mon->ghost.get())
        ret = mon->ghost->fly;
    else
        ret = mons_class_flies(mons_base_type(mon));

    // Handle the case where the zombified base monster can't fly, but
    // the zombified monster can (e.g. spectral things).
    if (mons_is_zombified(mon))
        ret = max(ret, mons_class_flies(mon->type));

    if (temp && ret < FL_LEVITATE)
    {
        if (mon->scan_artefacts(ARTP_FLY) > 0)
            return FL_LEVITATE;

        const int armour = mon->inv[MSLOT_ARMOUR];
        if (armour != NON_ITEM
            && mitm[armour].base_type == OBJ_ARMOUR
            && mitm[armour].special == SPARM_FLYING)
        {
            return FL_LEVITATE;
        }

        const int jewellery = mon->inv[MSLOT_JEWELLERY];
        if (jewellery != NON_ITEM
            && mitm[jewellery].base_type == OBJ_JEWELLERY
            && mitm[jewellery].sub_type == RING_FLIGHT)
        {
            return FL_LEVITATE;
        }

        if (mon->has_ench(ENCH_FLIGHT))
            return FL_LEVITATE;
    }

    return ret;
}

bool mons_flattens_trees(const monster* mon)
{
    return mons_base_type(mon) == MONS_LERNAEAN_HYDRA;
}

bool mons_class_res_wind(monster_type mc)
{
    return get_resist(get_mons_class_resists(mc), MR_RES_WIND);
}

// This nice routine we keep in exactly the way it was.
int hit_points(int hit_dice, int min_hp, int rand_hp)
{
    int hrolled = 0;

    for (int hroll = 0; hroll < hit_dice; ++hroll)
    {
        hrolled += random2(1 + rand_hp);
        hrolled += min_hp;
    }

    return hrolled;
}

// This function returns the standard number of hit dice for a type of
// monster, not a particular monster's current hit dice. - bwr
int mons_class_hit_dice(monster_type mc)
{
    const monsterentry *me = get_monster_data(mc);
    return me ? me->hpdice[0] : 0;
}

int mons_avg_hp(monster_type mc)
{
    // Currently, difficulty is defined as "average hp".  Leaks too much info?
    const monsterentry* me = get_monster_data(mc);

    if (!me)
        return 0;

    // Hack for nonbase demonspawn: pretend it's a basic demonspawn with
    // a job.
    if (mons_is_demonspawn(mc)
        && mc != MONS_DEMONSPAWN
        && mons_species(mc) == MONS_DEMONSPAWN)
    {
        const monsterentry* mbase = get_monster_data(MONS_DEMONSPAWN);
        return me->hpdice[0] *
               (2 * (me->hpdice[1] + mbase->hpdice[1])
                + me->hpdice[2] + mbase->hpdice[2])
               / 2 + me->hpdice[3] + mbase->hpdice[3];
    }

    // [ds] XXX: Use monster experience value as a better indicator of diff.?
    return me->hpdice[0] * (2 * me->hpdice[1] + me->hpdice[2]) / 2
           + me->hpdice[3];
}

int exper_value(const monster* mon, bool real)
{
    int x_val = 0;

    // These four are the original arguments.
    const monster_type mc = mon->type;
    int hd                = mon->get_experience_level();
    int maxhp             = mon->max_hit_points;

    // pghosts and pillusions have no reasonable base values, and you can look
    // up the exact value anyway.  Especially for pillusions.
    if (real || mon->type == MONS_PLAYER_GHOST || mon->type == MONS_PLAYER_ILLUSION)
    {
        // A berserking monster is much harder, but the xp value shouldn't
        // depend on whether it was berserk at the moment of death.
        if (mon->has_ench(ENCH_BERSERK))
            maxhp = (maxhp * 2 + 1) / 3;
    }
    else
    {
        const monsterentry *m = get_monster_data(mons_base_type(mon));
        ASSERT(m);

        // Use real hd, zombies would use the basic species and lose
        // information known to the player ("orc warrior zombie").  Monsters
        // levelling up is visible (although it may happen off-screen), so
        // this is hardly ever a leak.  Only Pan lords are unknown in the
        // general.
        if (m->mc == MONS_PANDEMONIUM_LORD)
            hd = m->hpdice[0];
        maxhp = hd * m->hpdice[1] + (hd * (1 + m->hpdice[2])) / 2 + m->hpdice[3];
    }

    // Hacks to make merged slime creatures not worth so much exp.  We
    // will calculate the experience we would get for 1 blob, and then
    // just multiply it so that exp is linear with blobs merged. -cao
    if (mon->type == MONS_SLIME_CREATURE && mon->blob_size > 1)
        maxhp /= mon->blob_size;

    // These are some values we care about.
    const int speed       = mons_base_speed(mon);
    const int modifier    = _mons_exp_mod(mc);
    const int item_usage  = mons_itemuse(mon);

    // XXX: Shapeshifters can qualify here, even though they can't cast.
    const bool spellcaster = mon->has_spells();

    // Early out for no XP monsters.
    if (mons_class_flag(mc, M_NO_EXP_GAIN))
        return 0;

    x_val = (16 + maxhp) * hd * hd / 10;

    // Let's calculate a simple difficulty modifier. - bwr
    int diff = 0;

    // Let's look for big spells.
    if (spellcaster)
    {
        for (const mon_spell_slot &slot : mon->spells)
        {
            switch (slot.spell)
            {
            case SPELL_PARALYSE:
            case SPELL_SMITING:
            case SPELL_SUMMON_EYEBALLS:
            case SPELL_HELLFIRE_BURST:
            case SPELL_HELLFIRE:
            case SPELL_SYMBOL_OF_TORMENT:
            case SPELL_GLACIATE:
            case SPELL_FIRE_STORM:
            case SPELL_SHATTER:
            case SPELL_CHAIN_LIGHTNING:
            case SPELL_TORNADO:
            case SPELL_LEGENDARY_DESTRUCTION:
                diff += 25;
                break;

            case SPELL_SUMMON_GREATER_DEMON:
                diff += 20;
                break;

            case SPELL_LIGHTNING_BOLT:
            case SPELL_STICKY_FLAME_RANGE:
            case SPELL_DISINTEGRATE:
            case SPELL_BANISHMENT:
            case SPELL_LEHUDIBS_CRYSTAL_SPEAR:
            case SPELL_IRON_SHOT:
            case SPELL_IOOD:
            case SPELL_FIREBALL:
            case SPELL_HASTE:
            case SPELL_AGONY:
            case SPELL_LRD:
            case SPELL_CHAIN_OF_CHAOS:
                diff += 10;
                break;

            case SPELL_HAUNT:
            case SPELL_SUMMON_DRAGON:
            case SPELL_SUMMON_HORRIBLE_THINGS:
            case SPELL_PLANEREND:
            case SPELL_SUMMON_EMPEROR_SCORPIONS:
                diff += 7;
                break;

            default:
                break;
            }
        }
    }

    // Let's look at regeneration.
    if (mons_class_fast_regen(mc))
        diff += 15;

    // Monsters at normal or fast speed with big melee damage.
    if (speed >= 10)
    {
        int max_melee = 0;
        for (int i = 0; i < 4; ++i)
            max_melee += _mons_damage(mc, i);

        if (max_melee > 30)
            diff += (max_melee / ((speed == 10) ? 2 : 1));
    }

    // Monsters who can use equipment (even if only the equipment
    // they are given) can be considerably enhanced because of
    // the way weapons work for monsters. - bwr
    if (item_usage >= MONUSE_STARTING_EQUIPMENT)
        diff += 30;

    // Set a reasonable range on the difficulty modifier...
    // Currently 70% - 200%. - bwr
    if (diff > 100)
        diff = 100;
    else if (diff < -30)
        diff = -30;

    // Apply difficulty.
    x_val *= (100 + diff);
    x_val /= 100;

    // Basic speed modification.
    if (speed > 0)
    {
        x_val *= speed;
        x_val /= 10;
    }

    // Slow monsters without spells and items often have big HD which
    // cause the experience value to be overly large... this tries
    // to reduce the inappropriate amount of XP that results. - bwr
    if (speed < 10 && !spellcaster && item_usage < MONUSE_STARTING_EQUIPMENT)
        x_val /= 2;

    // Apply the modifier in the monster's definition.
    if (modifier > 0)
    {
        x_val *= modifier;
        x_val /= 10;
    }

    // Scale starcursed mass exp by what percentage of the whole it represents
    if (mon->type == MONS_STARCURSED_MASS)
        x_val = (x_val * mon->blob_size) / 12;

    // Further reduce xp from zombies
    if (mons_is_zombified(mon))
        x_val /= 2;

    // Reductions for big values. - bwr
    if (x_val > 100)
        x_val = 100 + ((x_val - 100) * 3) / 4;
    if (x_val > 750)
        x_val = 750 + (x_val - 750) / 3;

    // Slime creature exp hack part 2: Scale exp back up by the number
    // of blobs merged. -cao
    // Has to be after the stepdown to prevent issues with 4-5 merged slime
    // creatures. -pf
    if (mon->type == MONS_SLIME_CREATURE && mon->blob_size > 1)
        x_val *= mon->blob_size;

    // Guarantee the value is within limits.
    if (x_val <= 0)
        x_val = 1;
    else if (x_val > 15000)
        x_val = 15000;

    return x_val;
}

monster_type random_draconian_monster_species()
{
    const int num_drac = MONS_LAST_BASE_DRACONIAN - MONS_FIRST_BASE_DRACONIAN + 1;
    return static_cast<monster_type>(MONS_FIRST_BASE_DRACONIAN + random2(num_drac));
}

monster_type random_demonspawn_monster_species()
{
    const int num_demons = MONS_LAST_BASE_DEMONSPAWN
                            - MONS_FIRST_BASE_DEMONSPAWN + 1;
    return static_cast<monster_type>(MONS_FIRST_BASE_DEMONSPAWN
                                     + random2(num_demons));
}

// Note: For consistent behavior in player_will_anger_monster(), all
// spellbooks a given monster can get here should produce the same
// return values in the following:
//
//     (is_unholy_spell() || is_evil_spell())
//
//     (is_unclean_spell() || is_chaotic_spell())
//
// FIXME: This is not true for one set of spellbooks; MST_WIZARD_IV
// contains the unholy and chaotic Banishment spell, but the other
// MST_WIZARD-type spellbooks contain no unholy, evil, unclean or
// chaotic spells.
//
// If a monster has only one spellbook, it is specified in mon-data.h.
// If it has multiple books, mon-data.h sets the book to MST_NO_SPELLS,
// and the books are accounted for here.
static vector<mon_spellbook_type> _mons_spellbook_list(monster_type mon_type)
{
    vector<mon_spellbook_type> books;
    const monsterentry *m = get_monster_data(mon_type);
    mon_spellbook_type book = static_cast<mon_spellbook_type>(m->sec);

    switch (mon_type)
    {
    case MONS_HELL_KNIGHT:
        books.push_back(MST_HELL_KNIGHT_I);
        books.push_back(MST_HELL_KNIGHT_II);
        break;

    case MONS_LICH:
    case MONS_ANCIENT_LICH:
        books.push_back(MST_LICH_I);
        books.push_back(MST_LICH_II);
        books.push_back(MST_LICH_III);
        books.push_back(MST_LICH_IV);
        break;

    case MONS_NECROMANCER:
        books.push_back(MST_NECROMANCER_I);
        books.push_back(MST_NECROMANCER_II);
        break;

    case MONS_ORC_WIZARD:
    case MONS_DEEP_ELF_FIGHTER:
        books.push_back(MST_ORC_WIZARD_I);
        books.push_back(MST_ORC_WIZARD_II);
        books.push_back(MST_ORC_WIZARD_III);
        break;

    case MONS_WIZARD:
    case MONS_EROLCHA:
        books.push_back(MST_WIZARD_I);
        books.push_back(MST_WIZARD_II);
        books.push_back(MST_WIZARD_III);
        books.push_back(MST_WIZARD_IV);
        books.push_back(MST_WIZARD_V);
        break;

    case MONS_OGRE_MAGE:
        books.push_back(MST_OGRE_MAGE_I);
        books.push_back(MST_OGRE_MAGE_II);
        books.push_back(MST_OGRE_MAGE_III);
        books.push_back(MST_OGRE_MAGE_IV);
        books.push_back(MST_OGRE_MAGE_V);
        break;

    case MONS_ANCIENT_CHAMPION:
        books.push_back(MST_ANCIENT_CHAMPION_I);
        books.push_back(MST_ANCIENT_CHAMPION_II);
        books.push_back(MST_ANCIENT_CHAMPION_III);
        books.push_back(MST_ANCIENT_CHAMPION_IV);
        break;

    case MONS_TENGU_CONJURER:
        books.push_back(MST_TENGU_CONJURER_I);
        books.push_back(MST_TENGU_CONJURER_II);
        books.push_back(MST_TENGU_CONJURER_III);
        books.push_back(MST_TENGU_CONJURER_IV);
        break;

    case MONS_TENGU_REAVER:
        books.push_back(MST_TENGU_REAVER_I);
        books.push_back(MST_TENGU_REAVER_II);
        books.push_back(MST_TENGU_REAVER_III);
        break;

    case MONS_DEEP_ELF_MAGE:
        books.push_back(MST_DEEP_ELF_MAGE_I);
        books.push_back(MST_DEEP_ELF_MAGE_II);
        books.push_back(MST_DEEP_ELF_MAGE_III);
        books.push_back(MST_DEEP_ELF_MAGE_IV);
        books.push_back(MST_DEEP_ELF_MAGE_V);
        break;

    case MONS_FAUN:
        books.push_back(MST_FAUN_I);
        books.push_back(MST_FAUN_II);
        books.push_back(MST_FAUN_III);
        break;

    case MONS_GREATER_MUMMY:
        books.push_back(MST_GREATER_MUMMY_I);
        books.push_back(MST_GREATER_MUMMY_II);
        books.push_back(MST_GREATER_MUMMY_III);
        books.push_back(MST_GREATER_MUMMY_IV);
        break;

    case MONS_DEEP_ELF_KNIGHT:
        books.push_back(MST_DEEP_ELF_KNIGHT_I);
        books.push_back(MST_DEEP_ELF_KNIGHT_II);
        books.push_back(MST_DEEP_ELF_KNIGHT_III);
        break;

    default:
        books.push_back(book);
        break;
    }

    return books;
}

vector<mon_spellbook_type> get_spellbooks(const monster_info &mon)
{
    vector<mon_spellbook_type> books;

    // special case for vault monsters: if they have a custom book,
    // treat it as MST_GHOST
    if (mon.props.exists("custom_spells"))
        books.push_back(MST_GHOST);
    else
        books = _mons_spellbook_list(mon.type);

    return books;
}

// Get a list of unique spells from a monster's preset spellbooks
// or in the case of ghosts their actual spells.
// If flags is non-zero, it returns only spells that match those flags.
unique_books get_unique_spells(const monster_info &mi,
                               mon_spell_slot_flags flags)
{
    // No entry for MST_GHOST
    COMPILE_CHECK(ARRAYSZ(mspell_list) == NUM_MSTYPES - 1);

    const vector<mon_spellbook_type> books = get_spellbooks(mi);
    const size_t num_books = books.size();

    unique_books result;
    for (size_t i = 0; i < num_books; ++i)
    {
        const mon_spellbook_type book = books[i];
        // TODO: should we build an index to speed this reverse lookup?
        unsigned int msidx;
        for (msidx = 0; msidx < ARRAYSZ(mspell_list); ++msidx)
            if (mspell_list[msidx].type == book)
                break;

        vector<spell_type> spells;

        // Only prepend the first time; might be misleading if a draconian
        // ever gets multiple sets of natural abilities.
        if (mons_genus(mi.type) == MONS_DRACONIAN && i == 0)
        {
            const mon_spell_slot breath =
                drac_breath(mi.draco_or_demonspawn_subspecies());
            if (breath.flags & flags && breath.spell != SPELL_NO_SPELL)
                spells.push_back(breath.spell);
            // No other spells; quit right away.
            if (book == MST_NO_SPELLS)
            {
                if (spells.size())
                    result.push_back(spells);
                return result;
            }
        }

        if (book != MST_GHOST)
            ASSERT(msidx < ARRAYSZ(mspell_list));
        for (const mon_spell_slot &slot : (book == MST_GHOST
                                           ? mi.spells
                                           : mspell_list[msidx].spells))
        {
            if (flags != MON_SPELL_NO_FLAGS && !(slot.flags & flags))
                continue;

            if (find(spells.begin(), spells.end(), slot.spell) == spells.end())
                spells.push_back(slot.spell);
        }

        if (spells.size() == 0)
            continue;

        result.push_back(spells);
    }

    return result;
}

mon_spell_slot drac_breath(monster_type drac_type)
{
    spell_type sp;
    switch (drac_type)
    {
    case MONS_BLACK_DRACONIAN:   sp = SPELL_LIGHTNING_BOLT; break;
    case MONS_MOTTLED_DRACONIAN: sp = SPELL_STICKY_FLAME_SPLASH; break;
    case MONS_YELLOW_DRACONIAN:  sp = SPELL_SPIT_ACID; break;
    case MONS_GREEN_DRACONIAN:   sp = SPELL_POISONOUS_CLOUD; break;
    case MONS_PURPLE_DRACONIAN:  sp = SPELL_QUICKSILVER_BOLT; break;
    case MONS_RED_DRACONIAN:     sp = SPELL_SEARING_BREATH; break;
    case MONS_WHITE_DRACONIAN:   sp = SPELL_CHILLING_BREATH; break;
    case MONS_DRACONIAN:
    case MONS_GREY_DRACONIAN:    sp = SPELL_NO_SPELL; break;
    case MONS_PALE_DRACONIAN:    sp = SPELL_STEAM_BALL; break;

    default:
        die("Invalid draconian subrace: %d", drac_type);
    }

    mon_spell_slot slot;
    slot.spell = sp;
    slot.freq = 62;
    slot.flags = MON_SPELL_NATURAL | MON_SPELL_BREATH;
    return slot;
}

void mons_load_spells(monster* mon)
{
    vector<mon_spellbook_type> books = _mons_spellbook_list(mon->type);
    const mon_spellbook_type book = books[random2(books.size())];

    if (book == MST_GHOST)
        return mon->load_ghost_spells();

    mon->spells.clear();
    if (mons_genus(mon->type) == MONS_DRACONIAN)
    {
        mon_spell_slot breath = drac_breath(draco_or_demonspawn_subspecies(mon));
        if (breath.spell != SPELL_NO_SPELL)
            mon->spells.push_back(breath);
    }

    if (book == MST_NO_SPELLS)
        return;

    dprf(DIAG_MONPLACE, "%s: loading spellbook #%d",
         mon->name(DESC_PLAIN, true).c_str(), static_cast<int>(book));

    for (const mon_spellbook &spbook : mspell_list)
        if (spbook.type == book)
        {
            mon->spells = spbook.spells;
            break;
        }
}

// Never hand out DARKGREY as a monster colour, even if it is randomly
// chosen.
colour_t random_monster_colour()
{
    colour_t col = DARKGREY;
    while (col == DARKGREY)
        col = random_colour();

    return col;
}

bool init_abomination(monster* mon, int hd)
{
    if (mon->type == MONS_CRAWLING_CORPSE
        || mon->type == MONS_MACABRE_MASS)
    {
        mon->set_hit_dice(mon->hit_points = mon->max_hit_points = hd);
        return true;
    }
    else if (mon->type != MONS_ABOMINATION_LARGE
             && mon->type != MONS_ABOMINATION_SMALL)
    {
        return false;
    }

    const int max_hd = mon->type == MONS_ABOMINATION_LARGE ? 30 : 15;

    mon->set_hit_dice(min(max_hd, hd));

    const monsterentry *m = get_monster_data(mon->type);
    int hp = hit_points(hd, m->hpdice[1], m->hpdice[2]) + m->hpdice[3];

    mon->max_hit_points = hp;
    mon->hit_points     = hp;

    return true;
}

// Generate a shiny, new and unscarred monster.
void define_monster(monster* mons)
{
    monster_type mcls         = mons->type;
    monster_type monbase      = mons->base_monster;
    const monsterentry *m     = get_monster_data(mcls);
    int col                   = mons_class_colour(mcls);
    int hd                    = mons_class_hit_dice(mcls);
    int hp = 0, hp_max;

    mons->mname.clear();

    // misc
    mons->god = GOD_NO_GOD;

    switch (mcls)
    {
    case MONS_ABOMINATION_SMALL:
        hd = 4 + random2(4);
        mons->props["speed"] = 7 + random2avg(9, 2);
        init_abomination(mons, hd);
        break;

    case MONS_ABOMINATION_LARGE:
        hd = 8 + random2(4);
        mons->props["speed"] = 6 + random2avg(7, 2);
        init_abomination(mons, hd);
        break;

    case MONS_HELL_BEAST:
        mons->props["speed"] = 10 + random2(8);
        break;

    case MONS_SLIME_CREATURE:
        // Slime creatures start off as only single un-merged blobs.
        mons->blob_size = 1;
        break;

    case MONS_HYDRA:
        // Hydras start off with 4 to 8 heads.
        mons->num_heads = random_range(4, 8);
        break;

    case MONS_LERNAEAN_HYDRA:
        // The Lernaean hydra starts off with 27 heads.
        mons->num_heads = 27;
        break;

    case MONS_KRAKEN:
        col = element_colour(ETC_KRAKEN);
        break;

    case MONS_TIAMAT:
        // Initialise to a random draconian type.
        draconian_change_colour(mons);
        monbase = mons->base_monster;
        col = mons->colour;
        break;

    case MONS_STARCURSED_MASS:
        mons->blob_size = 12;
        break;

    // Randomize starting speed burst clock
    case MONS_SIXFIRHY:
    case MONS_JIANGSHI:
        mons->move_spurt = random2(360);
        break;

    case MONS_SHAMBLING_MANGROVE:
        mons->mangrove_pests = x_chance_in_y(3, 5) ? random_range(2, 3) : 0;
        break;

    case MONS_SERPENT_OF_HELL:
    case MONS_SERPENT_OF_HELL_COCYTUS:
    case MONS_SERPENT_OF_HELL_DIS:
    case MONS_SERPENT_OF_HELL_TARTARUS:
        mons->num_heads = 3;
        break;

    default:
        break;
    }

    if (mons_is_draconian_job(mcls))
    {
        // Professional draconians still have a base draconian type.
        // White draconians will never be draconian scorchers, but
        // apart from that, anything goes.
        do
        {
            monbase = random_draconian_monster_species();
        }
        while (drac_colour_incompatible(mcls, monbase));
    }

    if (mons_is_demonspawn_job(mcls))
    {
        // Some base demonspawn have more or less HP, AC, EV than their
        // brethren; those should be based on the base monster,
        // with modifiers taken from the job.

        monbase = (mons->base_monster == MONS_NO_MONSTER
                   || mons->base_monster == MONS_PROGRAM_BUG) // zombie gen
                  ? random_demonspawn_monster_species()
                  : mons->base_monster;

        const monsterentry* mbase = get_monster_data(monbase);
        hp     = hit_points(hd,
                            mbase->hpdice[1] + m->hpdice[1],
                            mbase->hpdice[2] + m->hpdice[2]);
        hp    += mbase->hpdice[3] + m->hpdice[3];
    }

    if (col == COLOUR_UNDEF) // but never give out darkgrey to monsters
        col = random_monster_colour();

    // Some calculations.
    if (hp == 0)
    {
        hp     = hit_points(hd, m->hpdice[1], m->hpdice[2]);
        hp    += m->hpdice[3];
    }
    hp_max = hp;

    // So let it be written, so let it be done.
    mons->set_hit_dice(hd);
    mons->hit_points      = hp;
    mons->max_hit_points  = hp_max;
    mons->speed_increment = 70;

    if (mons->base_monster == MONS_NO_MONSTER
        || mons->base_monster == MONS_PROGRAM_BUG) // latter is zombie gen
    {
        mons->base_monster = monbase;
    }

    mons->flags      = 0;
    mons->experience = 0;
    mons->colour     = col;

    mons->bind_melee_flags();

    mons_load_spells(mons);
    mons->bind_spell_flags();

    // Reset monster enchantments.
    mons->enchantments.clear();
    mons->ench_cache.reset();
    mons->ench_countdown = 0;

    switch (mcls)
    {
    case MONS_PANDEMONIUM_LORD:
    {
        ghost_demon ghost;
        ghost.init_pandemonium_lord();
        mons->set_ghost(ghost);
        mons->ghost_demon_init();
        mons->flags |= MF_INTERESTING;
        mons->bind_melee_flags();
        mons->bind_spell_flags();
        break;
    }

    case MONS_PLAYER_GHOST:
    case MONS_PLAYER_ILLUSION:
    {
        ghost_demon ghost;
        ghost.init_player_ghost(mcls == MONS_PLAYER_GHOST);
        mons->set_ghost(ghost);
        mons->ghost_init(!mons->props.exists("fake"));
        mons->bind_melee_flags();
        mons->bind_spell_flags();
        if (mons->ghost->species == SP_DEEP_DWARF)
            mons->flags |= MF_NO_REGEN;
        break;
    }

    case MONS_UGLY_THING:
    case MONS_VERY_UGLY_THING:
    {
        ghost_demon ghost;
        ghost.init_ugly_thing(mcls == MONS_VERY_UGLY_THING);
        mons->set_ghost(ghost);
        mons->uglything_init();
        break;
    }

    // Load with dummy values so certain monster properties can be queried
    // before placement without crashing (proper setup is done later here)
    case MONS_DANCING_WEAPON:
    case MONS_SPECTRAL_WEAPON:
    case MONS_SPELLFORGED_SERVITOR:
    {
        ghost_demon ghost;
        mons->set_ghost(ghost);
        break;
    }

    default:
        break;
    }

    mons->calc_speed();
}

static const char *ugly_colour_names[] =
{
    "red", "brown", "green", "cyan", "purple", "white"
};

string ugly_thing_colour_name(colour_t colour)
{
    int colour_offset = ugly_thing_colour_offset(colour);

    if (colour_offset == -1)
        return "buggy";

    return ugly_colour_names[colour_offset];
}

static const colour_t ugly_colour_values[] =
{
    RED, BROWN, GREEN, CYAN, MAGENTA, LIGHTGREY
};

colour_t ugly_thing_random_colour()
{
    return RANDOM_ELEMENT(ugly_colour_values);
}

int str_to_ugly_thing_colour(const string &s)
{
    COMPILE_CHECK(ARRAYSZ(ugly_colour_values) == ARRAYSZ(ugly_colour_names));
    for (int i = 0, size = ARRAYSZ(ugly_colour_values); i < size; ++i)
        if (s == ugly_colour_names[i])
            return ugly_colour_values[i];
    return BLACK;
}

int ugly_thing_colour_offset(colour_t colour)
{
    for (unsigned i = 0; i < ARRAYSZ(ugly_colour_values); ++i)
    {
        if (make_low_colour(colour) == ugly_colour_values[i])
            return i;
    }

    return -1;
}

static const char *drac_colour_names[] =
{
    "black", "mottled", "yellow", "green", "purple", "red", "white", "grey", "pale"
};

string draconian_colour_name(monster_type mon_type)
{
    COMPILE_CHECK(ARRAYSZ(drac_colour_names) ==
                  MONS_LAST_BASE_DRACONIAN - MONS_DRACONIAN);

    if (!mons_is_base_draconian(mon_type) || mon_type == MONS_DRACONIAN)
        return "buggy";

    return drac_colour_names[mon_type - MONS_FIRST_BASE_DRACONIAN];
}

monster_type draconian_colour_by_name(const string &name)
{
    COMPILE_CHECK(ARRAYSZ(drac_colour_names)
                  == (MONS_LAST_BASE_DRACONIAN - MONS_DRACONIAN));

    for (unsigned i = 0; i < ARRAYSZ(drac_colour_names); ++i)
    {
        if (name == drac_colour_names[i])
            return static_cast<monster_type>(i + MONS_FIRST_BASE_DRACONIAN);
    }

    return MONS_PROGRAM_BUG;
}

static const char *demonspawn_base_names[] =
{
    "monstrous", "gelid", "infernal", "putrid", "torturous",
};

string demonspawn_base_name(monster_type mon_type)
{
    COMPILE_CHECK(ARRAYSZ(demonspawn_base_names) ==
                  MONS_LAST_BASE_DEMONSPAWN - MONS_FIRST_BASE_DEMONSPAWN + 1);

    if (mon_type < MONS_FIRST_BASE_DEMONSPAWN
        || mon_type > MONS_LAST_BASE_DEMONSPAWN)
    {
        return "buggy";
    }

    return demonspawn_base_names[mon_type - MONS_FIRST_BASE_DEMONSPAWN];
}

monster_type demonspawn_base_by_name(const string &name)
{
    COMPILE_CHECK(ARRAYSZ(demonspawn_base_names) ==
                  MONS_LAST_BASE_DEMONSPAWN - MONS_FIRST_BASE_DEMONSPAWN + 1);

    for (unsigned i = 0; i < ARRAYSZ(demonspawn_base_names); ++i)
    {
        if (name == demonspawn_base_names[i])
            return static_cast<monster_type>(i + MONS_FIRST_BASE_DEMONSPAWN);
    }

    return MONS_PROGRAM_BUG;
}

string mons_type_name(monster_type mc, description_level_type desc)
{
    string result;

    if (!mons_is_unique(mc))
    {
        switch (desc)
        {
        case DESC_THE:       result = "the "; break;
        case DESC_A:         result = "a ";   break;
        case DESC_PLAIN: default:             break;
        }
    }

    switch (mc)
    {
    case RANDOM_MONSTER:
        result += "random monster";
        return result;
    case RANDOM_DRACONIAN:
        result += "random draconian";
        return result;
    case RANDOM_BASE_DRACONIAN:
        result += "random base draconian";
        return result;
    case RANDOM_NONBASE_DRACONIAN:
        result += "random nonbase draconian";
        return result;
    case RANDOM_DEMONSPAWN:
        result += "random demonspawn";
        return result;
    case RANDOM_BASE_DEMONSPAWN:
        result += "random base demonspawn";
        return result;
    case RANDOM_NONBASE_DEMONSPAWN:
        result += "random nonbase demonspawn";
        return result;
    case WANDERING_MONSTER:
        result += "wandering monster";
        return result;
    default: ;
    }

    const monsterentry *me = get_monster_data(mc);
    if (me == NULL)
    {
        result += make_stringf("invalid monster_type %d", mc);
        return result;
    }

    result += me->name;

    // Vowel fix: Change 'a orc' to 'an orc'..
    if (result.length() >= 3
        && (result[0] == 'a' || result[0] == 'A')
        && result[1] == ' '
        && is_vowel(result[2])
        // XXX: Hack
        && !starts_with(&result[2], "one-"))
    {
        result.insert(1, "n");
    }

    return result;
}

static string _get_proper_monster_name(const monster* mon)
{
    const monsterentry *me = mon->find_monsterentry();
    if (!me)
        return "";

    string name = getRandNameString(me->name, " name");
    if (!name.empty())
        return name;

    return getRandNameString(get_monster_data(mons_genus(mon->type))->name,
                             " name");
}

// Names a previously unnamed monster.
bool give_monster_proper_name(monster* mon, bool orcs_only)
{
    // Already has a unique name.
    if (mon->is_named())
        return false;

    // Since this is called from the various divine blessing routines,
    // don't bless non-orcs, and normally don't bless plain orcs, either.
    if (orcs_only)
    {
        if (mons_genus(mon->type) != MONS_ORC
            || mon->type == MONS_ORC && !one_chance_in(8))
        {
            return false;
        }
    }

    mon->mname = _get_proper_monster_name(mon);

    if (mon->friendly())
        take_note(Note(NOTE_NAMED_ALLY, 0, 0, mon->mname.c_str()));

    return mon->is_named();
}

// See mons_init for initialization of mon_entry array.
monsterentry *get_monster_data(monster_type mc)
{
    if (mc >= 0 && mc < NUM_MONSTERS)
        return &mondata[mon_entry[mc]];
    else
        return NULL;
}

static int _mons_exp_mod(monster_type mc)
{
    ASSERT_smc();
    return smc->exp_mod;
}

int mons_class_base_speed(monster_type mc)
{
    ASSERT_smc();
    return smc->speed;
}

mon_energy_usage mons_class_energy(monster_type mc)
{
    ASSERT_smc();
    return smc->energy_usage;
}

mon_energy_usage mons_energy(const monster* mon)
{
    mon_energy_usage meu = mons_class_energy(mon->type);
    if (mon->ghost.get())
        meu.move = meu.swim = mon->ghost->move_energy;
    return meu;
}

int mons_class_zombie_base_speed(monster_type zombie_base_mc)
{
    return max(3, mons_class_base_speed(zombie_base_mc) - 2);
}

int mons_base_speed(const monster* mon)
{
    if (mon->ghost.get())
        return mon->ghost->speed;

    if (mon->props.exists("speed"))
        return mon->props["speed"];

    if (mon->type == MONS_SPECTRAL_THING)
        return mons_class_base_speed(mons_zombie_base(mon));

    return mons_is_zombified(mon) ? mons_class_zombie_base_speed(mons_zombie_base(mon))
                                  : mons_class_base_speed(mon->type);
}

mon_intel_type mons_class_intel(monster_type mc)
{
    ASSERT_smc();
    return smc->intel;
}

mon_intel_type mons_intel(const monster* mon)
{
    get_tentacle_head(mon);

    if (mons_enslaved_soul(mon))
        return mons_class_intel(mons_zombie_base(mon));

    return mons_class_intel(mon->type);
}

static habitat_type _mons_class_habitat(monster_type mc,
                                        bool real_amphibious = false)
{
    const monsterentry *me = get_monster_data(mc);
    habitat_type ht = (me ? me->habitat
                          : get_monster_data(MONS_PROGRAM_BUG)->habitat);
    if (!real_amphibious)
    {
        // XXX: No class equivalent of monster::body_size(PSIZE_BODY)!
        size_type st = (me ? me->size
                           : get_monster_data(MONS_PROGRAM_BUG)->size);
        if (ht == HT_LAND && st >= SIZE_GIANT || mc == MONS_GREY_DRACONIAN)
            ht = HT_AMPHIBIOUS;
    }
    return ht;
}

habitat_type mons_habitat(const monster* mon, bool real_amphibious)
{
    return _mons_class_habitat(fixup_zombie_type(mon->type,
                                                 mons_base_type(mon)),
                               real_amphibious);
}

habitat_type mons_class_primary_habitat(monster_type mc)
{
    habitat_type ht = _mons_class_habitat(mc);
    if (ht == HT_AMPHIBIOUS || ht == HT_AMPHIBIOUS_LAVA)
        ht = HT_LAND;
    return ht;
}

habitat_type mons_primary_habitat(const monster* mon)
{
    return mons_class_primary_habitat(mons_base_type(mon));
}

habitat_type mons_class_secondary_habitat(monster_type mc)
{
    habitat_type ht = _mons_class_habitat(mc);
    if (ht == HT_AMPHIBIOUS)
        ht = HT_WATER;
    if (ht == HT_AMPHIBIOUS_LAVA)
        ht = HT_LAVA;
    return ht;
}

habitat_type mons_secondary_habitat(const monster* mon)
{
    return mons_class_secondary_habitat(mons_base_type(mon));
}

bool intelligent_ally(const monster* mon)
{
    return mon->attitude == ATT_FRIENDLY && mons_intel(mon) >= I_NORMAL;
}

int mons_power(monster_type mc)
{
    // For now, just return monster hit dice.
    ASSERT_smc();
    return mons_class_hit_dice(mc);
}

bool mons_aligned(const actor *m1, const actor *m2)
{
    mon_attitude_type fr1, fr2;
    const monster* mon1, *mon2;

    if (!m1 || !m2)
        return true;

    if (m1->is_player())
        fr1 = ATT_FRIENDLY;
    else
    {
        mon1 = static_cast<const monster* >(m1);
        if (mons_is_projectile(mon1->type))
            return true;
        fr1 = mons_attitude(mon1);
    }

    if (m2->is_player())
        fr2 = ATT_FRIENDLY;
    else
    {
        mon2 = static_cast<const monster* >(m2);
        if (mons_is_projectile(mon2->type))
            return true;
        fr2 = mons_attitude(mon2);
    }

    return mons_atts_aligned(fr1, fr2);
}

bool mons_atts_aligned(mon_attitude_type fr1, mon_attitude_type fr2)
{
    if (mons_att_wont_attack(fr1) && mons_att_wont_attack(fr2))
        return true;

    return fr1 == fr2;
}

bool mons_class_wields_two_weapons(monster_type mc)
{
    return mons_class_flag(mc, M_TWO_WEAPONS);
}

bool mons_wields_two_weapons(const monster* mon)
{
    if (testbits(mon->flags, MF_TWO_WEAPONS))
        return true;

    return mons_class_wields_two_weapons(mons_base_type(mon));
}

bool mons_self_destructs(const monster* m)
{
    return m->type == MONS_GIANT_SPORE
        || m->type == MONS_BALL_LIGHTNING
        || m->type == MONS_LURKING_HORROR
        || m->type == MONS_ORB_OF_DESTRUCTION
        || m->type == MONS_FULMINANT_PRISM
        || m->type == MONS_BENNU;
}

bool mons_att_wont_attack(mon_attitude_type fr)
{
    return fr == ATT_FRIENDLY || fr == ATT_GOOD_NEUTRAL
           || fr == ATT_STRICT_NEUTRAL;
}

mon_attitude_type mons_attitude(const monster* m)
{
    if (m->friendly())
        return ATT_FRIENDLY;
    else if (m->good_neutral())
        return ATT_GOOD_NEUTRAL;
    else if (m->strict_neutral())
        return ATT_STRICT_NEUTRAL;
    else if (m->neutral())
        return ATT_NEUTRAL;
    else
        return ATT_HOSTILE;
}

bool mons_is_confused(const monster* m, bool class_too)
{
    return (m->has_ench(ENCH_CONFUSION) || m->has_ench(ENCH_MAD))
           && (class_too || !mons_class_flag(m->type, M_CONFUSED));
}

bool mons_is_wandering(const monster* m)
{
    return m->behaviour == BEH_WANDER;
}

bool mons_is_seeking(const monster* m)
{
    return m->behaviour == BEH_SEEK;
}

// Either running in fear, or trapped and unable to do so (but still wishing to)
bool mons_is_fleeing(const monster* m)
{
    return m->behaviour == BEH_FLEE || mons_is_cornered(m);
}

// Can be either an orderly withdrawal (from which the monster can stop at will)
// or running in fear (from which they cannot)
bool mons_is_retreating(const monster* m)
{
    return m->behaviour == BEH_RETREAT || mons_is_fleeing(m);
}

bool mons_is_cornered(const monster* m)
{
    return m->behaviour == BEH_CORNERED;
}

bool mons_is_lurking(const monster* m)
{
    return m->behaviour == BEH_LURK;
}

bool mons_is_influenced_by_sanctuary(const monster* m)
{
    return !m->wont_attack() && !m->is_stationary();
}

bool mons_is_fleeing_sanctuary(const monster* m)
{
    return mons_is_influenced_by_sanctuary(m)
           && in_bounds(env.sanctuary_pos)
           && (m->flags & MF_FLEEING_FROM_SANCTUARY);
}

bool mons_just_slept(const monster* m)
{
    return m->flags & MF_JUST_SLEPT;
}

// Moving body parts, turning oklob flowers and so on counts as motile here.
// So does preparing resurrect, struggling against a net, etc.
bool mons_is_immotile(const monster* mons)
{
    return mons_is_firewood(mons)
        || mons->petrified()
        || mons->asleep()
        || mons->paralysed();
}

bool mons_is_batty(const monster* m)
{
    return mons_class_flag(m->type, M_BATTY)
        || m->type == MONS_CHIMERA && chimera_is_batty(m);
}

bool mons_looks_stabbable(const monster* m)
{
    const stab_type st = find_stab_type(&you, m);
    return !m->friendly()
           && (st == STAB_PARALYSED || st == STAB_SLEEPING);
}

bool mons_looks_distracted(const monster* m)
{
    const stab_type st = find_stab_type(&you, m);
    return !m->friendly()
           && st != STAB_NO_STAB
           && st != STAB_PARALYSED
           && st != STAB_SLEEPING;
}

void mons_start_fleeing_from_sanctuary(monster* mons)
{
    mons->flags |= MF_FLEEING_FROM_SANCTUARY;
    mons->target = env.sanctuary_pos;
    behaviour_event(mons, ME_SCARE, 0, env.sanctuary_pos);
}

void mons_stop_fleeing_from_sanctuary(monster* mons)
{
    const bool had_flag = (mons->flags & MF_FLEEING_FROM_SANCTUARY);
    mons->flags &= (~MF_FLEEING_FROM_SANCTUARY);
    if (had_flag)
        behaviour_event(mons, ME_EVAL, &you);
}

void mons_pacify(monster* mon, mon_attitude_type att, bool no_xp)
{
    // If the _real_ (non-charmed) attitude is already that or better,
    // don't degrade it.  This can happen, for example, with a high-power
    // Crusade card on Pikel's slaves who would then go down from friendly
    // to good_neutral when you kill Pikel.
    if (mon->attitude >= att)
        return;

    // Must be done before attitude change, so that proper targets are affected
    if (mon->type == MONS_FLAYED_GHOST)
        end_flayed_effect(mon);

    // Make the monster permanently neutral.
    mon->attitude = att;
    mon->flags |= MF_WAS_NEUTRAL;

    if (!testbits(mon->flags, MF_GOT_HALF_XP) && !no_xp
        && !mon->is_summoned()
        && !testbits(mon->flags, MF_NO_REWARD))
    {
        // Give the player half of the monster's XP.
        gain_exp((exper_value(mon) + 1) / 2);
        mon->flags |= MF_GOT_HALF_XP;
    }

    if (mon->type == MONS_GERYON)
    {
        simple_monster_message(mon,
            make_stringf(" discards %s horn.",
                         mon->pronoun(PRONOUN_POSSESSIVE).c_str()).c_str());
        monster_drop_things(mon, false, item_is_horn_of_geryon);
    }

    // End constriction.
    mon->stop_constricting_all(false);
    mon->stop_being_constricted();

    // Cancel fleeing and such.
    mon->behaviour = BEH_WANDER;

    // Remove haunting, which would otherwise cause monster to continue attacking
    mon->del_ench(ENCH_HAUNTING, true, true);

    // Make the monster begin leaving the level.
    behaviour_event(mon, ME_EVAL);

    if (mons_is_mons_class(mon, MONS_PIKEL))
        pikel_band_neutralise();
    if (mons_is_elven_twin(mon))
        elven_twins_pacify(mon);
    if (mons_is_mons_class(mon, MONS_KIRKE))
        hogs_to_humans();
    if (mon->type == MONS_VAULT_WARDEN)
        timeout_terrain_changes(0, true);

    mons_att_changed(mon);
}

static bool _mons_should_fire_beneficial(bolt &beam)
{
    // Should monster heal other, haste other or might other be able to
    // target the player? Saying no for now. -cao
    if (beam.target == you.pos())
        return false;

    // Assuming all beneficial beams are enchantments if a foe is in
    // the path the beam will definitely hit them so we shouldn't fire
    // in that case.
    if (beam.friend_info.count == 0
        || beam.foe_info.count != 0)
    {
        return false;
    }

    // Should beneficial monster enchantment beams be allowed in a
    // sanctuary? -cao
    if (is_sanctuary(you.pos()) || is_sanctuary(beam.source))
        return false;

    return true;
}

static bool _beneficial_beam_flavour(beam_type flavour)
{
    switch (flavour)
    {
    case BEAM_HASTE:
    case BEAM_HEALING:
    case BEAM_INVISIBILITY:
    case BEAM_MIGHT:
    case BEAM_AGILITY:
    case BEAM_RESISTANCE:
        return true;

    default:
        return false;
    }
}

bool mons_should_fire(bolt &beam, bool ignore_good_idea)
{
    dprf("tracer: foes %d (pow: %d), friends %d (pow: %d), "
         "foe_ratio: %d, smart: %s",
         beam.foe_info.count, beam.foe_info.power,
         beam.friend_info.count, beam.friend_info.power,
         beam.foe_ratio, beam.smart_monster ? "yes" : "no");

    // Use different evaluation criteria if the beam is a beneficial
    // enchantment (haste other).
    if (_beneficial_beam_flavour(beam.flavour))
        return _mons_should_fire_beneficial(beam);

    if (is_sanctuary(you.pos()) || is_sanctuary(beam.source))
        return false;

    if (ignore_good_idea)
        return true;
    // After this point, safety/self-interest checks only.


    // Friendly monsters shouldn't be targeting you: this will happen
    // often because the default behaviour for charmed monsters is to
    // have you as a target.  While foe_ratio will handle this, we
    // don't want a situation where a friendly dragon breathes through
    // you to hit other creatures... it should target the other
    // creatures, and coincidentally hit you.
    //
    // FIXME: this can cause problems with reflection, bounces, etc.
    // It would be better to have the monster fire logic never reach
    // this point for friendlies.
    if (monster_by_mid(beam.source_id))
    {
        monster* m = monster_by_mid(beam.source_id);
        if (m->alive() && m->friendly() && beam.target == you.pos())
            return false;
    }

    // Use of foeRatio:
    // The higher this number, the more monsters will _avoid_ collateral
    // damage to their friends.
    // Setting this to zero will in fact have all monsters ignore their
    // friends when considering collateral damage.

    // Quick check - did we in fact get any foes?
    if (beam.foe_info.count == 0)
        return false;

    // If we hit no friends, fire away.
    if (beam.friend_info.count == 0)
        return true;

    // Only fire if they do acceptably low collateral damage.
    return beam.foe_info.power >=
           div_round_up(beam.foe_ratio *
                        (beam.foe_info.power + beam.friend_info.power),
                        100);
}

static bool _ms_los_spell(spell_type monspell)
{
    // True, the tentacles _are_ summoned, but they are restricted to
    // water just like the kraken is, so it makes more sense not to
    // count them here.
    if (monspell == SPELL_CREATE_TENTACLES)
        return false;

    if (monspell == SPELL_SMITING
        || monspell == SPELL_AIRSTRIKE
        || monspell == SPELL_HAUNT
        || monspell == SPELL_SUMMON_SPECTRAL_ORCS
        || monspell == SPELL_CHAOTIC_MIRROR
        || spell_typematch(monspell, SPTYP_SUMMONING))
    {
        return true;
    }

    return false;
}

static bool _ms_ranged_spell(spell_type monspell, bool attack_only = false,
                             bool ench_too = true)
{
    // Check for Smiting specially, so it's not filtered along
    // with the summon spells.
    if (attack_only
        && (monspell == SPELL_SMITING
            || monspell == SPELL_AIRSTRIKE
            || monspell == SPELL_PORTAL_PROJECTILE
            || monspell == SPELL_CHAOTIC_MIRROR))
    {
        return true;
    }

    // These spells are ranged, but aren't direct attack spells.
    if (_ms_los_spell(monspell))
        return !attack_only;

    switch (monspell)
    {
    case SPELL_NO_SPELL:
    case SPELL_CANTRIP:
    case SPELL_FRENZY:
    case SPELL_HASTE:
    case SPELL_MIGHT:
    case SPELL_MINOR_HEALING:
    case SPELL_MAJOR_HEALING:
    case SPELL_TELEPORT_SELF:
    case SPELL_INVISIBILITY:
    case SPELL_BLINK:
    case SPELL_BLINK_CLOSE:
    case SPELL_BLINK_RANGE:
    case SPELL_BLINK_AWAY:
    case SPELL_BERSERKER_RAGE:
    case SPELL_SWIFTNESS:
        return false;

    // The animation spells don't work through transparent walls and
    // thus are listed here instead of above.
    case SPELL_ANIMATE_DEAD:
    case SPELL_ANIMATE_SKELETON:
        return !attack_only;

    // XXX: can this list not be hard-coded to prevent problems in the future?
    case SPELL_CORONA:
    case SPELL_CONFUSE:
    case SPELL_SLOW:
    case SPELL_PARALYSE:
    case SPELL_SLEEP:
    case SPELL_HIBERNATION:
    case SPELL_CAUSE_FEAR:
    case SPELL_LEDAS_LIQUEFACTION:
    case SPELL_MESMERISE:
    case SPELL_MASS_CONFUSION:
    case SPELL_ENGLACIATION:
    case SPELL_TELEPORT_OTHER:
    case SPELL_BLINK_OTHER_CLOSE:
    case SPELL_BLINK_OTHER:
        return ench_too;

    default:
        // All conjurations count as ranged spells.
        return true;
    }
}

// Returns true if the monster has an ability that only needs LOS to
// affect the target.
bool mons_has_los_ability(monster_type mon_type)
{
    // These eyes only need LOS, as well.  (The other eyes use spells.)
    if (mon_type == MONS_GIANT_EYEBALL
        || mon_type == MONS_EYE_OF_DRAINING
        || mon_type == MONS_GOLDEN_EYE
        || mon_type == MONS_MOTH_OF_WRATH
        || mon_type == MONS_GHOST_MOTH)
    {
        return true;
    }

    // Beholding just needs LOS.
    if (mons_is_siren_beholder(mon_type))
        return true;

    return false;
}

bool mons_has_ranged_spell(const monster* mon, bool attack_only,
                           bool ench_too)
{
    // Monsters may have spell-like abilities.
    if (mons_has_los_ability(mon->type))
        return true;

    for (const mon_spell_slot &slot : mon->spells)
        if (_ms_ranged_spell(slot.spell, attack_only, ench_too))
            return true;

    return false;
}

// Returns whether the monster has a spell which is theoretically capable of
// causing an incapacitation state in the target foe (ie: it can cast sleep
// and the foe is not immune to being put to sleep)
//
// Note that this only current checks for inherent obvious immunity (ie: sleep
// immunity from being undead) and not immunity that might be granted by gear
// (such as an amulet of clarity or stasis)
bool mons_has_incapacitating_spell(const monster* mon, const actor* foe)
{
    for (const mon_spell_slot &slot : mon->spells)
    {
        switch (slot.spell)
        {
        case SPELL_SLEEP:
            if (foe->can_sleep())
                return true;
            break;

        case SPELL_HIBERNATION:
            if (foe->can_hibernate(false, true))
                return true;
            break;

        case SPELL_CONFUSE:
        case SPELL_MASS_CONFUSION:
        case SPELL_PARALYSE:
            return true;

        case SPELL_PETRIFY:
            if (foe->res_petrify())
                return true;
            break;

        default:
            break;
        }
    }

    return false;
}

static bool _mons_has_usable_ranged_weapon(const monster* mon)
{
    // Ugh.
    monster* mnc = const_cast<monster* >(mon);
    const item_def *weapon  = mnc->launcher();
    const item_def *primary = mnc->mslot_item(MSLOT_WEAPON);
    const item_def *missile = mnc->missiles();

    // We don't have a usable ranged weapon if a different cursed weapon
    // is presently equipped.
    if (weapon != primary && primary && primary->cursed())
        return false;

    if (!missile)
        return false;

    return is_launched(mnc, weapon, *missile);
}

bool mons_has_ranged_attack(const monster* mon)
{
    return mons_has_ranged_spell(mon, true)
           || _mons_has_usable_ranged_weapon(mon);
}

bool mons_has_incapacitating_ranged_attack(const monster* mon, const actor* foe)
{
    if (!_mons_has_usable_ranged_weapon(mon))
        return false;

    monster* mnc = const_cast<monster* >(mon);
    const item_def *missile = mnc->missiles();

    if (missile && missile->sub_type == MI_THROWING_NET)
        return true;
    else if (missile && missile->sub_type == MI_NEEDLE)
    {
        switch (get_ammo_brand(*missile))
        {
        // Not actually incapacitating, but marked as such so that
        // assassins will prefer using it while ammo remains
        case SPMSL_CURARE:
            if (foe->res_poison() <= 0)
                return true;
            break;

        case SPMSL_SLEEP:
            if (foe->can_sleep())
                return true;
            break;

        case SPMSL_CONFUSION:
        case SPMSL_PARALYSIS:
            return true;

        default:
            break;
        }
    }

    return false;
}

static bool _mons_starts_with_ranged_weapon(monster_type mc)
{
    switch (mc)
    {
    case MONS_JOSEPH:
    case MONS_DEEP_ELF_MASTER_ARCHER:
    case MONS_CENTAUR:
    case MONS_CENTAUR_WARRIOR:
    case MONS_NESSOS:
    case MONS_YAKTAUR:
    case MONS_YAKTAUR_CAPTAIN:
    case MONS_CHERUB:
    case MONS_SONJA:
    case MONS_HAROLD:
    case MONS_POLYPHEMUS:
    case MONS_CYCLOPS:
    case MONS_STONE_GIANT:
    case MONS_CHUCK:
    case MONS_MERFOLK_JAVELINEER:
    case MONS_URUG:
    case MONS_FAUN:
    case MONS_SATYR:
    case MONS_NAGA_SHARPSHOOTER:
        return true;
    default:
        return false;
    }
}

bool mons_has_known_ranged_attack(const monster* mon)
{
    return mon->flags & MF_SEEN_RANGED
           || _mons_starts_with_ranged_weapon(mon->type)
              && !(mon->flags & MF_KNOWN_SHIFTER);
}

bool mons_can_attack(const monster* mon)
{
    const actor* foe = mon->get_foe();
    if (!foe || !mon->can_see(foe))
        return false;

    if (mons_has_ranged_attack(mon) && mon->see_cell_no_trans(foe->pos()))
        return true;

    return adjacent(mon->pos(), foe->pos());
}

/**
 * What gender are monsters of the given class?
 *
 * Used for pronoun selection.
 *
 * @param mc        The type of monster in question
 * @return          GENDER_NEUTER, _FEMALE, or _MALE.
 */
static gender_type _mons_class_gender(monster_type mc)
{
    const bool female = mons_class_flag(mc, M_FEMALE);
    const bool male = mons_class_flag(mc, M_MALE);
    ASSERT(!(male && female));
    return male ? GENDER_MALE :
         female ? GENDER_FEMALE :
                  GENDER_NEUTER;
}

// Use of variant (case is irrelevant here):
// PRONOUN_SUBJECTIVE : _She_ is tap dancing.
// PRONOUN_POSSESSIVE : _Its_ sword explodes!
// PRONOUN_REFLEXIVE  : The wizard mumbles to _herself_.
// PRONOUN_OBJECTIVE  : You miss _him_.
const char *mons_pronoun(monster_type mon_type, pronoun_type variant,
                         bool visible)
{
    const gender_type gender = !visible ? GENDER_NEUTER
                                        : _mons_class_gender(mon_type);
    return decline_pronoun(gender, variant);
}

// XXX: this is awful and should not exist
static const spell_type smitey_spells[] = {
    SPELL_SMITING,
    SPELL_AIRSTRIKE,
    SPELL_SYMBOL_OF_TORMENT,
    SPELL_HELLFIRE_BURST,
    SPELL_FIRE_STORM,
    SPELL_SHATTER,
    SPELL_TORNADO,          // dubious
    SPELL_GLACIATE,         // dubious
    SPELL_CHAOTIC_MIRROR,
    SPELL_OZOCUBUS_REFRIGERATION,
    SPELL_MASS_CONFUSION
};

/**
 * Does the given monster have spells that can damage without requiring LOF?
 *
 * Smitey (smite, airstrike), full-LOS (torment, refrigeration)...
 *
 * @param mon   The monster in question.
 * @return      Whether the given monster has 'smitey' effects.
 */
static bool _mons_has_smite_attack(const monster* mons)
{
    return any_of(begin(smitey_spells), end(smitey_spells),
                  [=] (spell_type sp) { return mons->has_spell(sp); });
}

/**
 * Is the given monster smart and pushy enough to displace other
 * monsters?
 *
 * A shover should not cause damage to the shovee by
 * displacing it, so monsters that trail clouds of badness are
 * ineligible.  The shover should also benefit from shoving, so monsters
 * that can smite/torment are ineligible.
 *
 * @param m     The monster in question.
 * @return      Whether that monster is ever allowed to 'push' other monsters.
 */
bool monster_shover(const monster* m)
{
    // Efreet and fire elementals are disqualified because they leave behind
    // clouds of flame. Curse toes are disqualified because they trail
    // clouds of miasma.
    if (mons_genus(m->type) == MONS_EFREET || m->type == MONS_FIRE_ELEMENTAL
        || m->type == MONS_CURSE_TOE)
    {
        return false;
    }

    // Monsters too stupid to use stairs (e.g. non-spectral zombified undead)
    // are also disqualified.
    // However, summons *can* push past pals & cause trouble.
    // XXX: redundant with intelligence check?
    if (!mons_can_use_stairs(m) && !m->is_summoned())
        return false;

    // Geryon really profits from *not* pushing past hell beasts.
    if (m->type == MONS_GERYON)
        return false;
    // Likewise, Robin and her mob.
    if (m->type == MONS_ROBIN)
        return false;

    // no dumb creatures pushing, aside from jellies, which just kind of ooze.
    return mons_intel(m) >= I_REPTILE || mons_genus(m->type) == MONS_JELLY;
}

/**
 * Is the first monster considered 'senior' to the second; that is, can it
 * 'push' (swap with) the latter?
 *
 * Generally, this is true if m1 and m2 are related, and m1 is higher up the
 * totem pole than m2.
 *
 * Not guaranteed to be transitive or symmetric, though it probably should be.
 *
 * @param m1        The potentially senior monster.
 * @param m2        The potentially junior monster.
 * @param fleeing   Whether the first monster is running away; relevant for
 *                  smiters pushing melee monsters out of the way.
 * @return          Whether m1 can push m2.
 */
 bool monster_senior(const monster* m1, const monster* m2, bool fleeing)
{
    // non-fleeing smiters won't push past anything.
    if (_mons_has_smite_attack(m1) && !fleeing)
        return false;

    // Fannar's ice beasts can push past Fannar, who benefits from this.
    if (m1->type == MONS_ICE_BEAST && m2->type == MONS_FANNAR)
        return true;

    // Special-case spectral things to push past things that summon them
    // (revenants, ghost crabs).
    // XXX: unify this logic with Fannar's & Geryon's? (summon-buddies?)
    if (m1->type == MONS_SPECTRAL_THING
        && (m2->type == MONS_REVENANT || m2->type == MONS_GHOST_CRAB))
    {
        return true;
    }

    // Band leaders can displace followers regardless of type considerations.
    // -cao
    if (m2->props.exists("band_leader"))
    {
        unsigned leader_mid = m2->props["band_leader"].get_int();
        if (leader_mid == m1->mid)
            return true;
    }
    // And prevent followers to displace the leader to avoid constant swapping.
    else if (m1->props.exists("band_leader"))
    {
        unsigned leader_mid = m1->props["band_leader"].get_int();
        if (leader_mid == m2->mid)
            return false;
    }

    // If they're the same holiness, monsters smart enough to use stairs can
    // push past monsters too stupid to use stairs (so that e.g. non-zombified
    // or spectral zombified undead can push past non-spectral zombified
    // undead).
    if (m1->holiness() == m2->holiness() && mons_class_can_use_stairs(m1->type)
        && !mons_class_can_use_stairs(m2->type))
    {
        return true;
    }

    // Aside from those special cases, only related monsters can push past
    // each-other. (All demons are 'related'.)
    if (mons_genus(m1->type) != mons_genus(m2->type)
        && (m1->holiness() != MH_DEMONIC || m2->holiness() != MH_DEMONIC))
    {
        return false;
    }

    return fleeing || m1->get_hit_dice() > m2->get_hit_dice();
}

bool mons_class_can_pass(monster_type mc, const dungeon_feature_type grid)
{
    if (grid == DNGN_MALIGN_GATEWAY)
    {
        return mc == MONS_ELDRITCH_TENTACLE
               || mc == MONS_ELDRITCH_TENTACLE_SEGMENT;
    }

    return !feat_is_solid(grid);
}

static bool _mons_can_open_doors(const monster* mon)
{
    return mons_itemuse(mon) >= MONUSE_OPEN_DOORS;
}

// Some functions that check whether a monster can open/eat/pass a
// given door. These all return false if there's no closed door there.
bool mons_can_open_door(const monster* mon, const coord_def& pos)
{
    if (!_mons_can_open_doors(mon))
        return false;

    // Creatures allied with the player can't open sealed doors either
    if (mon->friendly() && grd(pos) == DNGN_SEALED_DOOR)
        return false;

    if (env.markers.property_at(pos, MAT_ANY, "door_restrict") == "veto")
        return false;

    return true;
}

// Monsters that eat items (currently only jellies) also eat doors.
bool mons_can_eat_door(const monster* mon, const coord_def& pos)
{
    if (mons_itemeat(mon) != MONEAT_ITEMS)
        return false;

    if (env.markers.property_at(pos, MAT_ANY, "door_restrict") == "veto")
        return false;

    return true;
}

bool mons_can_destroy_door(const monster* mon, const coord_def& pos)
{
    if (mons_itemeat(mon) != MONEAT_DOORS)
        return false;

    if (env.markers.property_at(pos, MAT_ANY, "door_restrict") == "veto")
        return false;

    return true;
}

static bool _mons_can_pass_door(const monster* mon, const coord_def& pos)
{
    return mon->can_pass_through_feat(DNGN_FLOOR)
           && (mons_can_open_door(mon, pos)
               || mons_can_eat_door(mon, pos)
               || mons_can_destroy_door(mon, pos));
}

bool mons_can_traverse(const monster* mon, const coord_def& p,
                       bool only_in_sight, bool checktraps)
{
    // Friendly summons should avoid pathing out of the player's sight
    // (especially as attempting this may make them ignore valid, but longer
    // paths).
    if (only_in_sight && !you.see_cell_no_trans(p))
        return false;

    if ((grd(p) == DNGN_CLOSED_DOOR
        || grd(p) == DNGN_SEALED_DOOR)
            && _mons_can_pass_door(mon, p))
    {
        return true;
    }

    if (!mon->is_habitable(p))
        return false;

    const trap_def* ptrap = find_trap(p);
    if (checktraps && ptrap)
    {
        const trap_type tt = ptrap->type;

        // Don't allow allies to pass over known (to them) Zot traps.
        if (tt == TRAP_ZOT
            && ptrap->is_known(mon)
            && mon->friendly())
        {
            return false;
        }

        // Monsters cannot travel over teleport traps.
        if (!can_place_on_trap(mons_base_type(mon), tt))
            return false;
    }

    return true;
}

void mons_remove_from_grid(const monster* mon)
{
    const coord_def pos = mon->pos();
    if (map_bounds(pos) && mgrd(pos) == mon->mindex())
        mgrd(pos) = NON_MONSTER;
}

mon_inv_type equip_slot_to_mslot(equipment_type eq)
{
    switch (eq)
    {
    case EQ_WEAPON:      return MSLOT_WEAPON;
    case EQ_BODY_ARMOUR: return MSLOT_ARMOUR;
    case EQ_SHIELD:      return MSLOT_SHIELD;
    case EQ_RINGS:
    case EQ_AMULET:      return MSLOT_JEWELLERY;
    default: return NUM_MONSTER_SLOTS;
    }
}

mon_inv_type item_to_mslot(const item_def &item)
{
    switch (item.base_type)
    {
    case OBJ_WEAPONS:
    case OBJ_STAVES:
    case OBJ_RODS:
        return MSLOT_WEAPON;
    case OBJ_MISSILES:
        return MSLOT_MISSILE;
    case OBJ_ARMOUR:
        return equip_slot_to_mslot(get_armour_slot(item));
    case OBJ_WANDS:
        return MSLOT_WAND;
    case OBJ_SCROLLS:
        return MSLOT_SCROLL;
    case OBJ_POTIONS:
        return MSLOT_POTION;
    case OBJ_MISCELLANY:
        return MSLOT_MISCELLANY;
    case OBJ_GOLD:
        return MSLOT_GOLD;
    default:
        return NUM_MONSTER_SLOTS;
    }
}

monster_type royal_jelly_ejectable_monster()
{
    return random_choose(MONS_ACID_BLOB, MONS_AZURE_JELLY, MONS_DEATH_OOZE);
}

// Replaces @foe_god@ and @god_is@ with foe's god name.
//
// Atheists get "You"/"you", and worshippers of nameless gods get "Your
// god"/"your god".
static string _replace_god_name(god_type god, bool need_verb = false,
                                bool capital = false)
{
    string result;

    if (god == GOD_NO_GOD)
        result = capital ? "You" : "you";
    else if (god == GOD_NAMELESS)
        result = capital ? "Your god" : "your god";
    else
    {
        const string godname = god_name(god, false);
        result = capital ? uppercase_first(godname) : godname;
    }

    if (need_verb)
    {
        result += ' ';
        result += conjugate_verb("be", god == GOD_NO_GOD);
    }

    return result;
}

static string _get_species_insult(const string &species, const string &type)
{
    string insult;
    string lookup;

    // Get species genus.
    if (!species.empty())
    {
        lookup  = "insult ";
        lookup += species;
        lookup += " ";
        lookup += type;

        insult  = getSpeakString(lowercase(lookup));
    }

    if (insult.empty()) // Species too specific?
    {
        lookup  = "insult general ";
        lookup += type;

        insult  = getSpeakString(lookup);
    }

    return insult;
}

// Replaces the "@foo@" strings in monster shout and monster speak
// definitions.
string do_mon_str_replacements(const string &in_msg, const monster* mons,
                               int s_type)
{
    string msg = in_msg;

    const actor*    foe   = (mons->wont_attack()
                             && invalid_monster_index(mons->foe)) ?
                                &you : mons->get_foe();

    if (s_type < 0 || s_type >= NUM_LOUDNESS || s_type == NUM_SHOUTS)
        s_type = mons_shouts(mons->type);

    msg = maybe_pick_random_substring(msg);

    // FIXME: Handle player_genus in case it was not generalised to foe_genus.
    msg = replace_all(msg, "@a_player_genus@",
                      article_a(species_name(you.species, true)));
    msg = replace_all(msg, "@player_genus@", species_name(you.species, true));
    msg = replace_all(msg, "@player_genus_plural@", pluralise(species_name(you.species, true)));

    string foe_species;

    if (foe == NULL)
        ;
    else if (foe->is_player())
    {
        foe_species = species_name(you.species, true);

        msg = replace_all(msg, " @to_foe@", "");
        msg = replace_all(msg, " @at_foe@", "");

        msg = replace_all(msg, "@player_only@", "");
        msg = replace_all(msg, " @foe,@", ",");

        msg = replace_all(msg, "@player", "@foe");
        msg = replace_all(msg, "@Player", "@Foe");

        msg = replace_all(msg, "@foe_possessive@", "your");
        msg = replace_all(msg, "@foe@", "you");
        msg = replace_all(msg, "@Foe@", "You");

        msg = replace_all(msg, "@foe_name@", you.your_name);
        msg = replace_all(msg, "@foe_species@", species_name(you.species));
        msg = replace_all(msg, "@foe_genus@", foe_species);
        msg = replace_all(msg, "@Foe_genus@", uppercase_first(foe_species));
        msg = replace_all(msg, "@foe_genus_plural@",
                          pluralise(species_name(you.species, true)));
    }
    else
    {
        string foe_name;
        const monster* m_foe = foe->as_monster();
        if (m_foe->attitude == ATT_FRIENDLY
            && !mons_is_unique(m_foe->type)
            && !crawl_state.game_is_arena())
        {
            foe_name = foe->name(DESC_YOUR);
            const string::size_type pos = foe_name.find("'");
            if (pos != string::npos)
                foe_name = foe_name.substr(0, pos);
        }
        else
            foe_name = foe->name(DESC_THE);

        string prep = "at";
        if (s_type == S_SILENT || s_type == S_SHOUT || s_type == S_NORMAL)
            prep = "to";
        msg = replace_all(msg, "@says@ @to_foe@", "@says@ " + prep + " @foe@");

        msg = replace_all(msg, " @to_foe@", " to @foe@");
        msg = replace_all(msg, " @at_foe@", " at @foe@");
        msg = replace_all(msg, "@foe,@",    "@foe@,");

        msg = replace_all(msg, "@foe_possessive@", "@foe@'s");
        msg = replace_all(msg, "@foe@", foe_name);
        msg = replace_all(msg, "@Foe@", uppercase_first(foe_name));

        if (m_foe->is_named())
            msg = replace_all(msg, "@foe_name@", foe->name(DESC_PLAIN, true));

        string species = mons_type_name(mons_species(m_foe->type), DESC_PLAIN);

        msg = replace_all(msg, "@foe_species@", species);

        string genus = mons_type_name(mons_genus(m_foe->type), DESC_PLAIN);

        msg = replace_all(msg, "@foe_genus@", genus);
        msg = replace_all(msg, "@Foe_genus@", uppercase_first(genus));
        msg = replace_all(msg, "@foe_genus_plural@", pluralise(genus));

        foe_species = genus;
    }

    description_level_type nocap = DESC_THE, cap = DESC_THE;

    if (mons->is_named() && you.can_see(mons))
    {
        const string name = mons->name(DESC_THE);

        msg = replace_all(msg, "@the_something@", name);
        msg = replace_all(msg, "@The_something@", name);
        msg = replace_all(msg, "@the_monster@",   name);
        msg = replace_all(msg, "@The_monster@",   name);
    }
    else if (mons->attitude == ATT_FRIENDLY
             && !mons_is_unique(mons->type)
             && !crawl_state.game_is_arena()
             && you.can_see(mons))
    {
        nocap = DESC_PLAIN;
        cap   = DESC_PLAIN;

        msg = replace_all(msg, "@the_something@", "your @the_something@");
        msg = replace_all(msg, "@The_something@", "Your @The_something@");
        msg = replace_all(msg, "@the_monster@",   "your @the_monster@");
        msg = replace_all(msg, "@The_monster@",   "Your @the_monster@");
    }

    if (you.see_cell(mons->pos()))
    {
        dungeon_feature_type feat = grd(mons->pos());
        if (feat_is_solid(feat) || feat >= NUM_FEATURES)
            msg = replace_all(msg, "@surface@", "buggy surface");
        else if (feat == DNGN_LAVA)
            msg = replace_all(msg, "@surface@", "lava");
        else if (feat_is_water(feat))
            msg = replace_all(msg, "@surface@", "water");
        else if (feat_is_altar(feat))
            msg = replace_all(msg, "@surface@", "altar");
        else
            msg = replace_all(msg, "@surface@", "ground");

        msg = replace_all(msg, "@feature@", raw_feature_description(mons->pos()));
    }
    else
    {
        msg = replace_all(msg, "@surface@", "buggy unseen surface");
        msg = replace_all(msg, "@feature@", "buggy unseen feature");
    }

    string something = mons->name(DESC_PLAIN);
    msg = replace_all(msg, "@something@",   something);
    msg = replace_all(msg, "@a_something@", mons->name(DESC_A));
    msg = replace_all(msg, "@the_something@", mons->name(nocap));

    something[0] = toupper(something[0]);
    msg = replace_all(msg, "@Something@",   something);
    msg = replace_all(msg, "@A_something@", mons->name(DESC_A));
    msg = replace_all(msg, "@The_something@", mons->name(cap));

    // Player name.
    msg = replace_all(msg, "@player_name@", you.your_name);

    string plain = mons->name(DESC_PLAIN);
    msg = replace_all(msg, "@monster@",     plain);
    msg = replace_all(msg, "@a_monster@",   mons->name(DESC_A));
    msg = replace_all(msg, "@the_monster@", mons->name(nocap));

    plain[0] = toupper(plain[0]);
    msg = replace_all(msg, "@Monster@",     plain);
    msg = replace_all(msg, "@A_monster@",   mons->name(DESC_A));
    msg = replace_all(msg, "@The_monster@", mons->name(cap));

    msg = replace_all(msg, "@Subjective@",
                      mons->pronoun(PRONOUN_SUBJECTIVE));
    msg = replace_all(msg, "@subjective@",
                      mons->pronoun(PRONOUN_SUBJECTIVE));
    msg = replace_all(msg, "@Possessive@",
                      mons->pronoun(PRONOUN_POSSESSIVE));
    msg = replace_all(msg, "@possessive@",
                      mons->pronoun(PRONOUN_POSSESSIVE));
    msg = replace_all(msg, "@reflexive@",
                      mons->pronoun(PRONOUN_REFLEXIVE));
    msg = replace_all(msg, "@objective@",
                      mons->pronoun(PRONOUN_OBJECTIVE));

    // Body parts.
    bool   can_plural = false;
    string part_str   = mons->hand_name(false, &can_plural);

    msg = replace_all(msg, "@hand@", part_str);
    msg = replace_all(msg, "@Hand@", uppercase_first(part_str));

    if (!can_plural)
        part_str = "NO PLURAL HANDS";
    else
        part_str = mons->hand_name(true);

    msg = replace_all(msg, "@hands@", part_str);
    msg = replace_all(msg, "@Hands@", uppercase_first(part_str));

    can_plural = false;
    part_str   = mons->arm_name(false, &can_plural);

    msg = replace_all(msg, "@arm@", part_str);
    msg = replace_all(msg, "@Arm@", uppercase_first(part_str));

    if (!can_plural)
        part_str = "NO PLURAL ARMS";
    else
        part_str = mons->arm_name(true);

    msg = replace_all(msg, "@arms@", part_str);
    msg = replace_all(msg, "@Arms@", uppercase_first(part_str));

    can_plural = false;
    part_str   = mons->foot_name(false, &can_plural);

    msg = replace_all(msg, "@foot@", part_str);
    msg = replace_all(msg, "@Foot@", uppercase_first(part_str));

    if (!can_plural)
        part_str = "NO PLURAL FEET";
    else
        part_str = mons->foot_name(true);

    msg = replace_all(msg, "@feet@", part_str);
    msg = replace_all(msg, "@Feet@", uppercase_first(part_str));

    if (foe != NULL)
    {
        const god_type god = foe->deity();

        // Replace with "you are" for atheists.
        msg = replace_all(msg, "@god_is@",
                          _replace_god_name(god, true, false));
        msg = replace_all(msg, "@God_is@", _replace_god_name(god, true, true));

        // No verb needed.
        msg = replace_all(msg, "@foe_god@",
                          _replace_god_name(god, false, false));
        msg = replace_all(msg, "@Foe_god@",
                          _replace_god_name(god, false, true));
    }

    // The monster's god, not the player's.  Atheists get
    // "NO GOD"/"NO GOD"/"NO_GOD"/"NO_GOD", and worshippers of nameless
    // gods get "a god"/"its god/my God/My God".
    //
    // XXX: Crawl currently has no first-person possessive pronoun;
    // if it gets one, it should be used for the last two entries.
    if (mons->god == GOD_NO_GOD)
    {
        msg = replace_all(msg, "@a_God@", "NO GOD");
        msg = replace_all(msg, "@A_God@", "NO GOD");
        msg = replace_all(msg, "@possessive_God@", "NO GOD");
        msg = replace_all(msg, "@Possessive_God@", "NO GOD");

        msg = replace_all(msg, "@my_God@", "NO GOD");
        msg = replace_all(msg, "@My_God@", "NO GOD");
    }
    else if (mons->god == GOD_NAMELESS)
    {
        msg = replace_all(msg, "@a_God@", "a god");
        msg = replace_all(msg, "@A_God@", "A god");
        const string possessive = mons->pronoun(PRONOUN_POSSESSIVE) + " god";
        msg = replace_all(msg, "@possessive_God@", possessive);
        msg = replace_all(msg, "@Possessive_God@", uppercase_first(possessive));

        msg = replace_all(msg, "@my_God@", "my God");
        msg = replace_all(msg, "@My_God@", "My God");
    }
    else
    {
        const string godname = god_name(mons->god);
        const string godcap = uppercase_first(godname);
        msg = replace_all(msg, "@a_God@", godname);
        msg = replace_all(msg, "@A_God@", godcap);
        msg = replace_all(msg, "@possessive_God@", godname);
        msg = replace_all(msg, "@Possessive_God@", godcap);

        msg = replace_all(msg, "@my_God@", godname);
        msg = replace_all(msg, "@My_God@", godcap);
    }

    // Replace with species specific insults.
    if (msg.find("@species_insult_") != string::npos)
    {
        msg = replace_all(msg, "@species_insult_adj1@",
                               _get_species_insult(foe_species, "adj1"));
        msg = replace_all(msg, "@species_insult_adj2@",
                               _get_species_insult(foe_species, "adj2"));
        msg = replace_all(msg, "@species_insult_noun@",
                               _get_species_insult(foe_species, "noun"));
    }

    static const char * sound_list[] =
    {
        "says",         // actually S_SILENT
        "shouts",
        "barks",
        "shouts",
        "roars",
        "screams",
        "bellows",
        "trumpets",
        "screeches",
        "buzzes",
        "moans",
        "gurgles",
        "croaks",
        "growls",
        "hisses",
        "sneers",       // S_DEMON_TAUNT
        "caws",
        "says",         // S_CHERUB -- they just speak normally.
        "rumbles",
        "buggily says", // NUM_SHOUTS
        "breathes",     // S_VERY_SOFT
        "whispers",     // S_SOFT
        "says",         // S_NORMAL
        "shouts",       // S_LOUD
        "screams",      // S_VERY_LOUD
    };
    COMPILE_CHECK(ARRAYSZ(sound_list) == NUM_LOUDNESS);

    if (s_type < 0 || s_type >= NUM_LOUDNESS || s_type == NUM_SHOUTS)
    {
        mprf(MSGCH_DIAGNOSTICS, "Invalid @says@ type.");
        msg = replace_all(msg, "@says@", "buggily says");
    }
    else
        msg = replace_all(msg, "@says@", sound_list[s_type]);

    msg = apostrophise_fixup(msg);

    msg = maybe_capitalise_substring(msg);

    return msg;
}

static mon_body_shape _get_ghost_shape(const monster* mon)
{
    const ghost_demon &ghost = *(mon->ghost);

    switch (ghost.species)
    {
    case SP_NAGA:
        return MON_SHAPE_NAGA;

    case SP_CENTAUR:
        return MON_SHAPE_CENTAUR;

    case SP_RED_DRACONIAN:
    case SP_WHITE_DRACONIAN:
    case SP_GREEN_DRACONIAN:
    case SP_YELLOW_DRACONIAN:
    case SP_GREY_DRACONIAN:
    case SP_BLACK_DRACONIAN:
    case SP_PURPLE_DRACONIAN:
    case SP_MOTTLED_DRACONIAN:
    case SP_PALE_DRACONIAN:
    case SP_BASE_DRACONIAN:
        return MON_SHAPE_HUMANOID_TAILED;

    default:
        return MON_SHAPE_HUMANOID;
    }
}

/**
 * Get the monster body shape of the given monster.
 * @param mon  The monster in question.
 * @return     The mon_body_shape type of this monster.
 */
mon_body_shape get_mon_shape(const monster* mon)
{
    if (mons_is_pghost(mon->type))
        return _get_ghost_shape(mon);
    else if (mons_is_zombified(mon))
        return get_mon_shape(mon->base_monster);
    else
        return get_mon_shape(mon->type);
}

/**
 * Get the monster body shape of the given monster type.
 * @param mon  The monster type in question.
 * @return     The mon_body_shape type of this monster type.
 */
mon_body_shape get_mon_shape(const monster_type mc)
{
    if (mc == MONS_CHAOS_SPAWN)
        return static_cast<mon_body_shape>(random2(MON_SHAPE_MISC + 1));

    ASSERT_smc();
    return smc->shape;
}

/**
 * Get a DB lookup string for the given monster body shape.
 * @param mon  The monster body shape type in question.
 * @return     A DB lookup string for the monster body shape.
 */
string get_mon_shape_str(const mon_body_shape shape)
{
    ASSERT_RANGE(shape, MON_SHAPE_HUMANOID, MON_SHAPE_MISC + 1);

    static const char *shape_names[] =
    {
        "humanoid", "winged humanoid", "tailed humanoid",
        "winged tailed humanoid", "centaur", "naga",
        "quadruped", "tailless quadruped", "winged quadruped",
        "bat", "snake", "fish",  "insect", "winged insect",
        "arachnid", "centipede", "snail", "plant", "fungus", "orb",
        "blob", "misc"
    };

    COMPILE_CHECK(ARRAYSZ(shape_names) == MON_SHAPE_MISC + 1);
    return shape_names[shape];
}

bool player_or_mon_in_sanct(const monster* mons)
{
    return is_sanctuary(you.pos()) || is_sanctuary(mons->pos());
}

bool mons_landlubbers_in_reach(const monster* mons)
{
    if (mons_has_ranged_attack(mons))
        return true;

    actor *act;
    for (radius_iterator ai(mons->pos(),
                            mons->reach_range(),
                            C_CIRCLE,
                            true);
                         ai; ++ai)
        if ((act = actor_at(*ai)) && !mons_aligned(mons, act))
            return true;

    return false;
}

int get_dist_to_nearest_monster()
{
    int minRange = LOS_RADIUS_SQ + 1;
    for (radius_iterator ri(you.pos(), LOS_NO_TRANS, true); ri; ++ri)
    {
        const monster* mon = monster_at(*ri);
        if (mon == NULL)
            continue;

        if (!mon->visible_to(&you))
            continue;

        // Plants/fungi don't count.
        if (mons_class_flag(mon->type, M_NO_EXP_GAIN)
            && !(mon->type == MONS_BALLISTOMYCETE && mon->ballisto_activity))
        {
            continue;
        }

        if (mon->wont_attack())
            continue;

        int dist = distance2(you.pos(), *ri);
        if (dist < minRange)
            minRange = dist;
    }
    return minRange;
}

bool monster_nearby()
{
    for (radius_iterator ri(you.pos(), LOS_DEFAULT); ri; ++ri)
        if (monster_at(*ri))
            return true;
    return false;
}

actor *actor_by_mid(mid_t m, bool require_valid)
{
    if (m == MID_PLAYER)
        return &you;
    return monster_by_mid(m, require_valid);
}

monster *monster_by_mid(mid_t m, bool require_valid)
{
    if (!require_valid)
    {
        if (m == MID_ANON_FRIEND)
            return &menv[ANON_FRIENDLY_MONSTER];
        if (m == MID_YOU_FAULTLESS)
            return &menv[YOU_FAULTLESS];
    }

    if (unsigned short *mc = map_find(env.mid_cache, m))
        return &menv[*mc];
    return 0;
}

void init_anon()
{
    monster &mon = menv[ANON_FRIENDLY_MONSTER];
    mon.reset();
    mon.type = MONS_PROGRAM_BUG;
    mon.mid = MID_ANON_FRIEND;
    mon.attitude = ATT_FRIENDLY;
    mon.hit_points = mon.max_hit_points = 1000;

    monster &yf = menv[YOU_FAULTLESS];
    yf.reset();
    yf.type = MONS_PROGRAM_BUG;
    yf.mid = MID_YOU_FAULTLESS;
    yf.attitude = ATT_FRIENDLY; // higher than this, actually
    yf.hit_points = mon.max_hit_points = 1000;
}

actor *find_agent(mid_t m, kill_category kc)
{
    actor *agent = actor_by_mid(m);
    if (agent)
        return agent;
    switch (kc)
    {
    case KC_YOU:
        // shouldn't happen, there ought to be a valid mid
        return &you;
    case KC_FRIENDLY:
        return &menv[ANON_FRIENDLY_MONSTER];
    case KC_OTHER:
        // currently hostile dead/gone monsters are no different from env
        return 0;
    case KC_NCATEGORIES:
    default:
        die("invalid kill category");
    }
}

const char* mons_class_name(monster_type mc)
{
    // Usually, all invalids return "program bug", but since it has value of 0,
    // it's good to tell them apart in error messages.
    if (invalid_monster_type(mc) && mc != MONS_PROGRAM_BUG)
        return "INVALID";

    return get_monster_data(mc)->name;
}

mon_threat_level_type mons_threat_level(const monster *mon, bool real)
{
    const double factor = sqrt(exp_needed(you.experience_level) / 30.0);
    const int tension = exper_value(mon, real) / (1 + factor);

    if (tension <= 0)
    {
        // Conjurators use melee to conserve mana, MDFis switch plates...
        return MTHRT_TRIVIAL;
    }
    else if (tension <= 5)
    {
        // An easy fight but not ignorable.
        return MTHRT_EASY;
    }
    else if (tension <= 32)
    {
        // Hard but reasonable.
        return MTHRT_TOUGH;
    }
    else
    {
        // Check all wands/jewels several times, wear brown pants...
        return MTHRT_NASTY;
    }
}

bool mons_foe_is_marked(const monster* mon)
{
    if (mon->foe == MHITYOU)
        return you.duration[DUR_SENTINEL_MARK];
    else
        return false;
}

void debug_mondata()
{
    string fails;

    for (monster_type mc = MONS_0; mc < NUM_MONSTERS; ++mc)
    {
        if (invalid_monster_type(mc))
            continue;
        const char* name = mons_class_name(mc);
        if (!name)
        {
            fails += make_stringf("Monster %d has no name\n", mc);
            continue;
        }

        const monsterentry *md = get_monster_data(mc);

        int MR = md->resist_magic;
        if (MR < 0)
            MR = md->hpdice[0] * -MR * 4 / 3;
        if (md->resist_magic > 200 && md->resist_magic != MAG_IMMUNE)
            fails += make_stringf("%s has MR %d > 200\n", name, MR);

        // Tests below apply only to real monsters.
        if (md->bitfields & M_CANT_SPAWN)
            continue;

        if (md->weight < 0)
        {
            fails += make_stringf("%s has negative mass: %d\n", name,
                                  md->weight);
        } else if (md->corpse_thingy && !md->weight && md->species == mc)
            fails += make_stringf("%s drops a nil-weight corpse", name);

        if (!md->hpdice[0] && md->basechar != 'Z') // derived undead...
            fails += make_stringf("%s has 0 HD: %d\n", name, md->hpdice[0]);

        if (md->basechar == ' ')
            fails += make_stringf("%s has an empty glyph\n", name);

        if (md->AC < 0 && !mons_is_job(mc))
            fails += make_stringf("%s has negative AC\n", name);
        if (md->ev < 0 && !mons_is_job(mc))
            fails += make_stringf("%s has negative EV\n", name);
        if (md->exp_mod < 0)
            fails += make_stringf("%s has negative xp mod\n", name);

        if (md->speed < 0)
            fails += make_stringf("%s has 0 speed\n", name);
        else if (md->speed == 0 && !mons_class_is_firewood(mc)
            && mc != MONS_HYPERACTIVE_BALLISTOMYCETE)
        {
            fails += make_stringf("%s has 0 speed\n", name);
        }

        const bool male = mons_class_flag(mc, M_MALE);
        const bool female = mons_class_flag(mc, M_FEMALE);
        if (male && female)
            fails += make_stringf("%s is both male and female\n", name);
    }

    if (!fails.empty())
    {
        FILE *f = fopen("mon-data.out", "w");
        if (!f)
            sysfail("can't write test output");
        fprintf(f, "%s", fails.c_str());
        fclose(f);
        fail("mon-data errors (dumped to mon-data.out)");
    }
}

// Used when clearing level data, to ensure any additional reset quirks
// are handled properly.
void reset_all_monsters()
{
    for (int i = 0; i < MAX_MONSTERS; i++)
    {
        // The monsters here have already been saved or discarded, so this
        // is the only place when a constricting monster can legitimately
        // be reset.  Thus, clear constriction manually.
        if (!invalid_monster(&menv[i]))
        {
            delete menv[i].constricting;
            menv[i].constricting = nullptr;
            menv[i].clear_constricted();
        }
        menv[i].reset();
    }

    env.mid_cache.clear();
}

bool mons_is_recallable(actor* caller, monster* targ)
{
    // For player, only recall friendly monsters
    if (caller == &you)
    {
        if (!targ->friendly())
            return false;
    }
    // Monster recall requires same attitude and at least normal intelligence
    else if (mons_intel(targ) < I_NORMAL
             || (!caller && targ->friendly())
             || (caller && !mons_aligned(targ, caller->as_monster())))
    {
        return false;
    }

    return targ->alive()
           && !mons_class_is_stationary(targ->type)
           && !mons_is_conjured(targ->type);
}

vector<monster* > get_on_level_followers()
{
    vector<monster* > mon_list;
    for (monster_iterator mi; mi; ++mi)
        if (mons_is_recallable(&you, *mi) && mi->foe == MHITYOU)
            mon_list.push_back(*mi);

    return mon_list;
}

// Return the number of monsters of the specified type.
// If friendly_only is true, only count friendly
// monsters, otherwise all of them
int count_monsters(monster_type mtyp, bool friendly_only)
{
    int count = 0;
    for (int mon = 0; mon < MAX_MONSTERS; mon++)
    {
        monster *mons = &menv[mon];
        if (mons->alive() && mons->type == mtyp
            && (!friendly_only || mons->friendly()))
        {
            count++;
        }
    }
    return count;
}

int count_allies()
{
    int count = 0;
    for (int mon = 0; mon < MAX_MONSTERS; mon++)
        if (menv[mon].alive() && menv[mon].friendly())
            count++;

    return count;
}

bool mons_stores_tracking_data(const monster* mons)
{
    return mons->type == MONS_THORN_HUNTER
           || mons->type == MONS_MERFOLK_AVATAR;
}

bool mons_is_beast(monster_type mc)
{
    if (mons_class_holiness(mc) != MH_NATURAL
          && mc != MONS_APIS
        || mons_class_intel(mc) < I_INSECT
        || mons_class_intel(mc) > I_ANIMAL)
    {
        return false;
    }
    else if ((mons_genus(mc) == MONS_DRAGON
              && mc != MONS_SWAMP_DRAGON)
             || mons_genus(mc) == MONS_UGLY_THING
             || mc == MONS_ICE_BEAST
             || mc == MONS_SKY_BEAST
             || mc == MONS_BUTTERFLY)
    {
        return false;
    }
    else
        return true;
}

bool mons_is_avatar(monster_type mc)
{
    return mons_class_flag(mc, M_AVATAR);
}

bool mons_is_player_shadow(const monster* mon)
{
    return mon->type == MONS_PLAYER_SHADOW
           && mon->mname.empty();
}

// The default suitable() function for choose_random_nearby_monster().
bool choose_any_monster(const monster* mon)
{
    return !mons_is_projectile(mon->type);
}

// Find a nearby monster and return its index, including you as a
// possibility with probability weight.  suitable() should return true
// for the type of monster wanted.
// If prefer_named is true, named monsters (including uniques) are twice
// as likely to get chosen compared to non-named ones.
// If prefer_priest is true, priestly monsters (including uniques) are
// twice as likely to get chosen compared to non-priestly ones.
monster* choose_random_nearby_monster(int weight,
                                      bool (*suitable)(const monster* mon),
                                      bool prefer_named_or_priest)
{
    monster* chosen = NULL;
    for (radius_iterator ri(you.pos(), LOS_NO_TRANS); ri; ++ri)
    {
        monster* mon = monster_at(*ri);
        if (!mon || !suitable(mon))
            continue;

        // FIXME: if the intent is to favour monsters
        // named by $DEITY, we should set a flag on the
        // monster (something like MF_DEITY_PREFERRED) and
        // use that instead of checking the name, given
        // that other monsters can also have names.

        // True, but it's currently only used for orcs, and
        // Blork and Urug also being preferred to non-named orcs
        // is fine, I think. Once more gods name followers (and
        // prefer them) that should be changed, of course. (jpeg)
        int mon_weight = 1;

        if (prefer_named_or_priest)
            mon_weight += mon->is_named() + mon->is_priest();

        if (x_chance_in_y(mon_weight, weight += mon_weight))
            chosen = mon;
    }

    return chosen;
}

monster* choose_random_monster_on_level(int weight,
                                        bool (*suitable)(const monster* mon))
{
    monster* chosen = NULL;

    for (rectangle_iterator ri(1); ri; ++ri)
    {
        monster* mon = monster_at(*ri);
        if (!mon || !suitable(mon))
            continue;

        // Named or priestly monsters have doubled chances.
        int mon_weight = 1
                       + mon->is_named() + mon->is_priest();

        if (x_chance_in_y(mon_weight, weight += mon_weight))
            chosen = mon;
    }

    return chosen;
}

void update_monster_symbol(monster_type mtype, cglyph_t md)
{
    ASSERT(mtype != MONS_0);

    if (md.ch)
        monster_symbols[mtype].glyph = get_glyph_override(md.ch);
    if (md.col)
        monster_symbols[mtype].colour = md.col;
}

void fixup_spells(monster_spells &spells, int hd)
{
    unsigned count = 0;
    for (unsigned int i = 0; i < spells.size(); i++)
    {
        if (spells[i].spell == SPELL_NO_SPELL)
            continue;

        count++;

        spells[i].flags |= MON_SPELL_WIZARD;

        if (i == NUM_MONSTER_SPELL_SLOTS - 1)
            spells[i].flags |= MON_SPELL_EMERGENCY;
    }

    if (!count)
    {
        spells.clear();
        return;
    }

    unsigned one_freq = (hd + 50) / count;
    for (unsigned int i = 0; i < spells.size(); i++)
        spells[i].freq = one_freq;

    erase_if(spells, [](const mon_spell_slot &t) {
        return t.spell == SPELL_NO_SPELL;
    });
}

mon_dam_level_type mons_get_damage_level(const monster* mons)
{
    if (!mons_can_display_wounds(mons))
        return MDAM_OKAY;

    if (mons->hit_points <= mons->max_hit_points / 5)
        return MDAM_ALMOST_DEAD;
    else if (mons->hit_points <= mons->max_hit_points * 2 / 5)
        return MDAM_SEVERELY_DAMAGED;
    else if (mons->hit_points <= mons->max_hit_points * 3 / 5)
        return MDAM_HEAVILY_DAMAGED;
    else if (mons->hit_points <= mons->max_hit_points * 4 / 5)
        return MDAM_MODERATELY_DAMAGED;
    else if (mons->hit_points < mons->max_hit_points)
        return MDAM_LIGHTLY_DAMAGED;
    else
        return MDAM_OKAY;
}

string get_damage_level_string(mon_holy_type holi, mon_dam_level_type mdam)
{
    ostringstream ss;
    switch (mdam)
    {
    case MDAM_ALMOST_DEAD:
        ss << "almost";
        ss << (wounded_damaged(holi) ? " destroyed" : " dead");
        return ss.str();
    case MDAM_SEVERELY_DAMAGED:
        ss << "severely";
        break;
    case MDAM_HEAVILY_DAMAGED:
        ss << "heavily";
        break;
    case MDAM_MODERATELY_DAMAGED:
        ss << "moderately";
        break;
    case MDAM_LIGHTLY_DAMAGED:
        ss << "lightly";
        break;
    case MDAM_OKAY:
    default:
        ss << "not";
        break;
    }
    ss << (wounded_damaged(holi) ? " damaged" : " wounded");
    return ss.str();
}

void print_wounds(const monster* mons)
{
    if (!mons->alive() || mons->hit_points == mons->max_hit_points)
        return;

    if (!mons_can_display_wounds(mons))
        return;

    mon_dam_level_type dam_level = mons_get_damage_level(mons);
    string desc = get_damage_level_string(mons->holiness(), dam_level);

    desc.insert(0, " is ");
    desc += ".";
    simple_monster_message(mons, desc.c_str(), MSGCH_MONSTER_DAMAGE,
                           dam_level);
}

// (true == 'damaged') [constructs, undead, etc.]
// and (false == 'wounded') [living creatures, etc.] {dlb}
bool wounded_damaged(mon_holy_type holi)
{
    // this schema needs to be abstracted into real categories {dlb}:
    return holi == MH_UNDEAD || holi == MH_NONLIVING || holi == MH_PLANT;
}

bool mons_class_can_display_wounds(monster_type mc)
{
    // Zombified monsters other than spectral things don't show
    // wounds.
    if (mons_class_is_zombified(mc) && mc != MONS_SPECTRAL_THING)
        return false;

    return true;
}

bool mons_can_display_wounds(const monster* mon)
{
    get_tentacle_head(mon);

    return mons_class_can_display_wounds(mon->type);
}<|MERGE_RESOLUTION|>--- conflicted
+++ resolved
@@ -1067,15 +1067,7 @@
 {
     return mons_is_projectile(mc)
            || mons_is_avatar(mc)
-<<<<<<< HEAD
-           || mc == MONS_FIRE_VORTEX
-           || mc == MONS_SPATIAL_VORTEX
-           || mc == MONS_BALL_LIGHTNING
-           || mc == MONS_FULMINANT_PRISM
-           || mc == MONS_SINGULARITY;
-=======
            || mons_class_flag(mc, M_CONJURED);
->>>>>>> a0f5cdfa
 }
 
 int mons_weight(monster_type mc)
