--- conflicted
+++ resolved
@@ -658,14 +658,11 @@
     bool umbra(bool check_haloed = true, bool self_halo = true) const;
     int halo_radius2() const;
     int silence_radius2() const;
-    int liquefying_radius2 () const;
-    int umbra_radius2 () const;
-    int suppression_radius2 () const;
-<<<<<<< HEAD
-    int heat_radius2 () const;
-=======
-    int soul_aura_radius2 () const;
->>>>>>> 1ef5305b
+    int liquefying_radius2() const;
+    int umbra_radius2() const;
+    int suppression_radius2() const;
+    int soul_aura_radius2() const;
+    int heat_radius2() const;
     bool glows_naturally() const;
     bool petrifying() const;
     bool petrified() const;
