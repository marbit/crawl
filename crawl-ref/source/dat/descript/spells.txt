--- conflicted
+++ resolved
@@ -302,17 +302,6 @@
 
 Creates a column of roaring flame in a targeted empty location.
 %%%%
-<<<<<<< HEAD
-=======
-Control Teleport spell
-
-Allows the caster to control their next translocation – either by selecting an
-approximate target for a teleport, or by selecting a direction for a blink. Be
-wary that controlled translocations will cause the subject to become
-contaminated with magical energy, and that controlled teleports will take
-longer to trigger than uncontrolled ones.
-%%%%
->>>>>>> 0625bc4f
 Control Undead spell
 
 Enslaves any undead in the vicinity of the caster.
