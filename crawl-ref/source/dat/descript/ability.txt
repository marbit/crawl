%%%%
No ability ability

If you get this description, it is a bug.
%%%%
Spit Poison ability

Spit poison at a targeted monster.
%%%%
Blink ability

Randomly translocate a short distance.
%%%%
Breathe Dispelling Energy ability

Breathe a blast of power at a targeted monster, possibly removing some of its
enchantments.
%%%%
Breathe Fire ability

Breathe a blast of fire at a targeted monster, possibly leaving fire clouds in
its wake.
%%%%
Breathe Frost ability

Breathe a blast of frost at a targeted monster.
%%%%
Breathe Poison Gas ability

Breathe a blast of poison gas at a targeted monster.
%%%%
Breathe Lightning ability

Release a great discharge of electricity causing an uncontrollable lightning
storm.
%%%%
Breathe Sticky Flame ability

Breathe a blast of sticky flame at a targeted monster. As the name suggests,
sticky flame will stick around, so the monster may be covered in flames for
several rounds until they eventually go out. It may splash on impact.
%%%%
Breathe Steam ability

Breathe a jet of steam at a targeted monster.
%%%%
Breathe Noxious Fumes ability

Breathe a blast of noxious fumes at a targeted monster.
%%%%
Bat Form ability

Turn into a speedy vampire bat. In bat form, you can neither interact with
items in any form (except picking them up or dropping them), nor cast spells.
Note that Bat Form will decrease your current Strength while increasing your
Dexterity. Thus, you won't be able to change form if your Strength is too low.
The flight is magically augmented, so you will stay in the air even if the
weight of your possessions or some disability would normally drag you down.
%%%%
Bottle Blood ability

At experience level 6 and higher, Vampires can bottle the blood from non-rotten
and blood-containing corpses they are standing on. Doing so requires the
capability of wielding your knife, as is the case for butchering.
%%%%
Spit Acid ability

Spit acid at a targeted monster.
%%%%
# Both for Fly I and II.
Fly ability

Start flying. During flight you can safely cross water and similar obstacles.
Be warned, though, that flight may time out at inopportune moments and cause
you to fall to your death.
%%%%
<<<<<<< HEAD
Jump Attack

Jump attack at limited distance, covering ground with great speed.  You may
target an enemy to perform a jumping attack with increased damage and landing in
some position next to your target.  You cannot jump over flying enemies nor
giant enemies not submerged in deep water or lava.  Standing or swimming in
water, lava, or liquified ground will also prevent you from using this ability.
Felids have an innate ability to jump attack that increases in range at
experience levels 6 and 12.
%%%% Hellfire
=======
Hellfire ability
>>>>>>> bbf8bdff

Blast your enemies with hellfire. This ball of unholy flames explodes on
impact, and is not affected by any means of protection such as armour or
resistances. However, certain creatures, usually fire-based, are immune to
hellfire entirely.
%%%%
Release Delayed Fireball ability

Instantly release a previously memorised (delayed) fireball without additional
cost in terms of magic or hunger.
%%%%
Stop Singing ability

Stop singing your Song of Slaying.
%%%%
Self-Restoration ability

At the permanent loss of one magic point restore your Strength, Dexterity and
Intelligence, and heal a large amount of rotted hit points.
%%%%
Device Recharging ability

At the permanent loss of one magic point recharge a wand or rod.
%%%%
Evoke Teleportation ability

Teleport yourself to a random location on the level.
%%%%
Evoke Blink ability

<Blink ability>
%%%%
Evoke Berserk Rage ability

Go berserk. Going berserk greatly, if temporarily, increases your hit points
and damage output in melee fights. It will time out quickly if you don't kill
anything, but may be extended by multiple kills. While berserk, you cannot
perform a number of actions such as, for example, (un)wield a weapon, quaff
something, evoke wands or items, or cast spells. Such a rage is usually
followed by deep exhaustion, a time during which you are slowed down, cannot
berserk again, and occasionally even pass out.
%%%%
Evoke Invisibility ability

Turn yourself invisible for a limited amount of time. Turning invisible
increases your magical contamination and may eventually cause glowing.
%%%%
Turn Visible ability

Turn visible again.
%%%%
Evoke Flight ability

<Fly ability>
%%%%
<<<<<<< HEAD
Evoke Jump Attack

Jump attack at limited distance, covering ground with great speed.  You may
target an enemy to perform a jumping attack with increased damage and landing in
some position next to your target.  You cannot jump over flying enemies nor
giant enemies not submerged in deep water or lava.  Standing or swimming in
water, lava, or liquified ground will also prevent you from using this ability.
At evocations skill levels 5 and 10, the range of your jump attack increases.
%%%%
Stop Flying
=======
Stop Flying ability
>>>>>>> bbf8bdff

Stop flying.
%%%%
Evoke Fog ability

Release a thick cloud of fog to obscure vision.
%%%%
Evoke Teleport Control ability

Gain the ability to control your next translocation – either by selecting an
approximate target for a teleport, or by selecting a direction for a blink. Be
wary that controlled translocations will cause the subject to become
contaminated with magical energy, and that controlled teleports will take
longer to trigger than uncontrolled ones.
%%%%
End Transformation ability

Revert to your normal form, with a short delay.
%%%%
# Zin
Recite ability

Preach to monsters about Zin's laws, which can lead to various results. There
are four books you can preach from:

* Book of Abominations: This book deals with the very thing most abhorrent to
Zin — chaos in all its forms. These recitations will invoke Zin's most powerful
smiting.

* Book of Ablutions: The impure are nearly as loathed by the Law-Giver.
Recitations from this book will deal damage to such creatures.

* Book of Apostates: Intelligent creatures who do not worship Zin but do no
other evil will be dealt with least harshly. The recitations from this book
merely sow confusion. Yet those who dare to worship a god alien to Zin may be
permanently deprived of means to spread their foul faith.

* Book of Anathema: Demons and the undead are hated by Zin. This book gives you
means to rebuke them.
%%%%
Vitalisation ability

Vitalise yourself, gaining divine stamina and sustenance from Zin. Divine
stamina protects you from sickness, poisoning, petrification, confusion and
rot, and temporarily boosts and sustains your Strength, Intelligence and
Dexterity.
%%%%
Imprison ability

Temporarily imprison a monster in walls of silver. The duration of the prison
is increased by Invocations skill.
%%%%
Sanctuary ability

For a short duration gain safety in a divine refuge. While you are inside the
sanctuary, monsters will not attack you, but the protection will disappear at
once should you breach the divine peace.
%%%%
Cure All Mutations ability

Cure all your mutations — but only once.
%%%%
# The Shining One
Divine Shield ability

The Shining One grants you a divine shield. Because it is held aloft by godly
power, it does not interfere with your equipment. However, it is controlled by
your willpower, and your skill with Shields will improve it.
%%%%
Cleansing Flame ability

Invoke a huge blast of divine fury centered on you, severely damaging undead
and demons. All other hostiles also take damage, if less so, whereas you and
your allies are never affected.
%%%%
Summon Divine Warrior ability

Summon an angel or daeva, powerful warriors against evil. They may be blessed
by the Shining One to stay longer in this world.
%%%%
# Kikubaaqudgha
Receive Corpses ability

Create one or more reanimatable monster corpses near yourself. The number and
freshness of these are dependent on Necromancy skill.
%%%%
Torment ability

Sacrifice a cadaver to make everyone in sight, including you, experience all
the pain that being suffered in its life. This will decimate the resilience of
all those who can feel it.

Kikubaaqudgha may choose to protect you from it... or may not.
%%%%
# Yredelemnul
Animate Remains ability

Reanimate a single corpse or skeleton as a follower. Note that zombies and
skeletons cannot leave the level they were created on.
%%%%
Recall Undead Slaves ability

Recall your undead followers from anywhere in the dungeon to your immediate
surroundings.
%%%%
Injury Mirror ability

Hurt attacking monsters by reflecting damage they do to you back at them.
%%%%
Animate Dead ability

Reanimate all corpses and skeletons in your vicinity as followers. Note that
zombies and skeletons cannot leave the level they were created on.
%%%%
Drain Life ability

Heal hit points by draining the life force of the monsters surrounding you.
%%%%
Enslave Soul ability

Mark a living intelligent monster's soul as ripe for the taking. Once the
marked monster dies, its soul will be yours.

The enslaved soul will retain the monster's faculties, equipment and abilities,
as well as some of its innate healing. However, only a relatively uninjured
monster can have its soul marked, and only one soul can be enslaved at a time.
Furthermore, the duration of the mark is dependent on Invocations skill.

Note that enslaved souls can follow you beyond the level they were created on.
%%%%
Animate Remains or Dead ability

If you get this description, it is a bug.
%%%%
# Okawaru
Heroism ability

Temporarily increase all of your combat skills, including the ability to sneak
around.
%%%%
Finesse ability

Greatly increase your combat speed, with no loss of accuracy. This unnatural
effect causes small amounts of magic contamination, prolonged exposure to which
may be bad for your health.
%%%%
# Makhleb
Minor Destruction ability

Shoot a random harmful blast at the targeted monster.
%%%%
Lesser Servant of Makhleb ability

Summon a minor demon, with a chance of being hostile at low Invocations skill.
%%%%
Major Destruction ability

Shoot a random harmful beam or explosion at the targeted monster.
%%%%
Greater Servant of Makhleb ability

Summon a major demon, with a chance of being hostile at low Invocations skill.
%%%%
# Sif Muna
Channel Energy ability

Replenish your magical reservoir by an amount depending on your Invocations
skill.
%%%%
Forget Spell ability

Forget any spell out of the ones you've currently memorised, so as to free
memory to learn others.
%%%%
# Trog
Burn Spellbooks ability

Set all spellbooks within your field of vision on fire. The fire is fuelled by
Trog's hatred, and Trog likes it most when you don't even care which books of
madness burst into flames.
%%%%
Berserk ability

Go berserk. Going berserk greatly, if temporarily, increases your hit points
and damage output in melee fights. It will time out quickly if you don't kill
anything, but may be extended by multiple kills. While berserk, you cannot
perform a number of actions such as, for example, (un)wield a weapon, quaff
something, evoke wands or items, or cast spells. Such a rage is usually
followed by deep exhaustion, a time during which you are slowed down, and
cannot berserk again. Unlike other sources of rage, depending on your piety
Trog may occasionally prevent you from passing out.
%%%%
Trog's Hand ability

Invoke a powerful regeneration ability which stacks with all other sources and
even allows otherwise non-healing species to regenerate. This will also
increase protection from magical effects.
%%%%
Brothers in Arms ability

Summon huge angry allies to wreak havoc.
%%%%
# Elyvilon
Divine Protection ability

Beseech Elyvilon to save your life. If you are mortally wounded, the Healer may
undo the killing blow. Especially pious individuals may be certain of this
help, but in that case, any actual intervention costs piety (as opposed to
merely asking for intervention, which is always free).

Beware: killing others while asking to be spared yourself is a major sin!
%%%%
Lesser Healing ability

Depending on your Invocations skill, heal a creature other than you by a small
amount. Using this ability on hostile monsters will try to make them neutral.
This works best on animals, worse on humanoids of your species, still worse on
other humanoids, and worst of all on demons and undead. Mindless creatures
cannot be pacified, and no monster can be pacified while it is asleep. The
chance for successful pacification depends on the healing power.

Whether the pacification succeeds or not, the invested food and magic point are
lost. If it does succeed, the monster is healed and you gain half the monster's
experience value and possibly some piety. Otherwise, the monster is unaffected
and you gain nothing.

You can also heal allies and neutral monsters.
%%%%
Lesser Self-Healing ability

Depending on your Invocations skill, heal a small amount of hit points.
%%%%
Purification ability

Purge your body of all bad effects such as sickness, poisoning, slowness,
petrification, confusion and rot, and fully restore your Strength, Dexterity
and Intelligence.
%%%%
Greater Healing ability

Depending on your Invocations skill, heal a creature other than you by a
moderate amount. Using this ability on hostile monsters will try to make them
neutral. This works best on animals, worse on humanoids of your species, still
worse on other humanoids, and worst of all on demons and undead. Mindless
creatures cannot be pacified, and no monster can be pacified while it is
asleep. The chance for successful pacification depends on the healing power, so
it is significantly better than using Lesser Healing.

Whether the pacification succeeds or not, the invested food, piety and magic
points are lost. If it does succeed, the monster is healed and you gain half
the monster's experience value and possibly some piety. Otherwise, the monster
is unaffected and you gain nothing.

You can also heal allies and neutral monsters.
%%%%
Greater Self-Healing ability

Depending on your Invocations skill, heal a moderate amount of hit points.
Roughly, Greater Healing will allow you to heal three times the amount of
Lesser Healing at a slightly higher total piety cost.
%%%%
Divine Vigour ability

Depending on your Invocations skill, restore a large amount of, and temporarily
increase, both your hit points and your magic points.
%%%%
# Lugonu
Depart the Abyss ability

Leave the Abyss to return to the place you came from.
%%%%
Bend Space ability

Bend the fabric of space around you, instantly translocating you a small
distance, and possibly also translocating and damaging monsters in your
vicinity.
%%%%
Banish ability

Attempt to banish a monster into the Abyss.
%%%%
Corrupt ability

Corrupt the current level by unleashing Abyssal energies on it. This will cause
the level to largely change appearance, and will gate in demons from the Abyss
bent on causing destruction. This will not work on levels already corrupted or
in the Abyss.
%%%%
Enter the Abyss ability

Transfer yourself to Lugonu's realm instantly. The effort of even using the
ability will leave your health and magic depleted.
%%%%
# Nemelex Xobeh
Draw One ability

Choose any deck in your inventory and draw a card from it.
%%%%
Peek at Two ability

Discard one card from any deck in your inventory to draw two cards from the
deck, look at them, and shuffle them back into the deck. The deck will be
inscribed as containing those two cards, and, if they are different, this will
identify the deck.
%%%%
Triple Draw ability

Draw three cards from any deck in your inventory, look at them, and decide
which one to keep, discarding the other two.
%%%%
Deal Four ability

Deal four cards from any unmarked deck in the time it normally takes to draw a
single card. The rest of the deck is lost. If the deck does not contain enough
cards, Nemelex will give you one extra card, but you might not like it.
%%%%
Stack Five ability

Draw five cards from any unmarked deck in your inventory, losing the rest of
the deck. Look at the cards and sort them into any order you'd like.
Subsequently, you can draw these cards in the order you chose.
%%%%
# Beogh
Smiting ability

Smite an enemy within your field of vision. This doesn't require a direct path,
just seeing the enemy is enough.
%%%%
Recall Orcish Followers ability

Recall your orcish followers from anywhere in the dungeon to your immediate
surroundings.
%%%%
Stop Recall ability

Stop recalling your followers.
%%%%
# Fedhas
Sunlight ability

Call sunlight down over a small area of the dungeon. Monsters illuminated by
the light will be easier to hit. Water affected by the sunlight will evaporate.
In particular, deep water will become shallow water, and shallow water will dry
up completely, revealing the dungeon floor.
%%%%
Growth ability

Use fruit to grow a ring of plants around yourself. If a complete ring cannot
be formed (because you do not have enough fruit), plants will grow on squares
adjacent to you that are close to monsters. The plants you create gain bonus HP
proportional to your Invocations skill.
%%%%
Rain ability

Cause rain to fall around yourself, turning the dungeon floor into shallow
water and shallow water into deep water. This is likely to allow plants and
mushrooms to grow in areas not directly drenched.
%%%%
Reproduction ability

Create giant spores from corpses in your line of sight. The spores will
explode, causing damage to you or your enemies.
%%%%
Evolution ability

Turn plants and fungi into stronger species. Upgrading fungi requires piety,
while upgrading plants requires fruit. Upgraded plants gain a bonus to attack
accuracy proportional to the user's Invocations skill, and oklob plants are
more likely to spit acid at higher Invocations.
%%%%
# Cheibriados
Bend Time ability

Attempt to slow down everyone adjacent to you. High Invocations skill makes it
harder to resist.
%%%%
Temporal Distortion ability

Warp the flow of time around you, causing monsters to skip forwards in time
relative to you.
%%%%
Slouch ability

Cause damage to everyone in sight who is moving faster than you. Those
magically hasted will be hurt particularly painfully.
%%%%
Step From Time ability

Remove yourself from the flow of time. Things around you will happen at their
usual busy pace, monsters will wander, perishable items will decay, plants will
grow. After some time has passed, you will return in the same state as the very
second you departed.
%%%%
# Jiyva
Request Jelly ability

Create a neutral jelly that will wander the floor and digest items.
%%%%
Jelly Paralyse ability

Pray to temporarily halt your slimes' item consumption.
%%%%
Slimify ability

Coat a wielded weapon or your fists with slime, turning the next living or
undead monster hit into a neutral slime.
%%%%
Cure Bad Mutation ability

Remove a randomly selected bad mutation.
%%%%
# Ashenzari
Scrying ability

Gain astral sight to see through walls. This is not enough to let you target
spells and abilities, even those that work through glass.
%%%%
Transfer Knowledge ability

Sacrifice part of one of your skills to improve another.
%%%%
End Transfer Knowledge ability

Abort an ongoing skill transfer.
%%%%
Renounce Religion ability

Renounce your faith. This will make your character leave your god (and usually
anger said god).
%%%%
Convert to Beogh ability

Swear your fealty to Beogh, the god of cave orcs. This god demands that all
non-believers must die, but new believers must be spared and accepted into the
fold. Beware, for orcs who haven't seen you convert may still be hostile until
you've built your reputation!

All other gods hate Beogh, and don't take desertion lightly.
%%%%
# Zotdef
Make dart trap ability

Create a dart trap at the targeted location.
%%%%
Make oklob sapling ability

Plant an oklob sapling with the ability to spit acid at the targeted location.
%%%%
Make arrow trap ability

Create an arrow trap at the targeted location.
%%%%
Make plant ability

Cause a plant to grow at the targeted location.
%%%%
Remove Curse ability

Uncurse all of your equipment.
%%%%
Make burning bush ability

Plant a burning bush with the ability to throw fire and see invisible monsters
at the targeted location.
%%%%
Make altar ability

Create an altar to a chosen god at your location.
%%%%
Make grenades ability

Spawn a number of explosive giant spores around you.
%%%%
Make oklob plant ability

Plant a fully grown oklob plant with the ability to spit acid at the targeted
location.
%%%%
Make net trap ability

Create a net trap at the targeted location.
%%%%
Make ice statue ability

Construct a statue with various icy abilities at the targeted location.
%%%%
Make spear trap ability

Create a spear trap at the targeted location.
%%%%
Make alarm trap ability

Create an alarm trap to alert you to the presence of monsters at the targeted
location.
%%%%
Make mushroom circle ability

Grow a circle of fungi centred at the targeted location.
%%%%
Make bolt trap ability

Create a bolt trap at the targeted location.
%%%%
Make crystal statue ability

Construct a statue with the ability to confuse monsters at the targeted
location.
%%%%
Make needle trap ability

Create a poisonous needle trap at the targeted location.
%%%%
Zot-teleport ability

Perform a controlled teleport.
%%%%
Make water ability

Create a pool of shallow water at your location.
%%%%
Make lightning spire ability

Construct a lightning spire with the ability to throw electricity at the
targeted location.
%%%%
Make silver statue ability

Construct a statue with the ability to summon friendly demons at the targeted
location.
%%%%
Make bazaar ability

Create a portal to a bazaar at your location.
%%%%
Acquire gold ability

Acquire a large quantity of gold.
%%%%
Make oklob circle ability

Grow a circle of oklob plants centred at the targeted location.
%%%%
Sage ability

Funnel some of your earned experience towards a certain skill and train it
faster than normal.
%%%%
Acquirement ability

Acquire a chosen type of item.
%%%%
Make blade trap ability

Create a blade trap at the targeted location.
%%%%
Make curse skull ability

Construct a curse skull with the ability to summon the undead at the targeted
location, at the cost of a necromantic backlash to yourself.
%%%%<|MERGE_RESOLUTION|>--- conflicted
+++ resolved
@@ -74,7 +74,6 @@
 Be warned, though, that flight may time out at inopportune moments and cause
 you to fall to your death.
 %%%%
-<<<<<<< HEAD
 Jump Attack
 
 Jump attack at limited distance, covering ground with great speed.  You may
@@ -84,10 +83,8 @@
 water, lava, or liquified ground will also prevent you from using this ability.
 Felids have an innate ability to jump attack that increases in range at
 experience levels 6 and 12.
-%%%% Hellfire
-=======
+%%%%
 Hellfire ability
->>>>>>> bbf8bdff
 
 Blast your enemies with hellfire. This ball of unholy flames explodes on
 impact, and is not affected by any means of protection such as armour or
@@ -143,7 +140,6 @@
 
 <Fly ability>
 %%%%
-<<<<<<< HEAD
 Evoke Jump Attack
 
 Jump attack at limited distance, covering ground with great speed.  You may
@@ -153,10 +149,7 @@
 water, lava, or liquified ground will also prevent you from using this ability.
 At evocations skill levels 5 and 10, the range of your jump attack increases.
 %%%%
-Stop Flying
-=======
 Stop Flying ability
->>>>>>> bbf8bdff
 
 Stop flying.
 %%%%
