--- conflicted
+++ resolved
@@ -2886,18 +2886,10 @@
 KMONS:    R = water elemental
 KMONS:    S = water elemental / w:2 merfolk impaler / w:2 merfolk javelineer
 ## Main monster sets
-<<<<<<< HEAD
-KMONS:    1 = spriggan rider / spriggan berserker / centaur warrior \
-              / minotaur / satyr / merfolk impaler / deep elf knight w:5 \
-              / deep elf archer w:5
-KMONS:    2 = spriggan defender / deep elf blademaster / deep elf master archer
-KMONS:    3 = spriggan air mage / spriggan druid / deep elf annihilator
-=======
 KMONS:    1 = spriggan berserker / ettin / deep troll shaman
 KMONS:    2 = spriggan defender / yaktaur captain / stone giant
 KMONS:    3 = spriggan air mage / deep elf annihilator / entropy weaver \
               / rakshasa
->>>>>>> 58a8fbee
 KMONS:    4 = orange crystal statue
 KMONS:    5Z = fire dragon / ice dragon / iron dragon / w:5 spark wasp band \
                / sphinx / emperor scorpion
