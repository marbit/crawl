" Vim syntax file
" Language:	Dungeon Crawl level design (.des) files.
" Maintainer:	Darshan Shaligram <scintilla@gmail.com>
" Last Change:	2007 Jun 28
" Remark:	Basic Vim syntax highlighting for Dungeon Crawl Stone Soup
"               level design (.des) files.
"
" How to use this:
" * Put levdes.vim (this file) under ~/.vim/syntax (or similar directory for
"   your system - usually C:\Program Files\Vim\vimfiles\syntax on Windows).
" * In your .vimrc, add this line:
"     au BufRead,BufNewFile *.des set syntax=levdes
" Thereafter, any .des files you edit in (g)vim will use syntax highlighting.

if version < 600
  syntax clear
elseif exists("b:current_syntax")
  finish
endif

if !exists("main_syntax")
  let main_syntax = 'des'
endif

syn include @desLua syntax/lua.vim

syn case match

syn match desLuaBlock /\(lua\)\?\s\+{{/ contained
syn match desOtherLuaBlock /^\(prelude\|lua\|validate\|epilogue\|veto\)\?\s*{{/ contained
syn match desLuaBlockEnd /}}/ contained
"syn match desColonLine /^\s*:/ contained

syn cluster desLuaGroup contains=desLuaBlock,desOtherLuaBlock,desLuaBlockEnd

syn region desLua start=/^\s*\(lua\)\?\s*{{/ end=/}}\s*$/ contains=@desLuaGroup,@desLua keepend
syn region desLuaCol start=/^\s*:/ end=/$/ contains=@desLuaGroup,@desLua keepend
syn region desVal start=/^\s*validate\?\s*{{/ end=/}}\s*$/ contains=@desLuaGroup,@desLua keepend
syn region desPre start=/^\s*prelude\?\s*{{/ end=/}}\s*$/ contains=@desLuaGroup,@desLua keepend
syn region desEpi start=/^\s*epilogue\?\s*{{/ end=/}}\s*$/ contains=@desLuagroup,@deslua keepend
syn region desVet start=/^\s*veto\?\s*{{/ end=/}}\s*$/ contains=@desLuagroup,@deslua keepend

setlocal iskeyword+=:
setlocal iskeyword+=-

syn keyword desSubstDec SUBST: contained
syn keyword desNsubstDec NSUBST: contained
syn keyword desShuffleDec SHUFFLE: contained

syn region desSubst start=/^SUBST:\s*/ end=/$/ contains=desSubstDec,desSubstArg,desSubstSep,@desMapElements keepend

syn region desNsubst start=/^NSUBST:\s*/ end=/$/ contains=desNsubstDec,desSubstArg,desSubstSep,@desMapElements keepend

syn region desShuffle start=/^SHUFFLE:\s*/ end=/$/ contains=desShuffleDec,desMapFrag keepend

syn keyword desDeclarator NAME: ORIENT: DEPTH: PLACE: MONS: FLAGS: default-depth: TAGS: CHANCE: WEIGHT: ITEM: KFEAT: KMONS: KITEM: COLOUR: KMASK: KPROP: MARKER: LFLAGS: BFLAGS: LROCKCOL: LFLOORCOL: LFLOORTILE: LROCKTILE: FTILE: RTILE: TILE: SUBVAULT: FHEIGHT:
syn keyword desOrientation encompass north south east west northeast northwest southeast southwest float
syn keyword desOrientation no_hmirror no_vmirror no_rotate
syn keyword desOrientation entry pan lab bazaar allow_dup dummy mini_float minotaur luniq extra
<<<<<<< HEAD
syn keyword desOrientation no_pool_fixup no_wall_fixup no_monster_gen generate_awake no_item_gen no_tele_control not_mappable no_magic_map generate_loot no_dump patrolling
syn keyword desOrientation Temple Orc Elf Lair Swamp Shoals Slime Snake Hive Vaults Blade Crypt Tomb Hell Dis Geh Coc Tar
=======
syn keyword desOrientation no_pool_fixup no_wall_fixup no_monster_gen generate_awake no_item_gen no_tele_control not_mappable no_magic_map no_secret_doors generate_loot no_dump patrolling
syn keyword desOrientation Temple Orc Elf Lair Swamp Shoals Slime Snake Vaults Blade Crypt Tomb Hell Dis Geh Coc Tar
>>>>>>> 35613e09
syn keyword desOrientation D: contained

syn match desComment "^\s*#.*$"

syn match desEntry "\<\w*_entry\>"
" 'transparent' is a Vim syntax keyword???
syn match desTransparent "transparent"
syn match desRange "\d*-\d*"
syn match desNumber "\s\d*"
syn match desWeight "w:\d*"
syn match desSlash "/"

syn keyword desMapBookend MAP ENDMAP contained
syn match desMapFloor /\./ contained
syn match desMapWall  /x/ contained
syn match desMapDoor  /[+=]/ contained
syn match desMapStoneWall /c/ contained
syn match desMapCrystalWall /b/ contained
syn match desMapMetalWall /v/ contained
syn match desMapWaxWall /a/ contained
syn match desMapMonst /[0-9]/ contained
syn match desMapGold /\$/ contained
syn match desMapLava /l/ contained
syn match desMapWater /w/ contained
syn match desMapShallow /W/ contained
syn match desMapEntry /@/ contained
syn match desMapTrap  /\^/ contained
syn match desMapTree /t/ contained

syn match desMapValuable /[%*|]/ contained
syn match desMapRune /O/ contained

syn cluster desMapElements contains=desMapBookend,desMapWall,desMapFloor
syn cluster desMapElements add=desMapMonst,desMapCrystalWall,desMapGold
syn cluster desMapElements add=desMapLava,desMapMetalWall,desMapDoor
syn cluster desMapElements add=desMapStoneWall,desMapWater,desMapShallow
syn cluster desMapElements add=desMapTrap,desMapEntry,desMapWaxWall,desMapTree

syn cluster desMapElements add=desMapRune,desMapValuable

syn match desSubstArg /\S/ contained nextgroup=desSubstSep skipwhite
syn match desSubstSep /[:=]/ contained nextgroup=desMapFrag skipwhite
syn region desMapFrag start=/./ end=/$/ contains=@desMapElements contained

syn region desMap start=/^\s*\<MAP\>\s*$/ end=/^\s*\<ENDMAP\>\s*$/ contains=@desMapElements keepend

hi link desDeclarator Statement
hi link desSubstDec   Statement
hi link desNsubstDec  Statement
hi link desShuffleDec Statement
hi link desMapBookend Statement
hi link desLuaBlock   Statement
hi link desOtherLuaBlock Statement
hi link desLuaBlockEnd Statement
"hi link desColonLine  Statement
hi link desComment    Comment
hi link desMap        String
hi link desSubstArg   String
hi link desRange      String
hi link desEntry      Type
hi link desNumber     String
hi link desWeight     String
hi link desSlash      Comment

hi link desSubstSep    Type
hi link desOrientation Type
hi link desTransparent Type

" It would be really nice if this worked for people who switch bg
" post-loading, like "normal" highlights do. Does someone know how?
if &bg == "dark"
  hi desMapWall guifg=darkgray term=bold gui=bold ctermfg=white
  hi desMapCrystalWall guifg=#009040 term=bold gui=bold ctermfg=green
  hi desMapStoneWall guifg=black gui=bold ctermfg=gray
  hi desMapMetalWall guifg=#004090 term=bold gui=bold ctermfg=lightblue
  hi desMapWaxWall guifg=#a0a000 gui=bold ctermfg=yellow
  hi desMapFloor guifg=#008000 ctermfg=darkgray
  hi desMapMonst guifg=red ctermfg=red
  hi desMapLava guifg=red gui=bold ctermfg=darkred
  hi desMapTrap guifg=red gui=bold ctermfg=darkred
  hi desMapWater guifg=lightblue ctermfg=darkblue
  hi desMapShallow guifg=lightcyan ctermfg=darkcyan
  hi desMapGold guifg=#c09000 ctermfg=yellow
  hi desMapDoor guifg=brown gui=bold ctermfg=white
  hi desMapEntry guifg=black guibg=white gui=bold ctermfg=white ctermbg=black
  hi desMapTree guifg=#00aa00 ctermfg=darkgreen

  hi desMapValuable guifg=darkgreen gui=bold ctermfg=yellow
  hi desMapRune     guifg=orange gui=bold ctermfg=magenta
else
  hi desMapWall guifg=darkgray term=bold gui=bold ctermfg=brown
  hi desMapCrystalWall guifg=#009040 term=bold gui=bold ctermfg=green
  hi desMapStoneWall guifg=black gui=bold ctermfg=darkgray
  hi desMapMetalWall guifg=#004090 term=bold gui=bold ctermfg=blue
  hi desMapWaxWall guifg=#a0a000 gui=bold ctermfg=yellow
  hi desMapFloor guifg=#008000 ctermfg=lightgray
  hi desMapMonst guifg=red ctermfg=darkred
  hi desMapLava guifg=red gui=bold ctermfg=red
  hi desMapTrap guifg=red gui=bold ctermfg=red
  hi desMapWater guifg=lightblue ctermfg=darkblue
  hi desMapShallow guifg=lightcyan ctermfg=darkcyan
  hi desMapGold guifg=#c09000 ctermfg=yellow
  hi desMapDoor guifg=brown gui=bold ctermfg=black ctermbg=brown
  hi desMapEntry guifg=black guibg=white gui=bold ctermfg=white ctermbg=black
  hi desMapTree guifg=#00aa00 ctermfg=darkgreen

  hi desMapValuable guifg=darkgreen gui=bold ctermfg=lightgreen
  hi desMapRune     guifg=orange gui=bold ctermfg=white
endif

syn sync minlines=45

let b:current_syntax="levdes"<|MERGE_RESOLUTION|>--- conflicted
+++ resolved
@@ -57,13 +57,8 @@
 syn keyword desOrientation encompass north south east west northeast northwest southeast southwest float
 syn keyword desOrientation no_hmirror no_vmirror no_rotate
 syn keyword desOrientation entry pan lab bazaar allow_dup dummy mini_float minotaur luniq extra
-<<<<<<< HEAD
 syn keyword desOrientation no_pool_fixup no_wall_fixup no_monster_gen generate_awake no_item_gen no_tele_control not_mappable no_magic_map generate_loot no_dump patrolling
-syn keyword desOrientation Temple Orc Elf Lair Swamp Shoals Slime Snake Hive Vaults Blade Crypt Tomb Hell Dis Geh Coc Tar
-=======
-syn keyword desOrientation no_pool_fixup no_wall_fixup no_monster_gen generate_awake no_item_gen no_tele_control not_mappable no_magic_map no_secret_doors generate_loot no_dump patrolling
 syn keyword desOrientation Temple Orc Elf Lair Swamp Shoals Slime Snake Vaults Blade Crypt Tomb Hell Dis Geh Coc Tar
->>>>>>> 35613e09
 syn keyword desOrientation D: contained
 
 syn match desComment "^\s*#.*$"
