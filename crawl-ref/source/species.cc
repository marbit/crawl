#include "AppHdr.h"

#include "species.h"

#include "libutil.h"
#include "random.h"

// March 2008: change order of species and jobs on character selection
// screen as suggested by Markus Maier. Summarizing comments below are
// copied directly from Markus' SourceForge comments. (jpeg)
//
// These are listed in two columns to match the selection screen output.
// Take care to list all valid species here, or they cannot be directly
// chosen.
//
// Fantasy staples and humanoid creatures come first, then diminutive and
// stealthy creatures, then monstrous creatures, then planetouched and after
// all living creatures finally the undead. (MM)
static species_type species_order[] = {
    // comparatively human-like looks
    SP_HUMAN,          SP_HIGH_ELF,
    SP_DEEP_ELF,       SP_DEEP_DWARF,
    SP_HILL_ORC,       SP_LAVA_ORC,
    SP_MERFOLK,        SP_FORMICID,
    // small species
    SP_HALFLING,       SP_KOBOLD,
    SP_SPRIGGAN,
    // significantly different body type from human
    SP_NAGA,           SP_CENTAUR,
    SP_OGRE,           SP_TROLL,
    SP_MINOTAUR,       SP_TENGU,
    SP_BASE_DRACONIAN, SP_GARGOYLE,
    // celestial species
    SP_DEMIGOD,        SP_DEMONSPAWN,
    SP_DJINNI,
    // undead species
    SP_MUMMY,          SP_GHOUL,
    SP_VAMPIRE,
    // not humanoid at all
    SP_FELID,          SP_OCTOPODE,
};

species_type random_draconian_player_species()
{
    const int num_drac = SP_PALE_DRACONIAN - SP_RED_DRACONIAN + 1;
    return static_cast<species_type>(SP_RED_DRACONIAN + random2(num_drac));
}

species_type get_species(const int index)
{
    if (index < 0 || index >= ng_num_species())
        return SP_UNKNOWN;

    return (species_order[index]);
}

static const char * Species_Abbrev_List[NUM_SPECIES] =
{
      "Hu", "HE", "DE",
#if TAG_MAJOR_VERSION == 34
      "SE",
#endif
      "Ha", "HO", "Ko", "Mu", "Na", "Og", "Tr",
      // the draconians
      "Dr", "Dr", "Dr", "Dr", "Dr", "Dr", "Dr", "Dr", "Dr", "Dr",
      "Ce", "Dg", "Sp", "Mi", "Ds", "Gh", "Te", "Mf", "Vp", "DD",
      "Fe", "Op", "Dj", "LO", "Gr", "Fo",
      // placeholders
      "El", "HD", "OM", "GE", "Gn", "MD",
#if TAG_MAJOR_VERSION > 34
      "SE",
#endif
};

const char *get_species_abbrev(species_type which_species)
{
    ASSERT_RANGE(which_species, 0, NUM_SPECIES);

    return (Species_Abbrev_List[which_species]);
}

// Needed for debug.cc and hiscores.cc.
species_type get_species_by_abbrev(const char *abbrev)
{
    int i;
    COMPILE_CHECK(ARRAYSZ(Species_Abbrev_List) == NUM_SPECIES);
    for (i = 0; i < NUM_SPECIES; i++)
    {
        // This assumes untranslated abbreviations.
        if (toalower(abbrev[0]) == toalower(Species_Abbrev_List[i][0])
            && toalower(abbrev[1]) == toalower(Species_Abbrev_List[i][1]))
        {
            break;
        }
    }

    return ((i < NUM_SPECIES) ? static_cast<species_type>(i) : SP_UNKNOWN);
}

int ng_num_species()
{
    // The list musn't be longer than the number of actual species.
    COMPILE_CHECK(ARRAYSZ(species_order) <= NUM_SPECIES);
    return ARRAYSZ(species_order);
}

// Does a case-sensitive lookup of the species name supplied.
species_type str_to_species(const string &species)
{
    species_type sp;
    if (species.empty())
        return SP_UNKNOWN;

    for (int i = 0; i < NUM_SPECIES; ++i)
    {
        sp = static_cast<species_type>(i);
        if (species == species_name(sp))
            return sp;
    }

    return SP_UNKNOWN;
}

string species_name(species_type speci, bool genus, bool adj)
// defaults:                                 false       false
{
    string res;

    switch (species_genus(speci))
    {
    case GENPC_DRACONIAN:
        if (adj || genus)  // adj doesn't care about exact species
            res = "Draconian";
        else
        {
            switch (speci)
            {
            case SP_RED_DRACONIAN:     res = "Red Draconian";     break;
            case SP_WHITE_DRACONIAN:   res = "White Draconian";   break;
            case SP_GREEN_DRACONIAN:   res = "Green Draconian";   break;
            case SP_YELLOW_DRACONIAN:  res = "Yellow Draconian";  break;
            case SP_GREY_DRACONIAN:    res = "Grey Draconian";    break;
            case SP_BLACK_DRACONIAN:   res = "Black Draconian";   break;
            case SP_PURPLE_DRACONIAN:  res = "Purple Draconian";  break;
            case SP_MOTTLED_DRACONIAN: res = "Mottled Draconian"; break;
            case SP_PALE_DRACONIAN:    res = "Pale Draconian";    break;

            case SP_BASE_DRACONIAN:
            default:
                res = "Draconian";
                break;
            }
        }
        break;
    case GENPC_ELVEN:
        if (adj)  // doesn't care about species/genus
            res = "Elven";
        else if (genus)
            res = "Elf";
        else
        {
            switch (speci)
            {
            case SP_HIGH_ELF:   res = "High Elf";   break;
            case SP_DEEP_ELF:   res = "Deep Elf";   break;
#if TAG_MAJOR_VERSION == 34
            case SP_SLUDGE_ELF: res = "Sludge Elf"; break;
#endif
            default:            res = "Elf";        break;
            }
        }
        break;
    case GENPC_ORCISH:
        if (adj)  // doesn't care about species/genus
            res = "Orcish";
        else if (genus)
            res = "Orc";
        else
        {
            switch (speci)
            {
            case SP_HILL_ORC: res = "Hill Orc"; break;
            case SP_LAVA_ORC: res = "Lava Orc"; break;
            default:          res = "Orc";      break;
            }
        }
        break;
    case GENPC_NONE:
    default:
        switch (speci)
        {
        case SP_HUMAN:      res = "Human";                             break;
        case SP_HALFLING:   res = "Halfling";                          break;
        case SP_KOBOLD:     res = "Kobold";                            break;
        case SP_MUMMY:      res = "Mummy";                             break;
        case SP_NAGA:       res = "Naga";                              break;
        case SP_CENTAUR:    res = "Centaur";                           break;
        case SP_SPRIGGAN:   res = "Spriggan";                          break;
        case SP_MINOTAUR:   res = "Minotaur";                          break;
        case SP_TENGU:      res = "Tengu";                             break;
        case SP_GARGOYLE:   res = "Gargoyle";                          break;
        case SP_FORMICID:   res = "Formicid";                          break;

        case SP_DEEP_DWARF:
            res = (adj ? "Dwarven" : genus ? "Dwarf" : "Deep Dwarf");
            break;
        case SP_FELID:
            res = (adj ? "Feline" : genus ? "Cat" : "Felid");
            break;
        case SP_OCTOPODE:
            res = (adj ? "Octopoid" : genus ? "Octopus" : "Octopode");
            break;

        case SP_OGRE:       res = (adj ? "Ogreish"    : "Ogre");       break;
        case SP_TROLL:      res = (adj ? "Trollish"   : "Troll");      break;
        case SP_DEMIGOD:    res = (adj ? "Divine"     : "Demigod");    break;
        case SP_DEMONSPAWN: res = (adj ? "Demonic"    : "Demonspawn"); break;
        case SP_GHOUL:      res = (adj ? "Ghoulish"   : "Ghoul");      break;
        case SP_MERFOLK:    res = (adj ? "Merfolkian" : "Merfolk");    break;
        case SP_VAMPIRE:    res = (adj ? "Vampiric"   : "Vampire");    break;
        case SP_DJINNI:     res = (adj ? "Djinn"      : "Djinni");     break;
        default:            res = (adj ? "Yakish"     : "Yak");        break;
        }
    }
    return res;
}

int species_has_claws(species_type species, bool mut_level)
{
    if (species == SP_TROLL)
        return 3;

    if (species == SP_GHOUL)
        return 1;

    // Felid claws don't count as a claws mutation.  The claws mutation
    // does only hands, not paws.
    if (species == SP_FELID && !mut_level)
        return 1;

    return 0;
}

bool species_likes_water(species_type species)
{
    return (species == SP_MERFOLK || species == SP_GREY_DRACONIAN
            || species == SP_OCTOPODE);
}

bool species_likes_lava(species_type species)
{
    return (species == SP_LAVA_ORC);
}

genus_type species_genus(species_type species)
{
    switch (species)
    {
    case SP_RED_DRACONIAN:
    case SP_WHITE_DRACONIAN:
    case SP_GREEN_DRACONIAN:
    case SP_YELLOW_DRACONIAN:
    case SP_GREY_DRACONIAN:
    case SP_BLACK_DRACONIAN:
    case SP_PURPLE_DRACONIAN:
    case SP_MOTTLED_DRACONIAN:
    case SP_PALE_DRACONIAN:
    case SP_BASE_DRACONIAN:
        return GENPC_DRACONIAN;

    case SP_HIGH_ELF:
    case SP_DEEP_ELF:
    case SP_SLUDGE_ELF:
        return GENPC_ELVEN;

    case SP_HILL_ORC:
    case SP_LAVA_ORC:
        return GENPC_ORCISH;

    default:
        return GENPC_NONE;
    }
}

size_type species_size(species_type species, size_part_type psize)
{
    switch (species)
    {
    case SP_OGRE:
    case SP_TROLL:
        return SIZE_LARGE;
    case SP_NAGA:
        // Most of their body is on the ground giving them a low profile.
        if (psize == PSIZE_TORSO || psize == PSIZE_PROFILE)
            return SIZE_MEDIUM;
        else
            return SIZE_LARGE;
    case SP_CENTAUR:
        return ((psize == PSIZE_TORSO) ? SIZE_MEDIUM : SIZE_LARGE);
    case SP_HALFLING:
    case SP_KOBOLD:
        return SIZE_SMALL;
    case SP_SPRIGGAN:
    case SP_FELID:
        return SIZE_LITTLE;

    default:
        return SIZE_MEDIUM;
    }
}

monster_type player_species_to_mons_species(species_type species)
{
    switch (species)
    {
    case SP_HUMAN:
        return MONS_HUMAN;
    case SP_HIGH_ELF:
    case SP_DEEP_ELF:
    case SP_SLUDGE_ELF:
        return MONS_ELF;
    case SP_HALFLING:
        return MONS_HALFLING;
    case SP_HILL_ORC:
        return MONS_ORC;
    case SP_LAVA_ORC:
        return MONS_LAVA_ORC;
    case SP_KOBOLD:
        return MONS_KOBOLD;
    case SP_MUMMY:
        return MONS_MUMMY;
    case SP_NAGA:
        return MONS_NAGA;
    case SP_OGRE:
        return MONS_OGRE;
    case SP_TROLL:
        return MONS_TROLL;
    case SP_RED_DRACONIAN:
        return MONS_RED_DRACONIAN;
    case SP_WHITE_DRACONIAN:
        return MONS_WHITE_DRACONIAN;
    case SP_GREEN_DRACONIAN:
        return MONS_GREEN_DRACONIAN;
    case SP_YELLOW_DRACONIAN:
        return MONS_YELLOW_DRACONIAN;
    case SP_GREY_DRACONIAN:
        return MONS_GREY_DRACONIAN;
    case SP_BLACK_DRACONIAN:
        return MONS_BLACK_DRACONIAN;
    case SP_PURPLE_DRACONIAN:
        return MONS_PURPLE_DRACONIAN;
    case SP_MOTTLED_DRACONIAN:
        return MONS_MOTTLED_DRACONIAN;
    case SP_PALE_DRACONIAN:
        return MONS_PALE_DRACONIAN;
    case SP_BASE_DRACONIAN:
        return MONS_DRACONIAN;
    case SP_CENTAUR:
        return MONS_CENTAUR;
    case SP_DEMIGOD:
        return MONS_DEMIGOD;
    case SP_SPRIGGAN:
        return MONS_SPRIGGAN;
    case SP_MINOTAUR:
        return MONS_MINOTAUR;
    case SP_DEMONSPAWN:
        return MONS_DEMONSPAWN;
    case SP_GARGOYLE:
        return MONS_GARGOYLE;
    case SP_GHOUL:
        return MONS_GHOUL;
    case SP_TENGU:
        return MONS_TENGU;
    case SP_MERFOLK:
        return MONS_MERFOLK;
    case SP_VAMPIRE:
        return MONS_VAMPIRE;
    case SP_DEEP_DWARF:
        return MONS_DEEP_DWARF;
    case SP_FELID:
        return MONS_FELID;
    case SP_OCTOPODE:
        return MONS_OCTOPODE;
    case SP_DJINNI:
        return MONS_DJINNI;
    case SP_FORMICID:
        return MONS_FORMICID;
    case SP_ELF:
    case SP_HILL_DWARF:
    case SP_MOUNTAIN_DWARF:
    case SP_OGRE_MAGE:
    case SP_GREY_ELF:
    case SP_GNOME:
    case NUM_SPECIES:
    case SP_UNKNOWN:
    case SP_RANDOM:
    case SP_VIABLE:
        die("player of an invalid species");
    default:
        return MONS_PROGRAM_BUG;
    }
}

bool is_valid_species(species_type species)
{
    return (species >= 0 && species <= LAST_VALID_SPECIES);
}

int species_exp_modifier(species_type species)
{
    switch (species) // table: Experience
    {
    case SP_HUMAN:
    case SP_HALFLING:
    case SP_KOBOLD:
    case SP_FORMICID:
        return 1;
    case SP_HILL_ORC:
    case SP_OGRE:
    case SP_SLUDGE_ELF:
    case SP_NAGA:
    case SP_GHOUL:
    case SP_MERFOLK:
    case SP_OCTOPODE:
    case SP_TENGU:
    case SP_GARGOYLE:
        return 0;
    case SP_SPRIGGAN:
    case SP_DEEP_DWARF:
    case SP_MINOTAUR:
    case SP_BASE_DRACONIAN:
    case SP_RED_DRACONIAN:
    case SP_WHITE_DRACONIAN:
    case SP_GREEN_DRACONIAN:
    case SP_YELLOW_DRACONIAN:
    case SP_GREY_DRACONIAN:
    case SP_BLACK_DRACONIAN:
    case SP_PURPLE_DRACONIAN:
    case SP_MOTTLED_DRACONIAN:
    case SP_PALE_DRACONIAN:
    case SP_DEEP_ELF:
    case SP_CENTAUR:
    case SP_MUMMY:
    case SP_FELID:
    case SP_HIGH_ELF:
    case SP_VAMPIRE:
    case SP_TROLL:
    case SP_DEMONSPAWN:
    case SP_DJINNI:
    case SP_LAVA_ORC:
        return -1;
    case SP_DEMIGOD:
        return -2;
    default:
        return 0;
    }
}

int species_hp_modifier(species_type species)
{
    switch (species) // table: Hit Points
    {
    case SP_FELID:
        return -4;
    case SP_SPRIGGAN:
        return -3;
    case SP_DEEP_ELF:
    case SP_TENGU:
    case SP_KOBOLD:
<<<<<<< HEAD
    case SP_FORMICID:
=======
    case SP_GARGOYLE:
>>>>>>> 70ca29ee
        return -2;
    case SP_HIGH_ELF:
    case SP_SLUDGE_ELF:
    case SP_HALFLING:
    case SP_OCTOPODE:
    case SP_DJINNI:
        return -1;
    default:
        return 0;
    case SP_CENTAUR:
    case SP_DEMIGOD:
    case SP_BASE_DRACONIAN:
    case SP_RED_DRACONIAN:
    case SP_WHITE_DRACONIAN:
    case SP_GREEN_DRACONIAN:
    case SP_YELLOW_DRACONIAN:
    case SP_GREY_DRACONIAN:
    case SP_BLACK_DRACONIAN:
    case SP_PURPLE_DRACONIAN:
    case SP_MOTTLED_DRACONIAN:
    case SP_PALE_DRACONIAN:
    case SP_GHOUL:
    case SP_HILL_ORC:
    case SP_LAVA_ORC:
    case SP_MINOTAUR:
        return 1;
    case SP_DEEP_DWARF:
    case SP_NAGA:
        return 2;
    case SP_OGRE:
    case SP_TROLL:
        return 3;
    }
}

int species_mp_modifier(species_type species)
{
    switch (species) // table: Magic Points
    {
    case SP_TROLL:
    case SP_MINOTAUR:
        return -2;
    case SP_CENTAUR:
    case SP_GHOUL:
    case SP_FORMICID:
        return -1;
    default:
        return 0;
    case SP_SLUDGE_ELF:
    case SP_TENGU:
        return 1;
    case SP_FELID:
    case SP_HIGH_ELF:
    case SP_DEMIGOD:
        return 2;
    case SP_DEEP_ELF:
    case SP_SPRIGGAN:
        return 3;
    }
}<|MERGE_RESOLUTION|>--- conflicted
+++ resolved
@@ -467,11 +467,8 @@
     case SP_DEEP_ELF:
     case SP_TENGU:
     case SP_KOBOLD:
-<<<<<<< HEAD
     case SP_FORMICID:
-=======
     case SP_GARGOYLE:
->>>>>>> 70ca29ee
         return -2;
     case SP_HIGH_ELF:
     case SP_SLUDGE_ELF:
