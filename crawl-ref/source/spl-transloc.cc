--- conflicted
+++ resolved
@@ -1131,7 +1131,7 @@
                                       radius))
     {
         mpr("The air shimmers briefly around you.");
-<<<<<<< HEAD
+    }
     return SPRET_SUCCESS;
 }
 
@@ -1210,9 +1210,6 @@
     }
     else
         canned_msg(MSG_NOTHING_HAPPENS);
-=======
-    }
->>>>>>> a0f5cdfa
 
     return SPRET_SUCCESS;
 }
