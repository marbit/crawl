--- conflicted
+++ resolved
@@ -768,21 +768,6 @@
     const int item_idx = igrd(where);
     if (item_idx == NON_ITEM || !in_bounds(where))
     {
-<<<<<<< HEAD
-        // Maybe the player *thought* there was something there (a mimic.)
-        if (monster* m = monster_at(where))
-        {
-            if (mons_is_item_mimic(m->type) && you.can_see(m))
-            {
-                mprf("%s twitches.", m->name(DESC_THE).c_str());
-                // Nothing else gives this message, so identify the mimic.
-                discover_mimic(m);
-                return (true);  // otherwise you get free mimic ID
-            }
-        }
-
-=======
->>>>>>> 5efc2ebb
         mpr("There are no items there.");
         return SPRET_ABORT;
     }
