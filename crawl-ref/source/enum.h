--- conflicted
+++ resolved
@@ -4269,11 +4269,8 @@
     SPELL_SCATTERSHOT,
     SPELL_CLEANSING_FLAME,
     SPELL_GOBLIN_TOSS,
-<<<<<<< HEAD
+    SPELL_BONE_ARMOUR,
     SPELL_SINGULARITY,
-=======
-    SPELL_BONE_ARMOUR,
->>>>>>> f8095653
     NUM_SPELLS
 };
 
