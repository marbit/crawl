/*
 *  File:       enum.h
 *  Summary:    Global (ick) enums.
 *  Written by: Daniel Ligon
 */


#ifndef ENUM_H
#define ENUM_H

enum ability_type
{
    ABIL_NON_ABILITY = -1,
    ABIL_SPIT_POISON = 1,              //    1
    ABIL_TELEPORTATION,
    ABIL_BREATHE_FIRE,
    ABIL_BLINK,
    ABIL_BREATHE_FROST,                //    5
    ABIL_BREATHE_POISON,
    ABIL_BREATHE_LIGHTNING,
    ABIL_SPIT_ACID,
    ABIL_BREATHE_POWER,
    ABIL_EVOKE_BERSERK,                //   10
    ABIL_BREATHE_STICKY_FLAME,
    ABIL_BREATHE_STEAM,
    ABIL_FLY,
    ABIL_SUMMON_MINOR_DEMON,
    ABIL_SUMMON_DEMON,                 //   15
    ABIL_HELLFIRE,
    ABIL_TORMENT,
    ABIL_RAISE_DEAD,
    ABIL_CONTROL_DEMON,
    ABIL_CHANNELING,                   //   20
    ABIL_THROW_FLAME,
    ABIL_THROW_FROST,
    ABIL_BOLT_OF_DRAINING,
    ABIL_FLY_II,
    ABIL_DELAYED_FIREBALL,             //   25
    ABIL_MUMMY_RESTORATION,
    ABIL_EVOKE_TELEPORTATION,
    ABIL_EVOKE_BLINK,
    ABIL_RECHARGING,
    // 30 - 50 unused
    ABIL_EVOKE_TURN_INVISIBLE = 51,    //   51
    ABIL_EVOKE_TURN_VISIBLE,
    ABIL_EVOKE_LEVITATE,
    ABIL_EVOKE_STOP_LEVITATING,
    ABIL_END_TRANSFORMATION,           //   55

    // Divine abilities
    ABIL_ZIN_SUSTENANCE = 109,              //  109
    ABIL_ZIN_RECITE,
    ABIL_ZIN_VITALISATION,
    ABIL_ZIN_SANCTUARY,
    ABIL_ZIN_CURE_ALL_MUTATIONS,
    ABIL_TSO_DIVINE_SHIELD = 120,           //  120
    ABIL_TSO_CLEANSING_FLAME,
    ABIL_TSO_SUMMON_DIVINE_WARRIOR,
    ABIL_KIKU_RECEIVE_CORPSES = 130,        //  130
    ABIL_YRED_INJURY_MIRROR = 139,
    ABIL_YRED_ANIMATE_REMAINS,              //  140
    ABIL_YRED_RECALL_UNDEAD_SLAVES,
    ABIL_YRED_ANIMATE_DEAD,
    ABIL_YRED_DRAIN_LIFE,
    ABIL_YRED_ENSLAVE_SOUL,
    // 160 - reserved for Vehumet
    ABIL_OKAWARU_MIGHT = 170,               //  170
    // Okawaru no longer heals (JPEG)
    ABIL_OKAWARU_HASTE = 172,
    ABIL_MAKHLEB_MINOR_DESTRUCTION = 180,   //  180
    ABIL_MAKHLEB_LESSER_SERVANT_OF_MAKHLEB,
    ABIL_MAKHLEB_MAJOR_DESTRUCTION,
    ABIL_MAKHLEB_GREATER_SERVANT_OF_MAKHLEB,
    ABIL_SIF_MUNA_CHANNEL_ENERGY = 190,     //  190
    ABIL_SIF_MUNA_FORGET_SPELL,
    ABIL_TROG_BURN_SPELLBOOKS = 199,
    ABIL_TROG_BERSERK = 200,                //  200
    ABIL_TROG_REGEN_MR,
    ABIL_TROG_BROTHERS_IN_ARMS,
    ABIL_ELYVILON_DESTROY_WEAPONS = 219,
    ABIL_ELYVILON_LESSER_HEALING_SELF = 220, //  220
    ABIL_ELYVILON_LESSER_HEALING_OTHERS,
    ABIL_ELYVILON_PURIFICATION,
    ABIL_ELYVILON_GREATER_HEALING_SELF,
    ABIL_ELYVILON_GREATER_HEALING_OTHERS,
    ABIL_ELYVILON_RESTORATION,              //  225
    ABIL_ELYVILON_DIVINE_VIGOUR,
    ABIL_LUGONU_ABYSS_EXIT,
    ABIL_LUGONU_BEND_SPACE,
    ABIL_LUGONU_BANISH,
    ABIL_LUGONU_CORRUPT,                    //  230
    ABIL_LUGONU_ABYSS_ENTER,
    ABIL_NEMELEX_DRAW_ONE,
    ABIL_NEMELEX_PEEK_TWO,
    ABIL_NEMELEX_TRIPLE_DRAW,
    ABIL_NEMELEX_MARK_FOUR,                 //  235
    ABIL_NEMELEX_STACK_FIVE,
    ABIL_BEOGH_SMITING,
    ABIL_BEOGH_RECALL_ORCISH_FOLLOWERS,
    ABIL_JIYVA_CALL_JELLY,
    ABIL_JIYVA_JELLY_SHIELD,                // 240
    ABIL_JIYVA_SLIMIFY,
    ABIL_JIYVA_CURE_BAD_MUTATION,
    ABIL_FEDHAS_FUNGAL_BLOOM,
    ABIL_FEDHAS_SUNLIGHT,
    ABIL_FEDHAS_RAIN,                        // 245
    ABIL_FEDHAS_PLANT_RING,
    ABIL_FEDHAS_SPAWN_SPORES,
    ABIL_FEDHAS_EVOLUTION,
    ABIL_CHEIBRIADOS_PONDEROUSIFY,
    ABIL_CHEIBRIADOS_TIME_STEP,             // 250
    ABIL_CHEIBRIADOS_TIME_BEND,
    ABIL_CHEIBRIADOS_SLOUCH,

    ABIL_TRAN_BAT = 260,
    ABIL_HARM_PROTECTION,
    ABIL_HARM_PROTECTION_II,                //  262
    ABIL_RENOUNCE_RELIGION = 270            //  270
};

enum activity_interrupt_type
{
    AI_FORCE_INTERRUPT = 0,         // Forcibly kills any activity that can be
                                    // interrupted.
    AI_KEYPRESS,
    AI_FULL_HP,                     // Player is fully healed
    AI_FULL_MP,                     // Player has recovered all mp
    AI_STATUE,                      // Bad statue has come into view
    AI_HUNGRY,                      // Hunger increased
    AI_MESSAGE,                     // Message was displayed
    AI_HP_LOSS,
    AI_BURDEN_CHANGE,
    AI_STAT_CHANGE,
    AI_SEE_MONSTER,
    AI_MONSTER_ATTACKS,
    AI_TELEPORT,
    AI_HIT_MONSTER,                 // Player hit monster (invis or
                                    // mimic) during travel/explore.

    // Always the last.
    NUM_AINTERRUPTS
};

enum actor_type
{
    ACT_NONE = -1,
    ACT_PLAYER,
    ACT_MONSTER
};

enum attribute_type
{
    ATTR_DIVINE_LIGHTNING_PROTECTION,
    ATTR_DIVINE_REGENERATION,
    ATTR_DIVINE_DEATH_CHANNEL,
    ATTR_TRANSFORMATION,
    ATTR_CARD_COUNTDOWN,
    ATTR_WAS_SILENCED,          //jmf: added for silenced messages
    ATTR_GOD_GIFT_COUNT,        //jmf: added to help manage god gift giving
    ATTR_DELAYED_FIREBALL,      // bwr: reserve fireballs
    ATTR_HELD,                  // caught in a net
    ATTR_ABYSS_ENTOURAGE,       // maximum number of hostile monsters in
                                // sight of the player while in the Abyss.
    ATTR_DIVINE_VIGOUR,         // strength of Ely's Divine Vigour
    ATTR_DIVINE_STAMINA,        // strength of Zin's Divine Stamina
    ATTR_DIVINE_SHIELD,         // strength of TSO's Divine Shield
    ATTR_UNIQUE_RUNES,
    ATTR_DEMONIC_RUNES,
    ATTR_ABYSSAL_RUNES,
    ATTR_RUNES_IN_ZOT,         // Unused but needed for save file compatibility.
    ATTR_WEAPON_SWAP_INTERRUPTED,
    ATTR_GOLD_FOUND,
    ATTR_PURCHASES,            // Gold amount spent at shops.
    ATTR_DONATIONS,            // Gold amount donated to Zin.
    ATTR_MISC_SPENDING,        // Spending for things like ziggurats.
    ATTR_RND_LVL_BOOKS,        // Bitfield of level-type randart spellbooks
                               // player has seen.
    ATTR_NOISES,               // A noisy artefact is equipped.
    ATTR_SHADOWS,              // Lantern of shadows effect.
    NUM_ATTRIBUTES
};

enum quiver_type
{
    QUIVER_THROW,           // no launcher wielded -> darts, stones, ...
    QUIVER_BOW,             // wielded bow -> arrows
    QUIVER_SLING,           // wielded sling -> stones, sling bullets
    QUIVER_CROSSBOW,        // wielded crossbow -> bolts
    QUIVER_HAND_CROSSBOW,   // wielded hand crossbow -> darts
    QUIVER_BLOWGUN,         // wielded blowgun -> needles
    NUM_QUIVER
};

enum beam_type                  // beam[].flavour
{
    BEAM_NONE,                    // 0

    BEAM_MISSILE,
    BEAM_MMISSILE,                //    and similarly irresistible things
    BEAM_FIRE,
    BEAM_COLD,
    BEAM_MAGIC,                   // 5
    BEAM_ELECTRICITY,
    BEAM_POISON,
    BEAM_NEG,
    BEAM_ACID,
    BEAM_MIASMA,                  // 10

    BEAM_SPORE,
    BEAM_POISON_ARROW,
    BEAM_HELLFIRE,
    BEAM_NAPALM,
    BEAM_STEAM,                   // 15
    BEAM_ENERGY,
    BEAM_HOLY,
    BEAM_FRAG,
    BEAM_LAVA,
    BEAM_ICE,                     // 20
    BEAM_NUKE,
    BEAM_RANDOM,                  // currently translates into FIRE..ACID
    BEAM_CHAOS,

    // Enchantments
    BEAM_SLOW,
    BEAM_FIRST_ENCHANTMENT = BEAM_SLOW,
    BEAM_HASTE,                   // 25
    BEAM_MIGHT,
    BEAM_HEALING,
    BEAM_PARALYSIS,
    BEAM_CONFUSION,
    BEAM_INVISIBILITY,            // 30
    BEAM_DIGGING,
    BEAM_TELEPORT,
    BEAM_POLYMORPH,
    BEAM_CHARM,
    BEAM_BANISH,                  // 35
    BEAM_DEGENERATE,
    BEAM_ENSLAVE_UNDEAD,
    BEAM_ENSLAVE_SOUL,
    BEAM_PAIN,
    BEAM_DISPEL_UNDEAD,           // 40
    BEAM_DISINTEGRATION,
    BEAM_ENSLAVE_DEMON,
    BEAM_BLINK,
    BEAM_BLINK_CLOSE,
    BEAM_PETRIFY,
    BEAM_CORONA,
    BEAM_PORKALATOR,
    BEAM_HIBERNATION,
    BEAM_BERSERK,
    BEAM_SLEEP,
    BEAM_LAST_ENCHANTMENT = BEAM_SLEEP,

    // new beams for evaporate
    BEAM_POTION_STINKING_CLOUD,
    BEAM_POTION_POISON,
    BEAM_POTION_MIASMA,
    BEAM_POTION_STEAM,
    BEAM_POTION_FIRE,
    BEAM_POTION_COLD,
    BEAM_POTION_BLACK_SMOKE,
    BEAM_POTION_GREY_SMOKE,
    BEAM_POTION_MUTAGENIC,
    BEAM_POTION_BLUE_SMOKE,
    BEAM_POTION_RAIN,
    BEAM_POTION_RANDOM,

    BEAM_LAST_REAL = BEAM_POTION_RANDOM,

    // For getting the visual effect of a beam.
    BEAM_VISUAL,

    BEAM_TORMENT_DAMAGE,          // Pseudo-beam for damage flavour.
    BEAM_FIRST_PSEUDO = BEAM_TORMENT_DAMAGE,
    BEAM_STEAL_FOOD,              // Pseudo-beam for harpies stealing food.

    NUM_BEAMS
};

enum book_type
{
    BOOK_MINOR_MAGIC_I,
    BOOK_MINOR_MAGIC_II,
    BOOK_MINOR_MAGIC_III,
    BOOK_CONJURATIONS_I,
    BOOK_CONJURATIONS_II,
    BOOK_FLAMES,
    BOOK_FROST,
    BOOK_SUMMONINGS,
    BOOK_FIRE,
    BOOK_ICE,
    BOOK_SPATIAL_TRANSLOCATIONS,
    BOOK_ENCHANTMENTS,
    BOOK_YOUNG_POISONERS,
    BOOK_TEMPESTS,
    BOOK_DEATH,
    BOOK_HINDERANCE,
    BOOK_CHANGES,
    BOOK_TRANSFIGURATIONS,
    BOOK_WAR_CHANTS,
    BOOK_CLOUDS,
    BOOK_NECROMANCY,
    BOOK_CALLINGS,
    BOOK_CHARMS,
    BOOK_AIR,
    BOOK_SKY,
    BOOK_WARP,
    BOOK_ENVENOMATIONS,
    BOOK_UNLIFE,
    BOOK_CONTROL,
    BOOK_MUTATIONS,
    BOOK_TUKIMA,
    BOOK_GEOMANCY,
    BOOK_EARTH,
    BOOK_WIZARDRY,
    BOOK_POWER,
<<<<<<< HEAD
    BOOK_CANTRIPS,                     //jmf: 04jan2000
    BOOK_PARTY_TRICKS,                 //jmf: 04jan2000
    BOOK_BEASTS,                       //   40
    BOOK_STALKING,         // renamed -- assassination was confusing  -- bwr
    BOOK_ELEMENTAL_MISSILES,
    BOOK_WARPED_MISSILES,
    BOOK_DEVASTATING_MISSILES,
    MAX_NORMAL_BOOK = BOOK_DEVASTATING_MISSILES,	

    MIN_GOD_ONLY_BOOK,                      // 45
=======
    BOOK_CANTRIPS,
    BOOK_PARTY_TRICKS,
    BOOK_BEASTS,
    BOOK_STALKING,
    MAX_NORMAL_BOOK = BOOK_STALKING,

    MIN_GOD_ONLY_BOOK,
>>>>>>> 5bba7e89
    BOOK_ANNIHILATIONS = MIN_GOD_ONLY_BOOK,
    BOOK_DEMONOLOGY,
    BOOK_NECRONOMICON,
    MAX_GOD_ONLY_BOOK = BOOK_NECRONOMICON,

    MAX_FIXED_BOOK = MAX_GOD_ONLY_BOOK,

<<<<<<< HEAD
    BOOK_RANDART_LEVEL,                     // 48
=======
    BOOK_RANDART_LEVEL,
>>>>>>> 5bba7e89
    BOOK_RANDART_THEME,

    BOOK_MANUAL,
<<<<<<< HEAD
    BOOK_DESTRUCTION,                       // 52
=======
    BOOK_DESTRUCTION,
>>>>>>> 5bba7e89
    NUM_BOOKS
};

#define NUM_NORMAL_BOOKS     (MAX_NORMAL_BOOK + 1)
#define NUM_FIXED_BOOKS      (MAX_FIXED_BOOK + 1)

enum branch_type                // you.where_are_you
{
    BRANCH_MAIN_DUNGEON,        //    0
    BRANCH_ECUMENICAL_TEMPLE,
    BRANCH_ORCISH_MINES,
    BRANCH_ELVEN_HALLS,
    BRANCH_LAIR,
    BRANCH_SWAMP,
    BRANCH_SHOALS,
    BRANCH_SLIME_PITS,
    BRANCH_SNAKE_PIT,
    BRANCH_HIVE,
    BRANCH_VAULTS,
    BRANCH_HALL_OF_BLADES,
    BRANCH_CRYPT,
    BRANCH_TOMB,
    BRANCH_VESTIBULE_OF_HELL,
    BRANCH_FIRST_HELL,
    BRANCH_DIS = BRANCH_FIRST_HELL,
    BRANCH_GEHENNA,
    BRANCH_COCYTUS,
    BRANCH_TARTARUS,
    BRANCH_LAST_HELL = BRANCH_TARTARUS,
    BRANCH_HALL_OF_ZOT,
    NUM_BRANCHES
};

enum builder_rc_type
{
    BUILD_QUIT = -1,            // all done, don't continue
    BUILD_SKIP = 1,             // skip further generation
    BUILD_CONTINUE = 0          // continue generation
};

enum burden_state_type          // you.burden_state
{
    BS_UNENCUMBERED,            //    0
    BS_ENCUMBERED = 2,          //    2
    BS_OVERLOADED = 5           //    5
};

enum canned_message_type
{
    MSG_SOMETHING_APPEARS,
    MSG_NOTHING_HAPPENS,
    MSG_YOU_RESIST,
    MSG_YOU_PARTIALLY_RESIST,
    MSG_TOO_BERSERK,
    MSG_PRESENT_FORM,
    MSG_NOTHING_CARRIED,
    MSG_CANNOT_DO_YET,
    MSG_OK,
    MSG_UNTHINKING_ACT,
    MSG_SPELL_FIZZLES,
    MSG_HUH,
    MSG_EMPTY_HANDED
};

enum char_set_type
{
    CSET_ASCII,         // flat 7-bit ASCII
    CSET_IBM,           // 8-bit ANSI/Code Page 437
    CSET_DEC,           // 8-bit DEC, 0xE0-0xFF shifted for line drawing chars
    CSET_UNICODE,       // Unicode
    NUM_CSET
};

enum cleansing_flame_source_type
{
    CLEANSING_FLAME_GENERIC    = -1,
    CLEANSING_FLAME_SPELL      = -2, // SPELL_FLAME_OF_CLEANSING
    CLEANSING_FLAME_INVOCATION = -3, // ABIL_TSO_CLEANSING_FLAME
    CLEANSING_FLAME_TSO        = -4  // TSO effect
};

enum cloud_type
{
    CLOUD_NONE,
    CLOUD_FIRE,
    CLOUD_STINK,
    CLOUD_COLD,
    CLOUD_POISON,
    CLOUD_BLACK_SMOKE,
    CLOUD_GREY_SMOKE,
    CLOUD_BLUE_SMOKE,
    CLOUD_TLOC_ENERGY,
    CLOUD_FOREST_FIRE,
    CLOUD_STEAM,

    CLOUD_OPAQUE_FIRST = CLOUD_BLACK_SMOKE,
    CLOUD_OPAQUE_LAST  = CLOUD_STEAM,

    CLOUD_MIASMA,
    CLOUD_MIST,
    CLOUD_CHAOS,
    CLOUD_RAIN,
    CLOUD_MUTAGENIC,
    CLOUD_RANDOM = 98,
    CLOUD_DEBUGGING = 99    //   99: used once as 'nonexistent cloud' {dlb}
};

enum command_type
{
    CMD_NO_CMD = 1000,
    CMD_MOVE_NOWHERE,
    CMD_MOVE_LEFT,
    CMD_MOVE_DOWN,
    CMD_MOVE_UP,
    CMD_MOVE_RIGHT,
    CMD_MOVE_UP_LEFT,
    CMD_MOVE_DOWN_LEFT,
    CMD_MOVE_UP_RIGHT,
    CMD_MOVE_DOWN_RIGHT,
    CMD_RUN_LEFT,
    CMD_RUN_DOWN,
    CMD_RUN_UP,
    CMD_RUN_RIGHT,
    CMD_RUN_UP_LEFT,
    CMD_RUN_DOWN_LEFT,
    CMD_RUN_UP_RIGHT,
    CMD_RUN_DOWN_RIGHT,
    CMD_OPEN_DOOR_LEFT,
    CMD_OPEN_DOOR_DOWN,
    CMD_OPEN_DOOR_UP,
    CMD_OPEN_DOOR_RIGHT,
    CMD_OPEN_DOOR_UP_LEFT,
    CMD_OPEN_DOOR_DOWN_LEFT,
    CMD_OPEN_DOOR_UP_RIGHT,
    CMD_OPEN_DOOR_DOWN_RIGHT,
    CMD_OPEN_DOOR,
    CMD_CLOSE_DOOR,
    CMD_REST,
    CMD_GO_UPSTAIRS,
    CMD_GO_DOWNSTAIRS,
    CMD_TOGGLE_AUTOPICKUP,
    CMD_TOGGLE_FRIENDLY_PICKUP,
    CMD_PICKUP,
    CMD_DROP,
    CMD_BUTCHER,
    CMD_INSPECT_FLOOR,
    CMD_FULL_VIEW,
    CMD_EXAMINE_OBJECT,
    CMD_EVOKE,
    CMD_EVOKE_WIELDED,
    CMD_WIELD_WEAPON,
    CMD_WEAPON_SWAP,
    CMD_FIRE,
    CMD_QUIVER_ITEM,
    CMD_THROW_ITEM_NO_QUIVER,
    CMD_WEAR_ARMOUR,
    CMD_REMOVE_ARMOUR,
    CMD_WEAR_JEWELLERY,
    CMD_REMOVE_JEWELLERY,
    CMD_CYCLE_QUIVER_FORWARD,
    CMD_CYCLE_QUIVER_BACKWARD,
    CMD_LIST_WEAPONS,
    CMD_LIST_ARMOUR,
    CMD_LIST_JEWELLERY,
    CMD_LIST_EQUIPMENT,
    CMD_LIST_GOLD,
    CMD_ZAP_WAND,
    CMD_CAST_SPELL,
    CMD_FORCE_CAST_SPELL,
    CMD_MEMORISE_SPELL,
    CMD_USE_ABILITY,
    CMD_PRAY,
    CMD_EAT,
    CMD_QUAFF,
    CMD_READ,
    CMD_LOOK_AROUND,
    CMD_SEARCH,
    CMD_SHOUT,
    CMD_DISARM_TRAP,
    CMD_CHARACTER_DUMP,
    CMD_DISPLAY_COMMANDS,
    CMD_DISPLAY_INVENTORY,
    CMD_DISPLAY_KNOWN_OBJECTS,
    CMD_DISPLAY_MUTATIONS,
    CMD_DISPLAY_SKILLS,
    CMD_DISPLAY_MAP,
    CMD_DISPLAY_OVERMAP,
    CMD_DISPLAY_RELIGION,
    CMD_DISPLAY_CHARACTER_STATUS,
    CMD_DISPLAY_SPELLS,
    CMD_EXPERIENCE_CHECK,
    CMD_ADJUST_INVENTORY,
    CMD_REPLAY_MESSAGES,
    CMD_REDRAW_SCREEN,
    CMD_MACRO_ADD,
    CMD_SAVE_GAME,
    CMD_SAVE_GAME_NOW,
    CMD_SUSPEND_GAME,
    CMD_QUIT,
    CMD_WIZARD,
    CMD_DESTROY_ITEM,

    CMD_FORGET_STASH,
    CMD_SEARCH_STASHES,
    CMD_EXPLORE,
    CMD_INTERLEVEL_TRAVEL,
    CMD_FIX_WAYPOINT,

    CMD_CLEAR_MAP,
    CMD_INSCRIBE_ITEM,
    CMD_MAKE_NOTE,
    CMD_RESISTS_SCREEN,

    CMD_READ_MESSAGES,

    CMD_MOUSE_MOVE,
    CMD_MOUSE_CLICK,

    CMD_ANNOTATE_LEVEL,

#ifdef USE_TILE
    CMD_EDIT_PLAYER_TILE,
    CMD_MIN_TILE = CMD_EDIT_PLAYER_TILE,
    CMD_TOGGLE_SPELL_DISPLAY,
    CMD_MAX_TILE = CMD_TOGGLE_SPELL_DISPLAY,
#endif

    // Repeat previous command
    CMD_PREV_CMD_AGAIN,

    // Repeat next command a given number of times
    CMD_REPEAT_CMD,

    CMD_MAX_NORMAL = CMD_REPEAT_CMD,

    // overmap commands
    CMD_MAP_CLEAR_MAP,
    CMD_MIN_OVERMAP = CMD_MAP_CLEAR_MAP,
    CMD_MAP_ADD_WAYPOINT,
    CMD_MAP_EXCLUDE_AREA,
    CMD_MAP_CLEAR_EXCLUDES,
    CMD_MAP_EXCLUDE_RADIUS,

    CMD_MAP_MOVE_LEFT,
    CMD_MAP_MOVE_DOWN,
    CMD_MAP_MOVE_UP,
    CMD_MAP_MOVE_RIGHT,
    CMD_MAP_MOVE_UP_LEFT,
    CMD_MAP_MOVE_DOWN_LEFT,
    CMD_MAP_MOVE_UP_RIGHT,
    CMD_MAP_MOVE_DOWN_RIGHT,

    CMD_MAP_JUMP_LEFT,
    CMD_MAP_JUMP_DOWN,
    CMD_MAP_JUMP_UP,
    CMD_MAP_JUMP_RIGHT,
    CMD_MAP_JUMP_UP_LEFT,
    CMD_MAP_JUMP_DOWN_LEFT,
    CMD_MAP_JUMP_UP_RIGHT,
    CMD_MAP_JUMP_DOWN_RIGHT,

    CMD_MAP_NEXT_LEVEL,
    CMD_MAP_PREV_LEVEL,
    CMD_MAP_GOTO_LEVEL,

    CMD_MAP_SCROLL_DOWN,
    CMD_MAP_SCROLL_UP,

    CMD_MAP_FIND_UPSTAIR,
    CMD_MAP_FIND_DOWNSTAIR,
    CMD_MAP_FIND_YOU,
    CMD_MAP_FIND_PORTAL,
    CMD_MAP_FIND_TRAP,
    CMD_MAP_FIND_ALTAR,
    CMD_MAP_FIND_EXCLUDED,
    CMD_MAP_FIND_F,
    CMD_MAP_FIND_WAYPOINT,
    CMD_MAP_FIND_STASH,
    CMD_MAP_FIND_STASH_REVERSE,

    CMD_MAP_GOTO_TARGET,

    CMD_MAP_WIZARD_TELEPORT,

    CMD_MAP_HELP,
    CMD_MAP_FORGET,

    CMD_MAP_EXIT_MAP,

    CMD_MAX_OVERMAP = CMD_MAP_EXIT_MAP,

    // targetting commands
    CMD_TARGET_DOWN_LEFT,
    CMD_MIN_TARGET = CMD_TARGET_DOWN_LEFT,
    CMD_TARGET_DOWN,
    CMD_TARGET_DOWN_RIGHT,
    CMD_TARGET_LEFT,
    CMD_TARGET_RIGHT,
    CMD_TARGET_UP_LEFT,
    CMD_TARGET_UP,
    CMD_TARGET_UP_RIGHT,

    CMD_TARGET_DIR_DOWN_LEFT,
    CMD_TARGET_DIR_DOWN,
    CMD_TARGET_DIR_DOWN_RIGHT,
    CMD_TARGET_DIR_LEFT,
    CMD_TARGET_DIR_RIGHT,
    CMD_TARGET_DIR_UP_LEFT,
    CMD_TARGET_DIR_UP,
    CMD_TARGET_DIR_UP_RIGHT,

    CMD_TARGET_DESCRIBE,
    CMD_TARGET_CYCLE_TARGET_MODE,
    CMD_TARGET_PREV_TARGET,
    CMD_TARGET_MAYBE_PREV_TARGET,
    CMD_TARGET_SELECT,
    CMD_TARGET_SELECT_ENDPOINT,
    CMD_TARGET_SELECT_FORCE,
    CMD_TARGET_SELECT_FORCE_ENDPOINT,
    CMD_TARGET_OBJ_CYCLE_BACK,
    CMD_TARGET_OBJ_CYCLE_FORWARD,
    CMD_TARGET_CYCLE_FORWARD,
    CMD_TARGET_CYCLE_BACK,
    CMD_TARGET_CYCLE_BEAM,
    CMD_TARGET_CYCLE_MLIST = 2000, // for indices a-z in the monster list
    CMD_TARGET_CYCLE_MLIST_END = 2025,
    CMD_TARGET_TOGGLE_MLIST,
    CMD_TARGET_TOGGLE_BEAM,
    CMD_TARGET_CENTER,
    CMD_TARGET_CANCEL,
    CMD_TARGET_SHOW_PROMPT,
    CMD_TARGET_OLD_SPACE,
    CMD_TARGET_FIND_TRAP,
    CMD_TARGET_FIND_PORTAL,
    CMD_TARGET_FIND_ALTAR,
    CMD_TARGET_FIND_UPSTAIR,
    CMD_TARGET_FIND_DOWNSTAIR,
    CMD_TARGET_FIND_YOU,
    CMD_TARGET_WIZARD_MAKE_FRIENDLY,
    CMD_TARGET_WIZARD_BLESS_MONSTER,
    CMD_TARGET_WIZARD_MAKE_SHOUT,
    CMD_TARGET_WIZARD_GIVE_ITEM,
    CMD_TARGET_WIZARD_MOVE,
    CMD_TARGET_WIZARD_PATHFIND,
    CMD_TARGET_WIZARD_GAIN_LEVEL,
    CMD_TARGET_WIZARD_MISCAST,
    CMD_TARGET_WIZARD_MAKE_SUMMONED,
    CMD_TARGET_WIZARD_POLYMORPH,
    CMD_TARGET_WIZARD_DEBUG_MONSTER,
    CMD_TARGET_MOUSE_MOVE,
    CMD_TARGET_MOUSE_SELECT,
    CMD_TARGET_HELP,
    CMD_MAX_TARGET = CMD_TARGET_HELP,

#ifdef USE_TILE
    // Tile doll editing screen
    CMD_DOLL_RANDOMIZE,
    CMD_MIN_DOLL = CMD_DOLL_RANDOMIZE,
    CMD_DOLL_SELECT_NEXT_DOLL,
    CMD_DOLL_SELECT_PREV_DOLL,
    CMD_DOLL_SELECT_NEXT_PART,
    CMD_DOLL_SELECT_PREV_PART,
    CMD_DOLL_CHANGE_PART_NEXT,
    CMD_DOLL_CHANGE_PART_PREV,
    CMD_DOLL_CONFIRM_CHOICE,
    CMD_DOLL_COPY,
    CMD_DOLL_PASTE,
    CMD_DOLL_TAKE_OFF,
    CMD_DOLL_TAKE_OFF_ALL,
    CMD_DOLL_TOGGLE_EQUIP,
    CMD_DOLL_TOGGLE_EQUIP_ALL,
    CMD_DOLL_CLASS_DEFAULT,
    CMD_DOLL_CHANGE_MODE,
    CMD_DOLL_QUIT,
    CMD_MAX_DOLL = CMD_DOLL_QUIT,
#endif

    // Disable/enable -more- prompts.
    CMD_DISABLE_MORE,
    CMD_MIN_SYNTHETIC = CMD_DISABLE_MORE,
    CMD_ENABLE_MORE,

    // [ds] Silently ignored, requests another round of input.
    CMD_NEXT_CMD,

    // Stick the keyspresses of the command to be repeated into the
    // input buffer.
    CMD_REPEAT_KEYS,

    // Must always be last
    CMD_MAX_CMD
};

enum conduct_type
{
    DID_NOTHING,
    DID_NECROMANCY = 1,                 // vamp/drain/pain wpns, Zong/Curses
    DID_HOLY,                           // holy wrath wpns, holy word scrolls
    DID_UNHOLY,                         // demon wpns, demon spells
    DID_ATTACK_HOLY,
    DID_ATTACK_NEUTRAL,
    DID_ATTACK_FRIEND,
    DID_FRIEND_DIED,
    DID_STABBING,
    DID_UNCHIVALRIC_ATTACK,
    DID_POISON,
    DID_DEDICATED_BUTCHERY,
    // killings need no longer be dedicated (JPEG)
    DID_KILL_LIVING,
    DID_KILL_UNDEAD,
    DID_KILL_DEMON,
    DID_KILL_NATURAL_EVIL,              // TSO
    DID_KILL_CHAOTIC,                   // Zin
    DID_KILL_WIZARD,
    DID_KILL_PRIEST,
    DID_KILL_HOLY,
    DID_KILL_FAST,                      // Cheibriados
    DID_LIVING_KILLED_BY_UNDEAD_SLAVE,
    DID_LIVING_KILLED_BY_SERVANT,
    DID_UNDEAD_KILLED_BY_UNDEAD_SLAVE,
    DID_UNDEAD_KILLED_BY_SERVANT,
    DID_DEMON_KILLED_BY_UNDEAD_SLAVE,
    DID_DEMON_KILLED_BY_SERVANT,
    DID_NATURAL_EVIL_KILLED_BY_SERVANT, // TSO
    DID_HOLY_KILLED_BY_UNDEAD_SLAVE,
    DID_HOLY_KILLED_BY_SERVANT,
    DID_SPELL_MEMORISE,
    DID_SPELL_CASTING,
    DID_SPELL_PRACTISE,
    DID_SPELL_NONUTILITY,               // unused
    DID_CARDS,
    DID_STIMULANTS,                     // unused
    DID_DRINK_BLOOD,
    DID_CANNIBALISM,
    DID_EAT_MEAT,                       // unused
    DID_EAT_SOULED_BEING,               // Zin
    DID_DELIBERATE_MUTATING,            // Zin
    DID_CAUSE_GLOWING,                  // Zin
    DID_CHAOS,                          // Zin (used weapon/magic of chaos)
    DID_DESECRATE_ORCISH_REMAINS,       // Beogh
    DID_DESTROY_ORCISH_IDOL,            // Beogh
    DID_CREATE_LIFE,                    // unused
    DID_KILL_SLIME,                     // Jiyva
    DID_KILL_PLANT,                     // Fedhas
    DID_ALLY_KILLED_PLANT,              // Fedhas
    DID_HASTY,                          // Cheibriados

    NUM_CONDUCTS
};

enum confirm_prompt_type
{
    CONFIRM_CANCEL,             // automatically answer 'no', i.e. disallow
    CONFIRM_PROMPT,             // prompt
    CONFIRM_NONE                // automatically answer 'yes'
};

enum confirm_level_type
{
    CONFIRM_NONE_EASY,
    CONFIRM_SAFE_EASY,
    CONFIRM_ALL_EASY
};

// When adding new delays, update their names in delay.cc, or bad things will
// happen.
enum delay_type
{
    DELAY_NOT_DELAYED,
    DELAY_EAT,
    DELAY_FEED_VAMPIRE,
    DELAY_ARMOUR_ON,
    DELAY_ARMOUR_OFF,
    DELAY_JEWELLERY_ON,
    DELAY_MEMORISE,
    DELAY_BUTCHER,
    DELAY_BOTTLE_BLOOD,
    DELAY_WEAPON_SWAP,                 // for easy_butcher
    DELAY_PASSWALL,
    DELAY_DROP_ITEM,
    DELAY_MULTIDROP,
    DELAY_ASCENDING_STAIRS,
    DELAY_DESCENDING_STAIRS,
    DELAY_RECITE,  // Zin's Recite invocation

    // [dshaligram] Shift-running, resting, travel and macros are now
    // also handled as delays.
    DELAY_RUN,
    DELAY_REST,
    DELAY_TRAVEL,

    DELAY_MACRO,

    // In a macro delay, a stacked delay to tell Crawl to read and act on
    // one input command.
    DELAY_MACRO_PROCESS_KEY,

    DELAY_INTERRUPTIBLE,                // simple interruptible delay
    DELAY_UNINTERRUPTIBLE,              // simple uninterruptible delay

    NUM_DELAYS
};

enum description_level_type
{
    DESC_CAP_THE,                      // 0
    DESC_NOCAP_THE,                    // 1
    DESC_CAP_A,                        // 2
    DESC_NOCAP_A,                      // 3
    DESC_CAP_YOUR,                     // 4
    DESC_NOCAP_YOUR,                   // 5
    DESC_PLAIN,                        // 6
    DESC_NOCAP_ITS,                    // 7
    DESC_INVENTORY_EQUIP,              // 8
    DESC_INVENTORY,                    // 9

    // Partial item names.
    DESC_BASENAME,                     // Base name of item subtype
    DESC_QUALNAME,                     // Name without articles, quantities,
                                       // enchantments.
    DESC_DBNAME,                       // Name with which to look up item
                                       // description in the db.

    DESC_NONE
};

enum game_direction_type
{
    GDT_GAME_START = 0,
    GDT_DESCENDING,
    GDT_ASCENDING
};

enum level_flag_type
{
    LFLAG_NONE = 0,

    LFLAG_NO_TELE_CONTROL = (1 << 0), // Teleport control not allowed.
    LFLAG_NOT_MAPPABLE    = (1 << 1), // Level not mappable (like Abyss).
    LFLAG_NO_MAGIC_MAP    = (1 << 2)  // Level can't be magic mapped.
};

// NOTE: The order of these is very important to their usage!
// [dshaligram] If adding/removing from this list, also update view.cc!
enum dungeon_char_type
{
    DCHAR_WALL,                 //  0
    DCHAR_WALL_MAGIC,
    DCHAR_FLOOR,
    DCHAR_FLOOR_MAGIC,
    DCHAR_DOOR_OPEN,
    DCHAR_DOOR_CLOSED,          //  5
    DCHAR_TRAP,
    DCHAR_STAIRS_DOWN,
    DCHAR_STAIRS_UP,
    DCHAR_ALTAR,
    DCHAR_ARCH,                 // 10
    DCHAR_FOUNTAIN,
    DCHAR_WAVY,
    DCHAR_STATUE,
    DCHAR_INVIS_EXPOSED,
    DCHAR_ITEM_DETECTED,        // 15
    DCHAR_ITEM_ORB,
    DCHAR_ITEM_WEAPON,
    DCHAR_ITEM_ARMOUR,
    DCHAR_ITEM_WAND,
    DCHAR_ITEM_FOOD,            // 20
    DCHAR_ITEM_SCROLL,
    DCHAR_ITEM_RING,
    DCHAR_ITEM_POTION,
    DCHAR_ITEM_MISSILE,
    DCHAR_ITEM_BOOK,            // 25
    DCHAR_ITEM_STAVE,
    DCHAR_ITEM_MISCELLANY,
    DCHAR_ITEM_CORPSE,
    DCHAR_ITEM_GOLD,
    DCHAR_ITEM_AMULET,          // 30
    DCHAR_CLOUD,                // 31
    DCHAR_TREES,

    DCHAR_SPACE,
    DCHAR_FIRED_FLASK,
    DCHAR_FIRED_BOLT,
    DCHAR_FIRED_CHUNK,
    DCHAR_FIRED_BOOK,
    DCHAR_FIRED_WEAPON,
    DCHAR_FIRED_ZAP,
    DCHAR_FIRED_BURST,
    DCHAR_FIRED_STICK,
    DCHAR_FIRED_TRINKET,
    DCHAR_FIRED_SCROLL,
    DCHAR_FIRED_DEBUG,
    DCHAR_FIRED_ARMOUR,
    DCHAR_FIRED_MISSILE,
    DCHAR_EXPLOSION,

    NUM_DCHAR_TYPES
};

// When adding:
//
// * New stairs/portals: update grid_stair_direction.
// * Any: edit view.cc and add a glyph and colour for the feature.
// * Any: edit direct.cc and add a description for the feature.
// * Any: edit dat/descript.txt and add a long description if appropriate.
// * Any: check the grid_* functions in misc.cc and make sure
//        they return sane values for your new feature.
// * Any: edit dungeon.cc and add a symbol to map_feature() and
//        vault_grid() for the feature, if you want vault maps to
//        be able to use it.  If you do, also update
//        docs/develop/levels/syntax.txt with the new symbol.
// * Any: edit l_dgngrd.cc and add the feature's name to the dngn_feature_names
//        array, if you want vault map Lua code to be able to use the
//        feature, and/or you want to be able to create the feature
//        using the "create feature by name" wizard command.
// Also take note of MINMOVE and MINSEE above.
//
enum dungeon_feature_type
{
    DNGN_UNSEEN,                       //    0
    DNGN_CLOSED_DOOR,
    DNGN_DETECTED_SECRET_DOOR,
    DNGN_SECRET_DOOR,
    DNGN_WAX_WALL,
    DNGN_METAL_WALL,                   //    5
    DNGN_GREEN_CRYSTAL_WALL,
    DNGN_ROCK_WALL,
    DNGN_STONE_WALL,
    DNGN_PERMAROCK_WALL,               //    9 - for undiggable walls
    DNGN_CLEAR_ROCK_WALL,              //   10 - transparent walls
    DNGN_CLEAR_STONE_WALL,
    DNGN_CLEAR_PERMAROCK_WALL,

    // Lowest/highest grid value which is a wall.
    DNGN_MINWALL = DNGN_WAX_WALL,
    DNGN_MAXWALL = DNGN_CLEAR_PERMAROCK_WALL,

    // Random wall types for big rooms.
    DNGN_RNDWALL_MIN = DNGN_METAL_WALL,
    DNGN_RNDWALL_MAX = DNGN_STONE_WALL,

    // Highest grid value which is opaque.
    DNGN_MAXOPAQUE = DNGN_PERMAROCK_WALL,

    // Lowest grid value which can be seen through.
    DNGN_MINSEE = DNGN_CLEAR_ROCK_WALL,

    // Highest grid value which can't be reached through.
    DNGN_MAX_NONREACH = DNGN_CLEAR_PERMAROCK_WALL,

    DNGN_TREES,
    DNGN_OPEN_SEA,                     // Shoals equivalent for permarock

    // Can be seen through and reached past.
    DNGN_ORCISH_IDOL = 15,
    DNGN_GRANITE_STATUE = 21,          //   21
    DNGN_STATUE_RESERVED,

    // Highest solid grid value.
    DNGN_MAXSOLID = DNGN_STATUE_RESERVED,

    // Lowest grid value which can be passed by walking etc.
    DNGN_MINMOVE = 31,

    DNGN_LAVA = 61,                    //   61
    DNGN_DEEP_WATER,                   //   62

    DNGN_SHALLOW_WATER = 65,           //   65
    DNGN_WATER_RESERVED,

    // Lowest grid value that an item can be placed on.
    DNGN_MINITEM = DNGN_SHALLOW_WATER,

    DNGN_FLOOR_MIN = 67,
    DNGN_FLOOR = DNGN_FLOOR_MIN,
    DNGN_FLOOR_SPECIAL,        // currently only used for colouring bazaars
    DNGN_FLOOR_RESERVED,
    DNGN_FLOOR_MAX = DNGN_FLOOR_RESERVED,

    DNGN_EXIT_HELL,                    //   70
    DNGN_ENTER_HELL,                   //   71
    DNGN_OPEN_DOOR,                    //   72

    DNGN_TRAP_MECHANICAL = 75,         //   75
    DNGN_TRAP_MAGICAL,
    DNGN_TRAP_NATURAL,
    DNGN_UNDISCOVERED_TRAP,            //   78

    DNGN_ENTER_SHOP = 80,              //   80
    DNGN_ENTER_LABYRINTH,

    DNGN_STONE_STAIRS_DOWN_I,
    DNGN_STONE_STAIRS_DOWN_II,
    DNGN_STONE_STAIRS_DOWN_III,
    DNGN_ESCAPE_HATCH_DOWN,            //  85 - was: rock stairs (Stonesoup 0.3)

    // corresponding up stairs (same order as above)
    DNGN_STONE_STAIRS_UP_I,
    DNGN_STONE_STAIRS_UP_II,
    DNGN_STONE_STAIRS_UP_III,
    DNGN_ESCAPE_HATCH_UP,              //  89 - was: rock stairs (Stonesoup 0.3)

    // Various gates
    DNGN_ENTER_DIS = 92,               //   92
    DNGN_ENTER_GEHENNA,
    DNGN_ENTER_COCYTUS,
    DNGN_ENTER_TARTARUS,               //   95
    DNGN_ENTER_ABYSS,
    DNGN_EXIT_ABYSS,
    DNGN_STONE_ARCH,
    DNGN_ENTER_PANDEMONIUM,
    DNGN_EXIT_PANDEMONIUM,             //  100
    DNGN_TRANSIT_PANDEMONIUM,          //  101

    // [enne] should the special_wall be placed between minwall/maxwall?
    DNGN_BUILDER_SPECIAL_WALL = 105,   //  105; builder() only
    DNGN_BUILDER_SPECIAL_FLOOR,        //  106; builder() only

    // Entrances to various branches
    DNGN_ENTER_FIRST_BRANCH = 110,     //  110
    DNGN_ENTER_ORCISH_MINES = DNGN_ENTER_FIRST_BRANCH,
    DNGN_ENTER_HIVE,
    DNGN_ENTER_LAIR,
    DNGN_ENTER_SLIME_PITS,
    DNGN_ENTER_VAULTS,
    DNGN_ENTER_CRYPT,                //  115
    DNGN_ENTER_HALL_OF_BLADES,
    DNGN_ENTER_ZOT,
    DNGN_ENTER_TEMPLE,
    DNGN_ENTER_SNAKE_PIT,
    DNGN_ENTER_ELVEN_HALLS,            //  120
    DNGN_ENTER_TOMB,
    DNGN_ENTER_SWAMP,                  //  122
    DNGN_ENTER_SHOALS,
    DNGN_ENTER_LAST_BRANCH = DNGN_ENTER_SHOALS,

    // Exits from various branches
    // Order must be the same as above
    DNGN_RETURN_FROM_FIRST_BRANCH = 130, //  130
    DNGN_RETURN_FROM_ORCISH_MINES = DNGN_RETURN_FROM_FIRST_BRANCH,
    DNGN_RETURN_FROM_HIVE,
    DNGN_RETURN_FROM_LAIR,
    DNGN_RETURN_FROM_SLIME_PITS,
    DNGN_RETURN_FROM_VAULTS,
    DNGN_RETURN_FROM_CRYPT,            //  135
    DNGN_RETURN_FROM_HALL_OF_BLADES,
    DNGN_RETURN_FROM_ZOT,
    DNGN_RETURN_FROM_TEMPLE,
    DNGN_RETURN_FROM_SNAKE_PIT,
    DNGN_RETURN_FROM_ELVEN_HALLS,      //  140
    DNGN_RETURN_FROM_TOMB,
    DNGN_RETURN_FROM_SWAMP,            //  142
    DNGN_RETURN_FROM_SHOALS,
    DNGN_RETURN_FROM_LAST_BRANCH = DNGN_RETURN_FROM_SHOALS,

    // Portals to various places unknown.
    DNGN_ENTER_PORTAL_VAULT = 160,
    DNGN_EXIT_PORTAL_VAULT,

    // Order of altars must match order of gods (god_type)
    DNGN_ALTAR_FIRST_GOD = 180,        // 180
    DNGN_ALTAR_ZIN = DNGN_ALTAR_FIRST_GOD,
    DNGN_ALTAR_SHINING_ONE,
    DNGN_ALTAR_KIKUBAAQUDGHA,
    DNGN_ALTAR_YREDELEMNUL,
    DNGN_ALTAR_XOM,
    DNGN_ALTAR_VEHUMET,                //  185
    DNGN_ALTAR_OKAWARU,
    DNGN_ALTAR_MAKHLEB,
    DNGN_ALTAR_SIF_MUNA,
    DNGN_ALTAR_TROG,
    DNGN_ALTAR_NEMELEX_XOBEH,          //  190
    DNGN_ALTAR_ELYVILON,               //  191
    DNGN_ALTAR_LUGONU,
    DNGN_ALTAR_BEOGH,
    DNGN_ALTAR_JIYVA,
    DNGN_ALTAR_FEDHAS,
    DNGN_ALTAR_CHEIBRIADOS,
    DNGN_ALTAR_LAST_GOD = DNGN_ALTAR_CHEIBRIADOS,

    DNGN_FOUNTAIN_BLUE = 200,          //  200
    DNGN_FOUNTAIN_SPARKLING,           // aka 'Magic Fountain' {dlb}
    DNGN_FOUNTAIN_BLOOD,
    // same order as above!
    DNGN_DRY_FOUNTAIN_BLUE,
    DNGN_DRY_FOUNTAIN_SPARKLING,
    DNGN_DRY_FOUNTAIN_BLOOD,           //  205
    DNGN_PERMADRY_FOUNTAIN,
    DNGN_ABANDONED_SHOP,

    NUM_FEATURES                       //  208
};

enum duration_type
{
    DUR_INVIS,
    DUR_CONF,
    DUR_PARALYSIS,
    DUR_SLOW,
    DUR_MESMERISED,
    DUR_HASTE,
    DUR_MIGHT,
    DUR_BRILLIANCE,
    DUR_AGILITY,
    DUR_LEVITATION,
    DUR_BERSERKER,
    DUR_POISONING,

    DUR_CONFUSING_TOUCH,
    DUR_SURE_BLADE,
    DUR_CORONA,
    DUR_DEATHS_DOOR,
    DUR_FIRE_SHIELD,

    DUR_BUILDING_RAGE,          // countdown to starting berserk
    DUR_EXHAUSTED,              // fatigue counter for berserk

    DUR_LIQUID_FLAMES,
    DUR_ICY_ARMOUR,
    DUR_REPEL_MISSILES,
    DUR_PRAYER,
    DUR_PIETY_POOL,             // distribute piety over time
    DUR_DIVINE_VIGOUR,          // duration of Ely's Divine Vigour
    DUR_DIVINE_STAMINA,         // duration of Zin's Divine Stamina
    DUR_DIVINE_SHIELD,          // duration of TSO's Divine Shield
    DUR_REGENERATION,
    DUR_SWIFTNESS,
    DUR_STONEMAIL,
    DUR_CONTROLLED_FLIGHT,
    DUR_TELEPORT,
    DUR_CONTROL_TELEPORT,
    DUR_BREATH_WEAPON,
    DUR_TRANSFORMATION,
    DUR_DEATH_CHANNEL,
    DUR_DEFLECT_MISSILES,
    DUR_PHASE_SHIFT,
    DUR_SEE_INVISIBLE,
    DUR_WEAPON_BRAND,                  // general "branding" spell counter
    DUR_SILENCE,
    DUR_CONDENSATION_SHIELD,
    DUR_STONESKIN,
    DUR_GOURMAND,
    DUR_BARGAIN,
    DUR_INSULATION,
    DUR_RESIST_POISON,
    DUR_RESIST_FIRE,
    DUR_RESIST_COLD,
    DUR_SLAYING,
    DUR_STEALTH,
    DUR_MAGIC_SHIELD,
    DUR_SLEEP,
    DUR_SAGE,
    DUR_TELEPATHY,
    DUR_PETRIFIED,
    DUR_LOWERED_MR,
    DUR_REPEL_STAIRS_MOVE,
    DUR_REPEL_STAIRS_CLIMB,
    DUR_SLIMIFY,
    DUR_TIME_STEP,
    DUR_ICEMAIL_DEPLETED,     // Wait this many turns for full Icemail

    NUM_DURATIONS
};

// This list must match the enchant_names array in mon-util.cc or Crawl
// will CRASH, we kid you not.
// Enchantments that imply other enchantments should come first
// to avoid timeout message confusion. Currently:
//     berserk -> haste, might; fatigue -> slow
enum enchant_type
{
    ENCH_NONE = 0,                     //    0
    ENCH_BERSERK,
    ENCH_HASTE,
    ENCH_MIGHT,
    ENCH_FATIGUE,        // Post-berserk fatigue.
    ENCH_SLOW,                         //    5
    ENCH_FEAR,
    ENCH_CONFUSION,
    ENCH_INVIS,
    ENCH_POISON,
    ENCH_ROT,                          //   10
    ENCH_SUMMON,
    ENCH_ABJ,
    ENCH_CORONA,
    ENCH_CHARM,
    ENCH_STICKY_FLAME,                 //   15
    ENCH_GLOWING_SHAPESHIFTER,
    ENCH_SHAPESHIFTER,
    ENCH_TP,
    ENCH_SLEEP_WARY,
    ENCH_SUBMERGED,                    //   20
    ENCH_SHORT_LIVED,
    ENCH_PARALYSIS,
    ENCH_SICK,
    ENCH_SLEEPY,         //   Monster can't wake until this wears off.
    ENCH_HELD,           //   25 -- Caught in a net.
    ENCH_BATTLE_FRENZY,  //   Monster is in a battle frenzy
    ENCH_NEUTRAL,
    ENCH_PETRIFYING,
    ENCH_PETRIFIED,
    ENCH_LOWERED_MR,                   //   30
    ENCH_SOUL_RIPE,
    ENCH_SLOWLY_DYING,
    ENCH_EAT_ITEMS,
    ENCH_AQUATIC_LAND,   // Water monsters lose hp while on land.
    ENCH_SPORE_PRODUCTION,             //   35
    ENCH_SLOUCH,
    ENCH_SWIFT,

    // Update enchantment names in mon-util.cc when adding or removing
    // enchantments.
    NUM_ENCHANTMENTS                   //   36
};

enum enchant_retval
{
    ERV_FAIL,
    ERV_NEW,
    ERV_INCREASED
};

enum energy_use_type
{
    EUT_MOVE,
    EUT_SWIM,
    EUT_ATTACK,
    EUT_MISSILE,
    EUT_SPELL,
    EUT_SPECIAL,
    EUT_ITEM,
    EUT_PICKUP
};

enum equipment_type
{
    EQ_NONE = -1,

    EQ_WEAPON,                         //    0
    EQ_CLOAK,
    EQ_HELMET,
    EQ_GLOVES,
    EQ_BOOTS,
    EQ_SHIELD,                         //    5
    EQ_BODY_ARMOUR,
    EQ_LEFT_RING,
    EQ_RIGHT_RING,
    EQ_AMULET,
    NUM_EQUIP,

    // these aren't actual equipment slots, they're categories for functions
    EQ_STAFF            = 100,         // weapon with base_type OBJ_STAVES
    EQ_RINGS,                          // check both rings
    EQ_RINGS_PLUS,                     // check both rings and sum plus
    EQ_RINGS_PLUS2,                    // check both rings and sum plus2
    EQ_ALL_ARMOUR                      // check all armour types
};

enum feature_flag_type
{
    FFT_NONE          = 0,
    FFT_NOTABLE       = 0x1,           // should be noted for dungeon overview
    FFT_EXAMINE_HINT  = 0x2            // could get an "examine-this" hint.
};

enum flush_reason_type
{
    FLUSH_ON_FAILURE,                  // spell/ability failed to cast
    FLUSH_BEFORE_COMMAND,              // flush before getting a command
    FLUSH_ON_MESSAGE,                  // flush when printing a message
    FLUSH_ON_WARNING_MESSAGE,          // flush on MSGCH_WARN messages
    FLUSH_ON_DANGER_MESSAGE,           // flush on MSGCH_DANGER messages
    FLUSH_ON_PROMPT,                   // flush on MSGCH_PROMPT messages
    FLUSH_ON_UNSAFE_YES_OR_NO_PROMPT,  // flush when !safe set to yesno()
    FLUSH_LUA,                         // flush when Lua wants to flush
    FLUSH_KEY_REPLAY_CANCEL,           // flush when key replay is cancelled
    FLUSH_ABORT_MACRO,                 // something wrong with macro being
                                       // processed, so stop it
    FLUSH_REPLAY_SETUP_FAILURE,        // setup for key replay failed
    NUM_FLUSH_REASONS
};

// The order of this enum must match the order of DNGN_ALTAR_FOO.
enum god_type
{
    GOD_NO_GOD,                        //    0  -- must be zero
    GOD_ZIN,
    GOD_SHINING_ONE,
    GOD_KIKUBAAQUDGHA,
    GOD_YREDELEMNUL,
    GOD_XOM,                           //    5
    GOD_VEHUMET,
    GOD_OKAWARU,
    GOD_MAKHLEB,
    GOD_SIF_MUNA,
    GOD_TROG,                          //   10
    GOD_NEMELEX_XOBEH,
    GOD_ELYVILON,
    GOD_LUGONU,
    GOD_BEOGH,
    GOD_JIYVA,                         //   15
    GOD_FEDHAS,
    GOD_CHEIBRIADOS,
    NUM_GODS,                          // always after last god

    GOD_RANDOM = 100,
    GOD_NAMELESS = 101                 // for monsters with non-player gods
};

enum holy_word_source_type
{
    HOLY_WORD_GENERIC     = -1,
    HOLY_WORD_SCROLL      = -2,
    HOLY_WORD_SPELL       = -3,  // SPELL_HOLY_WORD
    HOLY_WORD_ZIN         = -4,  // Zin effect
    HOLY_WORD_TSO         = -5   // TSO effect
};

enum hunger_state                  // you.hunger_state
{
    HS_STARVING,                       //    0
    HS_NEAR_STARVING,
    HS_VERY_HUNGRY,
    HS_HUNGRY,
    HS_SATIATED,                       // "not hungry" state
    HS_FULL,
    HS_VERY_FULL,
    HS_ENGORGED                        //    8
};

enum immolation_source_type
{
    IMMOLATION_GENERIC = -1,
    IMMOLATION_SCROLL  = -2,
    IMMOLATION_SPELL   = -3, // effect when fixing fire brand
    IMMOLATION_TOME    = -4  // exploding Tome of Destruction
};

enum item_status_flag_type  // per item flags: ie. ident status, cursed status
{
    ISFLAG_KNOW_CURSE        = 0x00000001,  // curse status
    ISFLAG_KNOW_TYPE         = 0x00000002,  // artefact name, sub/special types
    ISFLAG_KNOW_PLUSES       = 0x00000004,  // to hit/to dam/to AC/charges
    ISFLAG_KNOW_PROPERTIES   = 0x00000008,  // know special artefact properties
    ISFLAG_IDENT_MASK        = 0x0000000F,  // mask of all id related flags

    // these three masks are of the minimal flags set upon using equipment:
    ISFLAG_EQ_WEAPON_MASK    = 0x0000000B,  // mask of flags for weapon equip
    ISFLAG_EQ_ARMOUR_MASK    = 0x0000000F,  // mask of flags for armour equip
    ISFLAG_EQ_JEWELLERY_MASK = 0x0000000F,  // mask of flags for known jewellery

    ISFLAG_CURSED            = 0x00000100,  // cursed
    ISFLAG_BLESSED_BLADE     = 0x00000200,  // personalized TSO's gift
    ISFLAG_RESERVED_2        = 0x00000400,  // reserved
    ISFLAG_RESERVED_3        = 0x00000800,  // reserved

    ISFLAG_RANDART           = 0x00001000,  // special value is seed
    ISFLAG_UNRANDART         = 0x00002000,  // is an unrandart
    ISFLAG_ARTEFACT_MASK     = 0x00003000,  // randart or unrandart
    ISFLAG_DROPPED           = 0x00004000,  // dropped item (no autopickup)
    ISFLAG_THROWN            = 0x00008000,  // thrown missile weapon

    // these don't have to remain as flags
    ISFLAG_NO_DESC           = 0x00000000,  // used for clearing these flags
    ISFLAG_GLOWING           = 0x00010000,  // weapons or armour
    ISFLAG_RUNED             = 0x00020000,  // weapons or armour
    ISFLAG_EMBROIDERED_SHINY = 0x00040000,  // armour: depends on sub-type
    ISFLAG_COSMETIC_MASK     = 0x00070000,  // mask of cosmetic descriptions

    ISFLAG_NO_RACE           = 0x00000000,  // used for clearing these flags
    ISFLAG_ORCISH            = 0x01000000,  // low quality items
    ISFLAG_DWARVEN           = 0x02000000,  // strong and robust items
    ISFLAG_ELVEN             = 0x04000000,  // light and accurate items
    ISFLAG_RACIAL_MASK       = 0x07000000,  // mask of racial equipment types

    ISFLAG_NOTED_ID          = 0x08000000,
    ISFLAG_NOTED_GET         = 0x10000000,

    ISFLAG_BEEN_IN_INV       = 0x20000000,  // Item has been in inventory
    ISFLAG_SUMMONED          = 0x40000000,  // Item generated on a summon
    ISFLAG_DROPPED_BY_ALLY   = 0x80000000   // Item was dropped by an ally
};

enum item_type_id_state_type
{
    ID_UNKNOWN_TYPE = 0,
    ID_MON_TRIED_TYPE,
    ID_TRIED_TYPE,
    ID_TRIED_ITEM_TYPE,
    ID_KNOWN_TYPE
};

enum job_type
{
    JOB_FIGHTER,                       //    0
    JOB_WIZARD,
    JOB_PRIEST,
    JOB_THIEF,
    JOB_GLADIATOR,
    JOB_NECROMANCER,                   //    5
    JOB_PALADIN,
    JOB_ASSASSIN,
    JOB_BERSERKER,
    JOB_HUNTER,
    JOB_CONJURER,                      //   10
    JOB_ENCHANTER,
    JOB_FIRE_ELEMENTALIST,
    JOB_ICE_ELEMENTALIST,
    JOB_SUMMONER,
    JOB_AIR_ELEMENTALIST,              //   15
    JOB_EARTH_ELEMENTALIST,
    JOB_CRUSADER,
    JOB_DEATH_KNIGHT,
    JOB_VENOM_MAGE,
    JOB_CHAOS_KNIGHT,                  //   20
    JOB_TRANSMUTER,
    JOB_HEALER,
    JOB_REAVER,
    JOB_STALKER,
    JOB_MONK,                          //   25
    JOB_ARCANE_MARKSMAN,
    JOB_WANDERER,                      //   27
    JOB_ARTIFICER,                     //   28 -Greenberg/Bane
    NUM_JOBS,                          // always after the last job

    JOB_UNKNOWN = 100
};

enum KeymapContext
{
    KMC_DEFAULT,         // For no-arg getchm(), must be zero.
    KMC_LEVELMAP,        // When in the 'X' level map
    KMC_TARGETTING,      // Only during 'x' and other targetting modes
    KMC_CONFIRM,         // When being asked y/n/q questions
    KMC_MENU,            // For menus
#ifdef USE_TILE
    KMC_DOLL,            // For the tiles doll menu editing screen
#endif

    KMC_CONTEXT_COUNT,   // Must always be the last real context

    KMC_NONE
};

// This order is *critical*. Don't mess with it (see mon_enchant)
enum kill_category
{
    KC_YOU,
    KC_FRIENDLY,
    KC_OTHER,
    KC_NCATEGORIES
};

enum killer_type                       // monster_die(), thing_thrown
{
    KILL_NONE = 0,
    KILL_YOU,                          //    1
    KILL_MON,
    KILL_YOU_MISSILE,
    KILL_MON_MISSILE,
    KILL_YOU_CONF,
    KILL_MISC,                         //    5
    KILL_RESET,                        // abjuration, etc.
    KILL_DISMISSED                     // only on new game startup
};

enum flight_type
{
    FL_NONE = 0,
    FL_LEVITATE,                       // doesn't require physical effort
    FL_FLY                             // wings, etc... paralysis == fall
};

enum level_area_type                   // you.level_type
{
    LEVEL_DUNGEON,                     //    0
    LEVEL_LABYRINTH,
    LEVEL_ABYSS,
    LEVEL_PANDEMONIUM,
    LEVEL_PORTAL_VAULT,

    NUM_LEVEL_AREA_TYPES
};

// Reasons for entering the Abyss.
enum entry_cause_type
{
    EC_UNKNOWN,
    EC_SELF_EXPLICIT,
    EC_SELF_RISKY,     // i.e., wielding an id'd distorion weapon
    EC_SELF_ACCIDENT,  // i.e., wielding an un-id'd distortion weapon
    EC_MISCAST,
    EC_GOD_RETRIBUTION,
    EC_GOD_ACT,        // Xom sending the player somewhere for amusement.
    EC_MONSTER,
    EC_TRAP,          // Zot traps
    EC_ENVIRONMENT,   // Hell effects.
    NUM_ENTRY_CAUSE_TYPES
};

// Can't change this order without breaking saves.
enum map_marker_type
{
    MAT_FEATURE,              // Stock marker.
    MAT_LUA_MARKER,
    MAT_CORRUPTION_NEXUS,
    MAT_WIZ_PROPS,
    NUM_MAP_MARKER_TYPES,
    MAT_ANY
};

enum map_feature
{
    MF_UNSEEN,          //  0
    MF_FLOOR,
    MF_WALL,
    MF_MAP_FLOOR,
    MF_MAP_WALL,
    MF_DOOR,            //  5
    MF_ITEM,
    MF_MONS_HOSTILE,
    MF_MONS_FRIENDLY,
    MF_MONS_NEUTRAL,
    MF_MONS_NO_EXP,     // 10
    MF_STAIR_UP,
    MF_STAIR_DOWN,
    MF_STAIR_BRANCH,
    MF_FEATURE,
    MF_WATER,           // 15
    MF_LAVA,
    MF_TRAP,
    MF_EXCL_ROOT,
    MF_EXCL,
    MF_PLAYER,          // 20
    MF_MAX,

    MF_SKIP             // 22
};

enum menu_type
{
    MT_ANY = -1,

    MT_INVLIST,                        // List inventory
    MT_DROP,

    MT_PICKUP
};

enum mon_holy_type
{
    MH_HOLY,                           //  0
    MH_NATURAL,                        //  1
    MH_UNDEAD,                         //  2
    MH_DEMONIC,                        //  3
    MH_NONLIVING,                      //  4, golems and other constructs
    MH_PLANT                           //  5, plants
};

enum targ_mode_type
{
    TARG_ANY,
    TARG_ENEMY,  // hostile + neutral
    TARG_FRIEND,
    TARG_HOSTILE,
    TARG_NUM_MODES
};

// NOTE: Changing this order will break saves!
enum monster_type                      // (int) menv[].type
{
    MONS_GIANT_ANT,                    //    0
    MONS_GIANT_BAT,
    MONS_CENTAUR,
    MONS_RED_DEVIL,
    MONS_ETTIN,
    MONS_FUNGUS,                       //    5
    MONS_GOBLIN,
    MONS_HOUND,
    MONS_IMP,
    MONS_JACKAL,
    MONS_KILLER_BEE,                   //   10
    MONS_KILLER_BEE_LARVA,
    MONS_MANTICORE,
    MONS_NECROPHAGE,
    MONS_ORC,
    MONS_PHANTOM,                      //   15
    MONS_QUASIT,
    MONS_RAT,
    MONS_SCORPION,                     //   18
    //MONS_TUNNELING_WORM,      // deprecated and now officially removed {dlb}
    MONS_UGLY_THING = 20,              //   20
    MONS_FIRE_VORTEX,
    MONS_WORM,
    MONS_ABOMINATION_SMALL,
    MONS_YELLOW_WASP,
    MONS_ZOMBIE_SMALL,                 //   25
    MONS_ANGEL,
    MONS_GIANT_BEETLE,
    MONS_CYCLOPS,
    MONS_DRAGON,
    MONS_TWO_HEADED_OGRE,              //   30
    MONS_FIEND,
    MONS_GIANT_SPORE,
    MONS_HOBGOBLIN,
    MONS_ICE_BEAST,
    MONS_JELLY,                        //   35
    MONS_KOBOLD,
    MONS_LICH,
    MONS_MUMMY,
    MONS_GUARDIAN_NAGA,
    MONS_OGRE,                         //   40
    MONS_PLANT,
    MONS_QUEEN_BEE,
    MONS_RAKSHASA,
    MONS_SNAKE,
    MONS_TROLL,                        //   45
    MONS_UNSEEN_HORROR,
    MONS_VAMPIRE,
    MONS_WRAITH,
    MONS_ABOMINATION_LARGE,
    MONS_YAK,                          //   50
    MONS_ZOMBIE_LARGE,
    MONS_ORC_WARRIOR,
    MONS_KOBOLD_DEMONOLOGIST,
    MONS_ORC_WIZARD,
    MONS_ORC_KNIGHT,                   //   55
    //MONS_WORM_TAIL = 56, // deprecated and now officially removed {dlb}
    MONS_WYVERN = 57,                  //   57
    MONS_BIG_KOBOLD,
    MONS_GIANT_EYEBALL,
    MONS_WIGHT,                        //   60
    MONS_OKLOB_PLANT,
    MONS_WOLF_SPIDER,
    MONS_SHADOW,
    MONS_HUNGRY_GHOST,
    MONS_EYE_OF_DRAINING,              //   65
    MONS_BUTTERFLY,
    MONS_WANDERING_MUSHROOM,
    MONS_EFREET,
    MONS_BRAIN_WORM,
    MONS_GIANT_ORANGE_BRAIN,           //   70
    MONS_BOULDER_BEETLE,
    MONS_FLYING_SKULL,
    MONS_HELL_HOUND,
    MONS_MINOTAUR,
    MONS_ICE_DRAGON,                   //   75
    MONS_SLIME_CREATURE,
    MONS_FREEZING_WRAITH,
    MONS_RAKSHASA_FAKE,
    MONS_GREAT_ORB_OF_EYES,
    MONS_HELLION,                      //   80
    MONS_ROTTING_DEVIL,
    MONS_TORMENTOR,
    MONS_REAPER,
    MONS_SOUL_EATER,
    MONS_HAIRY_DEVIL,                  //   85
    MONS_ICE_DEVIL,
    MONS_BLUE_DEVIL,
    MONS_BEAST,
    MONS_IRON_DEVIL,                   //   89
    // 90
    //
    //
    //
    //
    // 95
    //
    //
    MONS_GLOWING_SHAPESHIFTER = 98,    //   98
    MONS_SHAPESHIFTER,
    MONS_GIANT_MITE,                   //  100
    MONS_STEAM_DRAGON,
    MONS_VERY_UGLY_THING,
    MONS_ORC_SORCERER,
    MONS_HIPPOGRIFF,
    MONS_GRIFFON,                      //  105
    MONS_HYDRA,
    MONS_SKELETON_SMALL,
    MONS_SKELETON_LARGE,
    MONS_HELL_KNIGHT,
    MONS_NECROMANCER,                  //  110
    MONS_WIZARD,
    MONS_ORC_PRIEST,
    MONS_ORC_HIGH_PRIEST,
    MONS_HUMAN,
    MONS_GNOLL,                        //  115
    MONS_CLAY_GOLEM,
    MONS_WOOD_GOLEM,
    MONS_STONE_GOLEM,
    MONS_IRON_GOLEM,
    MONS_CRYSTAL_GOLEM,                //  120
    MONS_TOENAIL_GOLEM,
    MONS_MOTTLED_DRAGON,
    MONS_EARTH_ELEMENTAL,
    MONS_FIRE_ELEMENTAL,
    MONS_AIR_ELEMENTAL,                //  125
    MONS_ICE_FIEND,
    MONS_SHADOW_FIEND,
    MONS_WATER_MOCCASIN,
    MONS_GIANT_LIZARD,
    MONS_SPECTRAL_WARRIOR,             //  130
    MONS_PULSATING_LUMP,
    MONS_STORM_DRAGON,
    MONS_YAKTAUR,
    MONS_DEATH_YAK,
    MONS_ROCK_TROLL,                   //  135
    MONS_STONE_GIANT,
    MONS_FLAYED_GHOST,
    MONS_BUMBLEBEE,
    MONS_REDBACK,
    MONS_INSUBSTANTIAL_WISP,           //  140
    MONS_VAPOUR,
    MONS_OGRE_MAGE,
    MONS_SPINY_WORM,
    MONS_DANCING_WEAPON,
    MONS_TITAN,                        //  145
    MONS_GOLDEN_DRAGON,
    MONS_ELF,
    MONS_LINDWURM,
    MONS_ELEPHANT_SLUG,
    MONS_WAR_DOG,                      //  150
    MONS_GREY_RAT,
    MONS_GREEN_RAT,
    MONS_ORANGE_RAT,
    MONS_BLACK_MAMBA,
    MONS_SHEEP,                        //  155
    MONS_GHOUL,
    MONS_HOG,
    MONS_GIANT_MOSQUITO,
    MONS_GIANT_CENTIPEDE,
    MONS_IRON_TROLL,                   //  160
    MONS_NAGA,
    MONS_FIRE_GIANT,
    MONS_FROST_GIANT,
    MONS_FIREDRAKE,
    MONS_SHADOW_DRAGON,                //  165
    MONS_VIPER,
    MONS_GREY_SNAKE,
    MONS_DEEP_TROLL,
    MONS_GIANT_BLOWFLY,
    MONS_RED_WASP,                     //  170
    MONS_SWAMP_DRAGON,
    MONS_SWAMP_DRAKE,
    MONS_DEATH_DRAKE,
    MONS_SOLDIER_ANT,
    MONS_HILL_GIANT,                   //  175
    MONS_QUEEN_ANT,
    MONS_ANT_LARVA,
    MONS_GIANT_FROG,
    MONS_GIANT_TOAD,
    MONS_SPINY_FROG,                   //  180
    MONS_BLINK_FROG,
    MONS_GIANT_COCKROACH,
    MONS_SMALL_SNAKE,
    //jmf: new monsters
    MONS_SHUGGOTH,                     //  XXX: not used
    MONS_WOLF,     //jmf: added
    MONS_WARG,     //jmf: added for orc mines
    MONS_BEAR,     //jmf: added bears!
    MONS_GRIZZLY_BEAR,
    MONS_POLAR_BEAR,
    MONS_BLACK_BEAR,                   //  190
    MONS_SIMULACRUM_SMALL,
    MONS_SIMULACRUM_LARGE,
    MONS_MERFOLK,
    MONS_MERMAID,
    MONS_SIREN,                        //  195
    MONS_FLAMING_CORPSE,
    MONS_HARPY,
    MONS_TOADSTOOL,
    MONS_BUSH,
    MONS_BALLISTOMYCETE,               //  200
    //jmf: end new monsters
    MONS_WHITE_IMP = 220,              //  220
    MONS_LEMURE,
    MONS_UFETUBUS,
    MONS_MANES,
    MONS_MIDGE,
    MONS_NEQOXEC,                      //  225
    MONS_ORANGE_DEMON,
    MONS_HELLWING,
    MONS_SMOKE_DEMON,
    MONS_YNOXINUL,
    MONS_EXECUTIONER,                  //  230
    MONS_GREEN_DEATH,
    MONS_BLUE_DEATH,
    MONS_BALRUG,
    MONS_CACODEMON,
    MONS_DEMONIC_CRAWLER,              //  235
    MONS_SUN_DEMON,
    MONS_SHADOW_IMP,
    MONS_SHADOW_DEMON,
    MONS_LOROCYPROCA,
    MONS_SHADOW_WRAITH,                //  240
    MONS_GIANT_AMOEBA,
    MONS_GIANT_SLUG,
    MONS_GIANT_SNAIL,
    MONS_SPATIAL_VORTEX,
    MONS_PIT_FIEND,                    //  245
    MONS_BORING_BEETLE,
    MONS_GARGOYLE,
    MONS_METAL_GARGOYLE,
    MONS_MOLTEN_GARGOYLE,
    MONS_PROGRAM_BUG,                  //  250
// BCR - begin first batch of uniques.
    MONS_MNOLEG,
    MONS_LOM_LOBON,
    MONS_CEREBOV,
    MONS_GLOORX_VLOQ,                  //  254
    MONS_MOLLUSC_LORD,                 //  XXX: not used
    // 256
    // 257
    // 258
    // 259
// BCR - End first batch of uniques.
    MONS_NAGA_MAGE = 260,              //  260
    MONS_NAGA_WARRIOR,
    MONS_ORC_WARLORD,
    MONS_DEEP_ELF_SOLDIER,
    MONS_DEEP_ELF_FIGHTER,
    MONS_DEEP_ELF_KNIGHT,              //  265
    MONS_DEEP_ELF_MAGE,
    MONS_DEEP_ELF_SUMMONER,
    MONS_DEEP_ELF_CONJURER,
    MONS_DEEP_ELF_PRIEST,
    MONS_DEEP_ELF_HIGH_PRIEST,         //  270
    MONS_DEEP_ELF_DEMONOLOGIST,
    MONS_DEEP_ELF_ANNIHILATOR,
    MONS_DEEP_ELF_SORCERER,
    MONS_DEEP_ELF_DEATH_MAGE,
    MONS_BROWN_OOZE,                   //  275
    MONS_AZURE_JELLY,
    MONS_DEATH_OOZE,
    MONS_ACID_BLOB,
    MONS_ROYAL_JELLY,
// BCR - begin second batch of uniques.
    MONS_TERENCE,                      //  280
    MONS_JESSICA,
    MONS_IJYB,
    MONS_SIGMUND,
    MONS_BLORK_THE_ORC,
    MONS_EDMUND,                       //  285
    MONS_PSYCHE,
    MONS_EROLCHA,
    MONS_DONALD,
    MONS_URUG,
    MONS_UNUSED_UNIQUE,                //  290
    MONS_JOSEPH,
    MONS_SNORG, // was Anita - Snorg is correct 16jan2000 {dlb}
    MONS_ERICA,
    MONS_JOSEPHINE,
    MONS_HAROLD,                       //  295
    MONS_NORBERT,
    MONS_JOZEF,
    MONS_AGNES,
    MONS_MAUD,
    MONS_LOUISE,                       //  300
    MONS_FRANCIS,
    MONS_FRANCES,
    MONS_RUPERT,
    MONS_WAYNE,
    MONS_DUANE,                        //  305
    MONS_XTAHUA,
    MONS_NORRIS,
    MONS_FREDERICK,
    MONS_MARGERY,
    MONS_BORIS,                        //  310
    MONS_POLYPHEMUS,
// BCR - end second batch of uniques.

    MONS_DRACONIAN,
    MONS_FIRST_DRACONIAN = MONS_DRACONIAN,

    // If adding more drac colours, sync up colour names in
    // mon-util.cc.
    MONS_BLACK_DRACONIAN,               // Should always be first colour.
    MONS_MOTTLED_DRACONIAN,
    MONS_YELLOW_DRACONIAN,              //  315
    MONS_GREEN_DRACONIAN,
    MONS_PURPLE_DRACONIAN,
    MONS_RED_DRACONIAN,
    MONS_WHITE_DRACONIAN,
    MONS_PALE_DRACONIAN,                //  320 Should always be last colour.

    // Sync up with mon-place.cc's draconian selection if adding more.
    MONS_DRACONIAN_CALLER,
    MONS_DRACONIAN_MONK,
    MONS_DRACONIAN_ZEALOT,
    MONS_DRACONIAN_SHIFTER,
    MONS_DRACONIAN_ANNIHILATOR,         //  325
    MONS_DRACONIAN_KNIGHT,
    MONS_DRACONIAN_SCORCHER,

    MONS_LAST_DRACONIAN = MONS_DRACONIAN_SCORCHER,

    MONS_MURRAY,
    MONS_TIAMAT,

    MONS_DEEP_ELF_BLADEMASTER,         //  330
    MONS_DEEP_ELF_MASTER_ARCHER,

    // The Lords of Hell (also unique):
    MONS_GERYON = 340,                 //  340
    MONS_DISPATER,
    MONS_ASMODEUS,
    MONS_ANTAEUS,
    MONS_ERESHKIGAL,                   //  344

    MONS_ANCIENT_LICH = 356,           //  356
    MONS_OOZE,
    MONS_KRAKEN,
    MONS_KRAKEN_TENTACLE,
    MONS_VAULT_GUARD,                  //  360
    MONS_CURSE_SKULL,
    MONS_VAMPIRE_KNIGHT,
    MONS_VAMPIRE_MAGE,
    MONS_SHINING_EYE,
    MONS_ORB_GUARDIAN,                 //  365
    MONS_DAEVA,
    MONS_SPECTRAL_THING,
    MONS_GREATER_NAGA,
    MONS_SKELETAL_DRAGON,
    MONS_TENTACLED_MONSTROSITY,        //  370
    MONS_SPHINX,
    MONS_ROTTING_HULK,
    MONS_GUARDIAN_MUMMY,
    MONS_GREATER_MUMMY,
    MONS_MUMMY_PRIEST,                 //  375
    MONS_CENTAUR_WARRIOR,
    MONS_YAKTAUR_CAPTAIN,
    MONS_KILLER_KLOWN,
    MONS_ELECTRIC_GOLEM, // replacing the guardian robot -- bwr
    MONS_BALL_LIGHTNING, // replacing the dorgi -- bwr  380
    MONS_ORB_OF_FIRE,    // Swords renamed to fit -- bwr
    MONS_QUOKKA,         // Quokka are a type of wallaby, returned -- bwr 382
    MONS_TRAPDOOR_SPIDER,
    MONS_CHAOS_SPAWN,
    MONS_EYE_OF_DEVASTATION = 385,     //  385
    MONS_MOTH_OF_WRATH,
    MONS_DEATH_COB,
    MONS_CURSE_TOE,
    MONS_GOLD_MIMIC,
    MONS_WEAPON_MIMIC,                 //  390
    MONS_ARMOUR_MIMIC,
    MONS_SCROLL_MIMIC,
    MONS_POTION_MIMIC,
    MONS_HELL_HOG,
    MONS_SERPENT_OF_HELL,              //  395
    MONS_BOGGART,
    MONS_QUICKSILVER_DRAGON,
    MONS_IRON_DRAGON,
    MONS_SKELETAL_WARRIOR,             //  399
    MONS_PLAYER_GHOST,                 //  400
    MONS_PANDEMONIUM_DEMON,            //  401

    MONS_GIANT_NEWT,                   //  402
    MONS_GIANT_GECKO,                  //  403
    MONS_GIANT_IGUANA,                 //  404
    MONS_GILA_MONSTER,                 //  405
    MONS_KOMODO_DRAGON,                //  406

    // Lava monsters:
    MONS_LAVA_WORM = 420,              //  420
    MONS_LAVA_FISH,
    MONS_LAVA_SNAKE,
    MONS_SALAMANDER,                   //  423 mv: was another lava thing

    // Water monsters:
    MONS_BIG_FISH = 430,               //  430
    MONS_GIANT_GOLDFISH,
    MONS_ELECTRIC_EEL,
    MONS_JELLYFISH,
    MONS_WATER_ELEMENTAL,
    MONS_SWAMP_WORM,                   //  435
    MONS_SHARK,

    // Monsters which move through rock:
    MONS_ROCK_WORM = 440,

    // Statuary
    MONS_ORANGE_STATUE,
    MONS_SILVER_STATUE,
    MONS_ICE_STATUE,

    // Third batch of uniques
    MONS_ROXANNE = 450, // -- statue, too!
    MONS_SONJA,
    MONS_EUSTACHIO,
    MONS_AZRAEL,
    MONS_ILSUIW,
    MONS_PRINCE_RIBBIT,                // 455
    MONS_NERGALLE,
    MONS_SAINT_ROKA,
    MONS_NESSOS,
    MONS_LERNAEAN_HYDRA,
    MONS_DISSOLUTION,                  // 460
    MONS_KIRKE,
    MONS_GRUM,
    MONS_PURGY,
    MONS_MENKAURE,
    MONS_DUVESSA,                      // 465
    MONS_DOWAN,
    MONS_GASTRONOK,
    MONS_MAURICE,
    MONS_KHUFU,
    MONS_NIKOLA,                       // 470

    // New set of monsters {november, 2009}
    MONS_GOLDEN_EYE,
    MONS_AIZUL,
    MONS_PIKEL,
    MONS_CRAZY_YIUF,

    // Testing monsters
    MONS_TEST_SPAWNER,

    NUM_MONSTERS,                      // used for polymorph

    // MONS_NO_MONSTER can get put in savefiles, so it shouldn't change
    // when NUM_MONSTERS increases.
    MONS_NO_MONSTER = 1000,
    MONS_PLAYER,

    RANDOM_MONSTER = 2000, // used to distinguish between a random monster and using program bugs for error trapping {dlb}

    // A random draconian, either base coloured drac or specialised.
    RANDOM_DRACONIAN,

    // Any random base draconian colour.
    RANDOM_BASE_DRACONIAN,

    // Any random specialised draconian, such as a draconian knight.
    RANDOM_NONBASE_DRACONIAN,

    WANDERING_MONSTER = 3500 // only used in monster placement routines - forced limit checks {dlb}

};

enum beh_type
{
    BEH_SLEEP,                         //    0
    BEH_WANDER,
    BEH_SEEK,
    BEH_FLEE,
    BEH_CORNERED,
    BEH_PANIC,                         //  like flee but without running away
    BEH_LURK,                          //  stay still until discovered or
                                       //  enemy close by
    NUM_BEHAVIOURS,                    //  max # of legal states
    BEH_CHARMED,                       //  hostile-but-charmed; creation only
    BEH_FRIENDLY,                      //  used during creation only
    BEH_GOOD_NEUTRAL,                  //  creation only
    BEH_STRICT_NEUTRAL,
    BEH_NEUTRAL,                       //  creation only
    BEH_HOSTILE,                       //  creation only
    BEH_GUARD,                         //  creation only - monster is guard
    BEH_COPY                           //  creation only - copy from summoner
};

enum mon_attitude_type
{
    ATT_HOSTILE,                       // 0, default in most cases
    ATT_NEUTRAL,                       // neutral
    ATT_GOOD_NEUTRAL,                  // neutral, but won't attack friendlies
    ATT_STRICT_NEUTRAL,                // neutral, won't attack player. Used by Jiyva.
    ATT_FRIENDLY                       // created friendly (or tamed?)
};

// These are now saved in an unsigned long in the monsters struct.
enum monster_flag_type
{
    MF_CREATED_FRIENDLY   = 0x01,    // no benefit from killing
    MF_JUST_SUMMONED      = 0x02,    // monster skips next available action
    MF_TAKING_STAIRS      = 0x04,    // is following player through stairs
    MF_INTERESTING        = 0x08,    // Player finds monster interesting

    MF_SEEN               = 0x10,    // Player has already seen monster
    MF_DIVINE_PROTECTION  = 0x20,    // Monster has divine protection.
    MF_KNOWN_MIMIC        = 0x40,    // Mimic that has taken a swing at the PC,
                                     // or that the player has inspected with ?
    MF_BANISHED           = 0x80,    // Monster that has been banished.

    MF_HARD_RESET         = 0x100,   // Summoned, should not drop gear on reset
    MF_WAS_NEUTRAL        = 0x200,   // mirror to CREATED_FRIENDLY for neutrals
    MF_ATT_CHANGE_ATTEMPT = 0x400,   // Saw player and attitude changed (or
                                     // not); currently used for holy beings
                                     // (good god worshippers -> neutral)
                                     // orcs (Beogh worshippers -> friendly),
                                     // and slimes (Jiyva worshippers -> neutral)
    MF_WAS_IN_VIEW        = 0x800,   // Was in view during previous turn.

    MF_BAND_MEMBER        = 0x1000,  // Created as a member of a band
    MF_GOT_HALF_XP        = 0x2000,  // Player already got half xp value earlier
    MF_HONORARY_UNDEAD    = 0x4000,  // Consider this monster to have MH_UNDEAD
                                     // holiness, regardless of its actual type;
                                     // currently used for abominations created
                                     // via Twisted Resurrection
    MF_ENSLAVED_SOUL      = 0x8000,  // An undead monster soul enslaved by
                                     // Yredelemnul's power

    MF_NAME_SUFFIX        = 0x10000, // mname is a suffix.
    MF_NAME_ADJECTIVE     = 0x20000, // mname is an adjective.
                                     // between it and the monster type name.
    MF_NAME_REPLACE       = 0x30000, // mname entirely replaces normal monster
                                     // name.
    MF_NAME_MASK          = 0x30000,
    MF_GOD_GIFT           = 0x40000, // Is a god gift.
    MF_FLEEING_FROM_SANCTUARY = 0x80000, // Is running away from player sanctuary
    MF_EXPLODE_KILL       = 0x100000, // Is being killed with disintegration

    // These are based on the flags in monster class, but can be set for
    // monsters that are not normally spellcasters (in vaults).
    MF_SPELLCASTER        = 0x200000,
    MF_ACTUAL_SPELLS      = 0x400000, // Can use spells and is a spellcaster for
                                      // Trog purposes.
    MF_PRIEST             = 0x800000, // Is a priest (divine spells)
                                      // for the conduct.

    MF_GOING_BERSERK      = 0x1000000,// Is about to go berserk!

    MF_NAME_DESCRIPTOR    = 0x2000000,// mname should be treated with normal 
                                      // grammar, ie, prevent "You hit red rat"
                                      // and other such constructs.
    MF_NAME_DEFINITE      = 0x4000000 // give this monster the definite "the"
                                      // article, instead of the indefinite "a"
                                      // article.
};

// Adding slots breaks saves. YHBW.
enum mon_inv_type           // (int) menv[].inv[]
{
    MSLOT_WEAPON,           // Primary weapon (melee)
    MSLOT_ALT_WEAPON,       // Alternate weapon, ranged or second melee weapon
                            // for monsters that can use two weapons.
    MSLOT_MISSILE,
    MSLOT_ARMOUR,
    MSLOT_SHIELD,
    MSLOT_MISCELLANY,
    MSLOT_POTION,
    MSLOT_WAND,
    MSLOT_SCROLL,
    MSLOT_GOLD,
    NUM_MONSTER_SLOTS
};

// XXX: These still need to be applied in mon-data.h
enum mon_spellbook_type
{
    MST_ORC_WIZARD_I     = 0,
    MST_ORC_WIZARD_II,
    MST_ORC_WIZARD_III,
    MST_GUARDIAN_NAGA    = 10,
    MST_LICH_I           = 20,
    MST_LICH_II,
    MST_LICH_III,
    MST_LICH_IV,
    MST_HELLION          = 30,
    MST_VAMPIRE          = 40,
    MST_VAMPIRE_KNIGHT,
    MST_VAMPIRE_MAGE,
    MST_EFREET           = 50,
    MST_KILLER_KLOWN,
    MST_BRAIN_WORM,
    MST_GIANT_ORANGE_BRAIN,
    MST_RAKSHASA,
    MST_GREAT_ORB_OF_EYES,             //  55
    MST_KRAKEN,
    MST_ORC_SORCERER,
    MST_STEAM_DRAGON,
    MST_HELL_KNIGHT_I    = 60,
    MST_HELL_KNIGHT_II,
    MST_NECROMANCER_I    = 65,
    MST_NECROMANCER_II,
    MST_WIZARD_I         = 70,
    MST_WIZARD_II,
    MST_WIZARD_III,
    MST_WIZARD_IV,
    MST_WIZARD_V,
    MST_ORC_PRIEST       = 80,
    MST_ORC_HIGH_PRIEST,
    MST_MOTTLED_DRAGON,
    MST_ICE_FIEND,
    MST_SHADOW_FIEND,
    MST_TORMENTOR,                     //  85
    MST_STORM_DRAGON,
    MST_WHITE_IMP,
    MST_YNOXINUL,
    MST_NEQOXEC,
    MST_HELLWING,                      //  90
    MST_SMOKE_DEMON,
    MST_CACODEMON,
    MST_GREEN_DEATH,
    MST_BALRUG,
    MST_BLUE_DEATH,                    //  95
    MST_TITAN,
    MST_GOLDEN_DRAGON,
    MST_DEEP_ELF_SUMMONER,
    MST_DEEP_ELF_CONJURER_I,
    MST_DEEP_ELF_CONJURER_II,          // 100
    MST_DEEP_ELF_PRIEST,
    MST_DEEP_ELF_HIGH_PRIEST,
    MST_DEEP_ELF_DEMONOLOGIST,
    MST_DEEP_ELF_ANNIHILATOR,
    MST_DEEP_ELF_SORCERER,             // 105
    MST_DEEP_ELF_DEATH_MAGE,
    MST_KOBOLD_DEMONOLOGIST,
    MST_NAGA,
    MST_NAGA_MAGE,
    MST_CURSE_SKULL,                   // 110
    MST_SHINING_EYE,
    MST_FROST_GIANT,
    MST_ANGEL,
    MST_DAEVA,
    MST_SHADOW_DRAGON,                 // 115
    MST_SPHINX,
    MST_MUMMY,
    MST_ELECTRIC_GOLEM,
    MST_ORB_OF_FIRE,
    MST_SHADOW_IMP,                    // 120
    MST_GHOST,
    MST_HELL_HOG,
    MST_SWAMP_DRAGON,
    MST_SWAMP_DRAKE,
    MST_SERPENT_OF_HELL,               // 125
    MST_BOGGART,
    MST_EYE_OF_DEVASTATION,
    MST_QUICKSILVER_DRAGON,
    MST_IRON_DRAGON,
    MST_SKELETAL_WARRIOR,              // 130
    MST_MYSTIC,
    MST_DEATH_DRAKE,
    MST_DRAC_SCORCHER, // As Bioster would say.. pig*s
    MST_DRAC_CALLER,
    MST_DRAC_SHIFTER,                  // 135
    MST_CURSE_TOE,
    MST_ICE_STATUE,
    // unique monsters' "spellbooks"
    MST_RUPERT = 140,
    MST_ROXANNE,
    MST_SONJA,
    MST_EUSTACHIO,
    MST_ILSUIW,
    MST_PRINCE_RIBBIT,                 // 145
    MST_NESSOS,
    MST_KIRKE,
    MST_MENKAURE,
    MST_DOWAN,
    MST_GERYON,
    MST_DISPATER,
    MST_ASMODEUS,
    MST_ERESHKIGAL,
    MST_ANTAEUS,
    MST_MNOLEG = 160,
    MST_LOM_LOBON,
    MST_CEREBOV,
    MST_GLOORX_VLOQ,
    MST_JESSICA,
    MST_BERSERK_ESCAPE,               // 165
    MST_GASTRONOK,
    MST_MAURICE,
    MST_KHUFU,
    MST_NIKOLA,
    MST_DISSOLUTION,                  // 170
    MST_AIZUL,

    MST_TEST_SPAWNER = 200,
    NUM_MSTYPES,
    MST_NO_SPELLS = 250
};

enum mutation_type
{
    MUT_TOUGH_SKIN,
    MUT_STRONG,
    MUT_CLEVER,
    MUT_AGILE,
    MUT_GREEN_SCALES,
    MUT_BLACK_SCALES,
    MUT_GREY_SCALES,
    MUT_BONEY_PLATES,
    MUT_REPULSION_FIELD,
    MUT_PASSIVE_MAPPING,
    MUT_POISON_RESISTANCE,
    MUT_CARNIVOROUS,
    MUT_HERBIVOROUS,
    MUT_HEAT_RESISTANCE,
    MUT_COLD_RESISTANCE,
    MUT_SHOCK_RESISTANCE,
    MUT_REGENERATION,
    MUT_SLOW_HEALING,
    MUT_FAST_METABOLISM,
    MUT_SLOW_METABOLISM,
    MUT_WEAK,
    MUT_DOPEY,
    MUT_CLUMSY,
    MUT_TELEPORT_CONTROL,
    MUT_TELEPORT,
    MUT_MAGIC_RESISTANCE,
    MUT_FAST,
    MUT_ACUTE_VISION,
    MUT_DEFORMED,
    MUT_TELEPORT_AT_WILL,
    MUT_SPIT_POISON,
    MUT_BREATHE_FLAMES,
    MUT_BLINK,
    MUT_HORNS,
    MUT_BEAK,
    MUT_STRONG_STIFF,
    MUT_FLEXIBLE_WEAK,
    MUT_SCREAM,
    MUT_CLARITY,
    MUT_BERSERK,
    MUT_DETERIORATION,
    MUT_BLURRY_VISION,
    MUT_MUTATION_RESISTANCE,
    MUT_FRAIL,
    MUT_ROBUST,
    MUT_TORMENT_RESISTANCE,
    MUT_NEGATIVE_ENERGY_RESISTANCE,
    MUT_STOCHASTIC_TORMENT_RESISTANCE,
    MUT_ICEMAIL,
    MUT_CONSERVE_SCROLLS,
    MUT_CONSERVE_POTIONS,
    MUT_PASSIVE_FREEZE,
    MUT_SUMMON_MINOR_DEMONS,
    MUT_SUMMON_DEMONS,
    MUT_HURL_HELLFIRE,
    MUT_CALL_TORMENT,
    MUT_RAISE_DEAD,
    MUT_CONTROL_DEMONS,
    MUT_DEATH_STRENGTH,
    MUT_CHANNEL_HELL,
    MUT_DRAIN_LIFE,
    MUT_THROW_FLAMES,
    MUT_THROW_FROST,
    MUT_SMITE,
    MUT_CLAWS,
    MUT_FANGS,
    // hooves and talons can replace feet
    MUT_HOOVES,
    MUT_TALONS,
    MUT_BREATHE_POISON,
    MUT_STINGER,
    MUT_BIG_WINGS,
    MUT_SAPROVOROUS,
    MUT_GOURMAND,
    MUT_SHAGGY_FUR,
    MUT_HIGH_MAGIC,
    MUT_LOW_MAGIC,

    // several types of scales (affect AC and sometimes more)
    MUT_RED_SCALES,
    MUT_NACREOUS_SCALES,
    MUT_GREY2_SCALES,
    MUT_METALLIC_SCALES,
    MUT_BLACK2_SCALES,
    MUT_WHITE_SCALES,
    MUT_YELLOW_SCALES,
    MUT_BROWN_SCALES,
    MUT_BLUE_SCALES,
    MUT_PURPLE_SCALES,
    MUT_SPECKLED_SCALES,
    MUT_ORANGE_SCALES,
    MUT_INDIGO_SCALES,
    MUT_RED2_SCALES,
    MUT_IRIDESCENT_SCALES,
    MUT_PATTERNED_SCALES,

    NUM_MUTATIONS,

    RANDOM_MUTATION = 100,
    RANDOM_XOM_MUTATION = 101,
    RANDOM_GOOD_MUTATION = 102,
    RANDOM_BAD_MUTATION = 103
};

enum object_class_type                 // mitm[].base_type
{
    OBJ_WEAPONS,                       //    0
    OBJ_MISSILES,
    OBJ_ARMOUR,
    OBJ_WANDS,
    OBJ_FOOD,                          //    4
    OBJ_UNKNOWN_I = 5, // (use unknown) labeled as books in invent.cc {dlb}
    OBJ_SCROLLS = 6,                   //    6
    OBJ_JEWELLERY,
    OBJ_POTIONS,                       //    8
    OBJ_UNKNOWN_II = 9, // (use unknown, stackable) labeled as gems in invent.cc {dlb}
    OBJ_BOOKS = 10,                    //   10
    OBJ_STAVES,
    OBJ_ORBS,
    OBJ_MISCELLANY,
    OBJ_CORPSES,
    OBJ_GOLD, // important role as upper limit to chardump::dump_inventory() {dlb}
    OBJ_GEMSTONES, // found in itemname.cc, labeled as miscellaneous in invent.cc {dlb}
    NUM_OBJECT_CLASSES,
    OBJ_UNASSIGNED = 100,              // must remain set to 100 {dlb}
    OBJ_RANDOM = 255 // must remain set to 255 {dlb} - also used
                     // for blanket random sub_type .. see dungeon::items()
};

enum operation_types
{
    OPER_WIELD    = 'w',
    OPER_QUAFF    = 'q',
    OPER_DROP     = 'd',
    OPER_EAT      = 'e',
    OPER_TAKEOFF  = 'T',
    OPER_WEAR     = 'W',
    OPER_PUTON    = 'P',
    OPER_REMOVE   = 'R',
    OPER_READ     = 'r',
    OPER_MEMORISE = 'M',
    OPER_ZAP      = 'Z',
    OPER_EXAMINE  = 'x',
    OPER_FIRE     = 'f',
    OPER_PRAY     = 'p',
    OPER_EVOKE    = 'v',
    OPER_DESTROY  = 'D',
    OPER_QUIVER   = 'Q',
    OPER_ATTACK   = 'a',
    OPER_ANY      = 0
};

enum orb_type
{
    ORB_ZOT                            //    0
};

enum size_part_type
{
    PSIZE_BODY,         // entire body size -- used for EV/size of target
    PSIZE_TORSO,        // torso only (hybrids -- size of parts that use equip)
    PSIZE_PROFILE       // profile only (for stealth checks)
};

enum potion_type
{
    POT_HEALING,                       //    0
    POT_HEAL_WOUNDS,
    POT_SPEED,
    POT_MIGHT,
    POT_BRILLIANCE,
    POT_AGILITY,
    POT_GAIN_STRENGTH,
    POT_GAIN_DEXTERITY,                //    5
    POT_GAIN_INTELLIGENCE,
    POT_LEVITATION,
    POT_POISON,
    POT_SLOWING,
    POT_PARALYSIS,                     //   10
    POT_CONFUSION,
    POT_INVISIBILITY,
    POT_PORRIDGE,
    POT_DEGENERATION,
    POT_DECAY,                         //   15
    POT_WATER,
    POT_EXPERIENCE,
    POT_MAGIC,
    POT_RESTORE_ABILITIES,
    POT_STRONG_POISON,                 //   20
    POT_BERSERK_RAGE,
    POT_CURE_MUTATION,
    POT_MUTATION,
    POT_RESISTANCE,
    POT_BLOOD,                         //   25
    POT_BLOOD_COAGULATED,
    NUM_POTIONS                        //   27
};

enum pronoun_type
{
    PRONOUN_CAP,                        // 0
    PRONOUN_NOCAP,                      // 1
    PRONOUN_CAP_POSSESSIVE,             // 2
    PRONOUN_NOCAP_POSSESSIVE,           // 3
    PRONOUN_REFLEXIVE,                  // 4 (reflexive is always lowercase)
    PRONOUN_OBJECTIVE                   // 5 (objective is always lowercase)
};

enum artefact_prop_type
{
    ARTP_BRAND,                         //    0
    ARTP_AC,
    ARTP_EVASION,
    ARTP_STRENGTH,
    ARTP_INTELLIGENCE,
    ARTP_DEXTERITY,                     //    5
    ARTP_FIRE,
    ARTP_COLD,
    ARTP_ELECTRICITY,
    ARTP_POISON,
    ARTP_NEGATIVE_ENERGY,               //   10
    ARTP_MAGIC,
    ARTP_EYESIGHT,
    ARTP_INVISIBLE,
    ARTP_LEVITATE,
    ARTP_BLINK,                         //   15
    ARTP_BERSERK,
    ARTP_NOISES,
    ARTP_PREVENT_SPELLCASTING,
    ARTP_CAUSE_TELEPORTATION,
    ARTP_PREVENT_TELEPORTATION,         //   20
    ARTP_ANGRY,
    ARTP_METABOLISM,
    ARTP_MUTAGENIC,
    ARTP_ACCURACY,
    ARTP_DAMAGE,                        //   25
    ARTP_CURSED,
    ARTP_STEALTH,
    ARTP_MAGICAL_POWER,
    ARTP_SPIRIT_SHIELD,
    ARTP_NUM_PROPERTIES                 //   30
};

enum score_format_type
{
    SCORE_TERSE,                // one line
    SCORE_REGULAR,              // two lines (name, cause, blank)
    SCORE_VERBOSE               // everything (dates, times, god, etc.)
};

enum shop_type // (unsigned char) env.sh_type[], item_in_shop(), in_a_shop()
{
    SHOP_WEAPON,                       //    0
    SHOP_ARMOUR,
    SHOP_WEAPON_ANTIQUE,
    SHOP_ARMOUR_ANTIQUE,
    SHOP_GENERAL_ANTIQUE,
    SHOP_JEWELLERY,                    //    5
    SHOP_WAND,
    SHOP_BOOK,
    SHOP_FOOD,
    SHOP_DISTILLERY,
    SHOP_SCROLL,                       //   10
    SHOP_GENERAL,
    NUM_SHOPS, // must remain last 'regular' member {dlb}
    SHOP_UNASSIGNED = 100,             // keep set at 100 for now {dlb}
    SHOP_RANDOM = 255                  // keep set at 255 for now {dlb}
};

// These are often addressed relative to each other (esp. delta SIZE_MEDIUM).
enum size_type
{
    SIZE_TINY,              // rats/bats
    SIZE_LITTLE,            // spriggans
    SIZE_SMALL,             // halflings/kobolds
    SIZE_MEDIUM,            // humans/elves/dwarves
    SIZE_LARGE,             // trolls/ogres/centaurs/nagas
    SIZE_BIG,               // large quadrupeds
    SIZE_GIANT,             // giants
    SIZE_HUGE,              // dragons
    NUM_SIZE_LEVELS,
    SIZE_CHARACTER          // transformations that don't change size
};

// [dshaligram] If you add a new skill, update skills2.cc, specifically
// the skills[] array and skill_display_order[]. New skills must go at the
// end of the list or in the unused skill numbers. NEVER rearrange this enum or
// move existing skills to new numbers; save file compatibility depends on this
// order.
enum skill_type
{
    SK_FIGHTING,
    SK_SHORT_BLADES,
    SK_LONG_BLADES,
    SK_AXES,
    SK_MACES_FLAILS,
    SK_POLEARMS,
    SK_STAVES,
    SK_SLINGS,
    SK_BOWS,
    SK_CROSSBOWS,
    SK_DARTS,
    SK_THROWING,
    SK_ARMOUR,
    SK_DODGING,
    SK_STEALTH,
    SK_STABBING,
    SK_SHIELDS,
    SK_TRAPS_DOORS,
    SK_UNARMED_COMBAT,
    // 20
    // 21
    // 22
    // 23
    // 24
    SK_SPELLCASTING = 25,
    SK_CONJURATIONS,
    SK_ENCHANTMENTS,
    SK_SUMMONINGS,
    SK_NECROMANCY,
    SK_TRANSLOCATIONS,
    SK_TRANSMUTATIONS,
    SK_FIRE_MAGIC,
    SK_ICE_MAGIC,
    SK_AIR_MAGIC,
    SK_EARTH_MAGIC,
    SK_POISON_MAGIC,
    SK_INVOCATIONS,
    SK_EVOCATIONS,
    NUM_SKILLS,                        // must remain last regular member

    SK_BLANK_LINE,                     // used for skill output
    SK_COLUMN_BREAK,                   // used for skill output
    SK_NONE
};

// order is important on these (see player_speed())
enum speed_type
{
    SPEED_SLOWED,
    SPEED_NORMAL,
    SPEED_HASTED
};

enum species_type
{
    SP_HUMAN,
    SP_HIGH_ELF,
    SP_DEEP_ELF,
    SP_SLUDGE_ELF,
    SP_MOUNTAIN_DWARF,
    SP_HALFLING,
    SP_HILL_ORC,
    SP_KOBOLD,
    SP_MUMMY,
    SP_NAGA,
    SP_OGRE,
    SP_TROLL,
    SP_RED_DRACONIAN,
    SP_WHITE_DRACONIAN,
    SP_GREEN_DRACONIAN,
    SP_YELLOW_DRACONIAN,
    SP_GREY_DRACONIAN,
    SP_BLACK_DRACONIAN,
    SP_PURPLE_DRACONIAN,
    SP_MOTTLED_DRACONIAN,
    SP_PALE_DRACONIAN,
    SP_BASE_DRACONIAN,
    SP_CENTAUR,
    SP_DEMIGOD,
    SP_SPRIGGAN,
    SP_MINOTAUR,
    SP_DEMONSPAWN,
    SP_GHOUL,
    SP_KENKU,
    SP_MERFOLK,
    SP_VAMPIRE,
    SP_DEEP_DWARF,
    SP_ELF,                            // (placeholder)
    SP_HILL_DWARF,                     // (placeholder)
    SP_OGRE_MAGE,                      // (placeholder)
    SP_GREY_ELF,                       // (placeholder)
    SP_GNOME,                          // (placeholder)
    NUM_SPECIES,                       // always after the last species

    SP_UNKNOWN  = 100
};

enum spell_type
{
    SPELL_NO_SPELL,
    SPELL_TELEPORT_SELF,
    SPELL_CAUSE_FEAR,
    SPELL_MAGIC_DART,
    SPELL_FIREBALL,
    SPELL_APPORTATION,
    SPELL_DELAYED_FIREBALL,
    SPELL_STRIKING,
    SPELL_CONJURE_FLAME,
    SPELL_DIG,
    SPELL_BOLT_OF_FIRE,
    SPELL_BOLT_OF_COLD,
    SPELL_LIGHTNING_BOLT,
    SPELL_BOLT_OF_MAGMA,
    SPELL_POLYMORPH_OTHER,
    SPELL_SLOW,
    SPELL_HASTE,
    SPELL_PARALYSE,
    SPELL_CONFUSE,
    SPELL_INVISIBILITY,
    SPELL_THROW_FLAME,
    SPELL_THROW_FROST,
    SPELL_CONTROLLED_BLINK,
    SPELL_FREEZING_CLOUD,
    SPELL_MEPHITIC_CLOUD,
    SPELL_RING_OF_FLAMES,
    SPELL_VENOM_BOLT,
    SPELL_OLGREBS_TOXIC_RADIANCE,
    SPELL_TELEPORT_OTHER,
    SPELL_MINOR_HEALING,
    SPELL_MAJOR_HEALING,
    SPELL_DEATHS_DOOR,
    SPELL_SELECTIVE_AMNESIA,
    SPELL_MASS_CONFUSION,
    SPELL_SMITING,
    SPELL_SUMMON_SMALL_MAMMALS,
    SPELL_ABJURATION,
    SPELL_SUMMON_SCORPIONS,
    SPELL_LEVITATION,
    SPELL_BOLT_OF_DRAINING,
    SPELL_LEHUDIBS_CRYSTAL_SPEAR,
    SPELL_BOLT_OF_INACCURACY,
    SPELL_POISONOUS_CLOUD,
    SPELL_FIRE_STORM,
    SPELL_DETECT_TRAPS,
    SPELL_BLINK,
    SPELL_ISKENDERUNS_MYSTIC_BLAST,
    SPELL_SUMMON_SWARM,
    SPELL_SUMMON_HORRIBLE_THINGS,
    SPELL_ENSLAVEMENT,
    SPELL_ANIMATE_DEAD,
    SPELL_PAIN,
    SPELL_EXTENSION,
    SPELL_CONTROL_UNDEAD,
    SPELL_ANIMATE_SKELETON,
    SPELL_VAMPIRIC_DRAINING,
    SPELL_HAUNT,
    SPELL_DETECT_ITEMS,
    SPELL_BORGNJORS_REVIVIFICATION,
    SPELL_FREEZE,
    SPELL_SUMMON_ELEMENTAL,
    SPELL_OZOCUBUS_REFRIGERATION,
    SPELL_STICKY_FLAME,
    SPELL_SUMMON_ICE_BEAST,
    SPELL_OZOCUBUS_ARMOUR,
    SPELL_CALL_IMP,
    SPELL_REPEL_MISSILES,
    SPELL_BERSERKER_RAGE,
    SPELL_DISPEL_UNDEAD,
    SPELL_FULSOME_DISTILLATION,
    SPELL_POISON_ARROW,
    SPELL_TWISTED_RESURRECTION,
    SPELL_REGENERATION,
    SPELL_BONE_SHARDS,
    SPELL_BANISHMENT,
    SPELL_CIGOTUVIS_DEGENERATION,
    SPELL_STING,
    SPELL_SUBLIMATION_OF_BLOOD,
    SPELL_TUKIMAS_DANCE,
    SPELL_HELLFIRE,
    SPELL_SUMMON_DEMON,
    SPELL_DEMONIC_HORDE,
    SPELL_SUMMON_GREATER_DEMON,
    SPELL_CORPSE_ROT,
    SPELL_TUKIMAS_VORPAL_BLADE,
    SPELL_FIRE_BRAND,
    SPELL_FREEZING_AURA,
    SPELL_LETHAL_INFUSION,
    SPELL_IRON_SHOT,
    SPELL_STONE_ARROW,
    SPELL_STONEMAIL,
    SPELL_SHOCK,
    SPELL_SWIFTNESS,
    SPELL_FLY,
    SPELL_INSULATION,
    SPELL_DETECT_CREATURES,
    SPELL_CURE_POISON,
    SPELL_CONTROL_TELEPORT,
    SPELL_POISON_AMMUNITION,
    SPELL_POISON_WEAPON,
    SPELL_RESIST_POISON,
    SPELL_PROJECTED_NOISE,
    SPELL_ALTER_SELF,
    SPELL_DEBUGGING_RAY,
    SPELL_RECALL,
    SPELL_PORTAL,
    SPELL_AGONY,
    SPELL_SPIDER_FORM,
    SPELL_DISINTEGRATE,
    SPELL_BLADE_HANDS,
    SPELL_STATUE_FORM,
    SPELL_ICE_FORM,
    SPELL_DRAGON_FORM,
    SPELL_NECROMUTATION,
    SPELL_DEATH_CHANNEL,
    SPELL_SYMBOL_OF_TORMENT,
    SPELL_DEFLECT_MISSILES,
    SPELL_THROW_ICICLE,
    SPELL_ICE_STORM,
    SPELL_AIRSTRIKE,
    SPELL_SHADOW_CREATURES,
    SPELL_CONFUSING_TOUCH,
    SPELL_SURE_BLADE,
    SPELL_FLAME_TONGUE,
    SPELL_PASSWALL,
    SPELL_IGNITE_POISON,
    SPELL_STICKS_TO_SNAKES,
    SPELL_CALL_CANINE_FAMILIAR,
    SPELL_SUMMON_DRAGON,
    SPELL_TAME_BEASTS,
    SPELL_HIBERNATION,
    SPELL_ENGLACIATION,
    SPELL_DETECT_SECRET_DOORS,
    SPELL_SEE_INVISIBLE,
    SPELL_PHASE_SHIFT,
    SPELL_SUMMON_BUTTERFLIES,
    SPELL_WARP_BRAND,
    SPELL_SILENCE,
    SPELL_SHATTER,
    SPELL_DISPERSAL,
    SPELL_DISCHARGE,
    SPELL_CORONA,
    SPELL_INTOXICATE,
    SPELL_EVAPORATE,
    SPELL_FRAGMENTATION,
    SPELL_SANDBLAST,
    SPELL_MAXWELLS_SILVER_HAMMER,
    SPELL_CONDENSATION_SHIELD,
    SPELL_STONESKIN,
    SPELL_SIMULACRUM,
    SPELL_CONJURE_BALL_LIGHTNING,
    SPELL_CHAIN_LIGHTNING,
    SPELL_EXCRUCIATING_WOUNDS,
    SPELL_PORTAL_PROJECTILE,
    SPELL_SUMMON_UGLY_THING,
    SPELL_PETRIFY,
    SPELL_FLAME_AMMUNITION,
    SPELL_FROST_AMMUNITION,
    SPELL_SHOCKING_AMMUNITION,
    SPELL_WARP_AMMUNITION,
    SPELL_EXPLODING_AMMUNITION,
    SPELL_REAPING_AMMUNITION,
    SPELL_RETURNING_AMMUNITION,

    // Mostly monster-only spells after this point:
    SPELL_HELLFIRE_BURST = 175,
    SPELL_VAMPIRE_SUMMON,
    SPELL_BRAIN_FEED,
    SPELL_FAKE_RAKSHASA_SUMMON,
    SPELL_STEAM_BALL,
    SPELL_SUMMON_UFETUBUS,
    SPELL_SUMMON_BEAST,
    SPELL_ENERGY_BOLT,
    SPELL_POISON_SPLASH,
    SPELL_SUMMON_UNDEAD,
    SPELL_CANTRIP,
    SPELL_QUICKSILVER_BOLT,
    SPELL_METAL_SPLINTERS,
    SPELL_MIASMA,
    SPELL_SUMMON_DRAKES,
    SPELL_BLINK_OTHER,
    SPELL_SUMMON_MUSHROOMS,
    SPELL_ACID_SPLASH,
    SPELL_STICKY_FLAME_SPLASH,
    SPELL_FIRE_BREATH,
    SPELL_COLD_BREATH,
    SPELL_DRACONIAN_BREATH,
    SPELL_WATER_ELEMENTALS,
    SPELL_PORKALATOR,
    SPELL_KRAKEN_TENTACLES,
    SPELL_TOMB_OF_DOROKLOHE,
    SPELL_SUMMON_EYEBALLS,
    SPELL_HASTE_OTHER,
    SPELL_FIRE_ELEMENTALS,
    SPELL_EARTH_ELEMENTALS,
    SPELL_AIR_ELEMENTALS,
    SPELL_SLEEP,
    SPELL_BLINK_OTHER_CLOSE,
    SPELL_BLINK_CLOSE,
    SPELL_BLINK_RANGE,
    SPELL_BLINK_AWAY,

    NUM_SPELLS
};

enum slot_select_mode
{
    SS_FORWARD      = 0,
    SS_BACKWARD     = 1
};

enum stat_type
{
  STAT_STRENGTH,                     //    0
  STAT_INTELLIGENCE,
  STAT_DEXTERITY,
  NUM_STATS, // added for increase_stats() {dlb}
  STAT_ALL, // must remain after NUM_STATS -- added to handle royal jelly, etc. {dlb}
  STAT_RANDOM = 255 // leave at 255, added for increase_stats() handling {dlb}
};

enum targetting_type
{
    DIR_NONE,
    DIR_TARGET,
    DIR_DIR,
    DIR_TARGET_OBJECT // New as of 27-August-2009, for item-targetting spells
};

enum torment_source_type
{
    TORMENT_GENERIC       = -1,
    TORMENT_CARDS         = -2,   // Symbol of torment
    TORMENT_SPWLD         = -3,   // Special wield torment
    TORMENT_SCROLL        = -4,
    TORMENT_SPELL         = -5,   // SPELL_SYMBOL_OF_TORMENT
    TORMENT_XOM           = -6,   // Xom effect
    TORMENT_KIKUBAAQUDGHA = -7    // Kikubaaqudgha effect
};

enum trap_type                         // env.trap_type[]
{
    TRAP_DART,                         //    0
    TRAP_ARROW,
    TRAP_SPEAR,
    TRAP_AXE,
    TRAP_TELEPORT,
    TRAP_ALARM,                        //    5
    TRAP_BLADE,
    TRAP_BOLT,
    TRAP_NET,
    TRAP_ZOT,
    TRAP_NEEDLE,                       //   10
    TRAP_SHAFT,
    NUM_TRAPS,                         // must remain last 'regular' member {dlb}
    TRAP_UNASSIGNED = 100,             // keep set at 100 for now {dlb}
    TRAP_INDEPTH = 253,                // Level-appropriate trap.
    TRAP_NONTELEPORT = 254,
    TRAP_RANDOM = 255                  // set at 255 to avoid potential conflicts {dlb}
};

// Any change in this list warrants an increase in the version number in
// tutorial.cc.
enum tutorial_event_type
{
    TUT_SEEN_FIRST_OBJECT,    // 0
    // seen certain items
    TUT_SEEN_POTION,
    TUT_SEEN_SCROLL,
    TUT_SEEN_WAND,
    TUT_SEEN_SPBOOK,
    TUT_SEEN_JEWELLERY,       // 5
    TUT_SEEN_MISC,
    TUT_SEEN_STAFF,
    TUT_SEEN_WEAPON,
    TUT_SEEN_MISSILES,
    TUT_SEEN_ARMOUR,          // 10
    TUT_SEEN_RANDART,
    TUT_SEEN_FOOD,
    TUT_SEEN_CARRION,
    TUT_SEEN_GOLD,
    // encountered dungeon features
    TUT_SEEN_STAIRS,          // 15
    TUT_SEEN_ESCAPE_HATCH,
    TUT_SEEN_BRANCH,
    TUT_SEEN_PORTAL,
    TUT_SEEN_TRAP,
    TUT_SEEN_ALTAR,           // 20
    TUT_SEEN_SHOP,
    TUT_SEEN_DOOR,
    TUT_SEEN_SECRET_DOOR,
    // other 'first events'
    TUT_SEEN_MONSTER,
    TUT_SEEN_ZERO_EXP_MON,    // 25
    TUT_SEEN_TOADSTOOL,
    TUT_MONSTER_BRAND,
    TUT_MONSTER_FRIENDLY,
    TUT_MONSTER_SHOUT,
    TUT_MONSTER_LEFT_LOS,     // 30
    TUT_KILLED_MONSTER,
    TUT_NEW_LEVEL,
    TUT_SKILL_RAISE,
    TUT_GAINED_MAGICAL_SKILL,
    TUT_GAINED_MELEE_SKILL,   // 35
    TUT_GAINED_RANGED_SKILL,
    TUT_CHOOSE_STAT,
    TUT_MAKE_CHUNKS,
    TUT_OFFER_CORPSE,
    TUT_NEW_ABILITY_GOD,      // 40
    TUT_NEW_ABILITY_MUT,
    TUT_NEW_ABILITY_ITEM,
    TUT_FLEEING_MONSTER,
    TUT_ROTTEN_FOOD,
    TUT_CONVERT,              // 45
    TUT_GOD_DISPLEASED,
    TUT_EXCOMMUNICATE,
    TUT_SPELL_MISCAST,
    TUT_SPELL_HUNGER,
    TUT_GLOWING,              // 50
    TUT_YOU_RESIST,
    // status changes
    TUT_YOU_ENCHANTED,
    TUT_YOU_SICK,
    TUT_YOU_POISON,
    TUT_YOU_ROTTING,          // 55
    TUT_YOU_CURSED,
    TUT_YOU_HUNGRY,
    TUT_YOU_STARVING,
    TUT_YOU_MUTATED,
    TUT_CAN_BERSERK,          // 60
    TUT_POSTBERSERK,
    TUT_CAUGHT_IN_NET,
    // warning
    TUT_RUN_AWAY,
    TUT_RETREAT_CASTER,
    TUT_WIELD_WEAPON,         // 65
    TUT_NEED_HEALING,
    TUT_NEED_POISON_HEALING,
    TUT_INVISIBLE_DANGER,
    TUT_NEED_HEALING_INVIS,
    TUT_ABYSS,                // 70
    // interface
    TUT_MULTI_PICKUP,
    TUT_HEAVY_LOAD,
    TUT_SHIFT_RUN,
    TUT_MAP_VIEW,
    TUT_AUTO_EXPLORE,         // 75
    TUT_DONE_EXPLORE,
    TUT_AUTO_EXCLUSION,
    TUT_STAIR_BRAND,
    TUT_HEAP_BRAND,
    TUT_TRAP_BRAND,           // 80
    TUT_LOAD_SAVED_GAME,
    TUT_EVENTS_NUM            // 82
};
// NOTE: For numbers higher than 85 change size of tutorial_events in externs.h.

enum tutorial_types
{
    TUT_BERSERK_CHAR,
    TUT_MAGIC_CHAR,
    TUT_RANGER_CHAR,
    TUT_TYPES_NUM   // 3
};

enum undead_state_type                // you.is_undead
{
    US_ALIVE = 0,
    US_HUNGRY_DEAD,     // Ghouls
    US_UNDEAD,          // Mummies
    US_SEMI_UNDEAD      // Vampires
};

enum unique_item_status_type
{
    UNIQ_NOT_EXISTS = 0,
    UNIQ_EXISTS = 1,
    UNIQ_LOST_IN_ABYSS = 2
};

enum friendly_pickup_type
{
    FRIENDLY_PICKUP_NONE = 0,
    FRIENDLY_PICKUP_FRIEND,
    FRIENDLY_PICKUP_PLAYER,
    FRIENDLY_PICKUP_ALL
};

enum zap_type
{
    ZAP_FLAME,
    ZAP_FROST,
    ZAP_SLOWING,
    ZAP_HASTING,
    ZAP_MAGIC_DARTS,
    ZAP_HEALING,
    ZAP_PARALYSIS,
    ZAP_FIRE,
    ZAP_COLD,
    ZAP_CONFUSION,
    ZAP_INVISIBILITY,
    ZAP_DIGGING,
    ZAP_FIREBALL,
    ZAP_TELEPORTATION,
    ZAP_LIGHTNING,
    ZAP_POLYMORPH_OTHER,
    ZAP_LAST_RANDOM = ZAP_POLYMORPH_OTHER,   // maximal random_effects beam
    ZAP_VENOM_BOLT,
    ZAP_NEGATIVE_ENERGY,
    ZAP_CRYSTAL_SPEAR,
    ZAP_BEAM_OF_ENERGY,
    ZAP_MYSTIC_BLAST,
    ZAP_ENSLAVEMENT,
    ZAP_PAIN,
    ZAP_STICKY_FLAME,
    ZAP_DISPEL_UNDEAD,
    ZAP_BONE_SHARDS,
    ZAP_BANISHMENT,
    ZAP_DEGENERATION,
    ZAP_STING,
    ZAP_HELLFIRE,
    ZAP_IRON_SHOT,
    ZAP_STRIKING,
    ZAP_STONE_ARROW,
    ZAP_ELECTRICITY,
    ZAP_ORB_OF_ELECTRICITY,
    ZAP_SPIT_POISON,
    ZAP_DEBUGGING_RAY,
    ZAP_BREATHE_FIRE,
    ZAP_BREATHE_FROST,
    ZAP_BREATHE_ACID,
    ZAP_BREATHE_POISON,
    ZAP_BREATHE_POWER,
    ZAP_ENSLAVE_UNDEAD,
    ZAP_AGONY,
    ZAP_DISINTEGRATION,
    ZAP_BREATHE_STEAM,
    ZAP_CONTROL_DEMON,
    ZAP_ORB_OF_FRAGMENTATION,
    ZAP_THROW_ICICLE,
    ZAP_ICE_STORM,
    ZAP_CORONA,
    ZAP_HIBERNATION,
    ZAP_FLAME_TONGUE,
    ZAP_SANDBLAST,
    ZAP_SMALL_SANDBLAST,
    ZAP_MAGMA,
    ZAP_POISON_ARROW,
    ZAP_BREATHE_STICKY_FLAME,
    ZAP_BREATHE_LIGHTNING,
    ZAP_PETRIFY,
    ZAP_ENSLAVE_SOUL,
    ZAP_CHAOS,
    ZAP_SLIME,
    ZAP_PORKALATOR,
    ZAP_SLEEP,
    NUM_ZAPS
};

enum montravel_target_type
{
    MTRAV_NONE = 0,
    MTRAV_PLAYER,      // Travelling to reach the player.
    MTRAV_PATROL,      // Travelling to reach the patrol point.
    MTRAV_SIREN,       // Sirens travelling towards deep water.
    MTRAV_WALL,        // Rock worms travelling towards a wall.
    MTRAV_UNREACHABLE, // Not travelling because target is unreachable.
    MTRAV_KNOWN_UNREACHABLE // As above, and the player knows this.
};

#ifndef USE_TILE
enum mlist_targetting_type
{
    MLIST_TARGET_OFF = 0,
    MLIST_TARGET_HIDDEN,
    MLIST_TARGET_ON
};
#endif

#ifdef USE_TILE
enum screen_mode
{
    SCREENMODE_WINDOW = 0,
    SCREENMODE_FULL   = 1,
    SCREENMODE_AUTO   = 2
};

enum cursor_type
{
    CURSOR_MOUSE,
    CURSOR_TUTORIAL,
    CURSOR_MAX
};

// Ordering of tags is important: higher values cover up lower ones.
enum text_tag_type
{
    TAG_NAMED_MONSTER = 0,
    TAG_TUTORIAL      = 1,
    TAG_CELL_DESC     = 2,
    TAG_MAX
};

enum tag_pref
{
    TAGPREF_NONE,     // never display text tags
    TAGPREF_TUTORIAL, // display text tags on "new" monsters
    TAGPREF_NAMED,    // display text tags on named monsters (incl. friendlies)
    TAGPREF_ENEMY,    // display text tags on enemy named monsters
    TAGPREF_MAX
};

enum tile_display_type
{
    TDSP_INVENT = 0,
    TDSP_SPELLS,
    TDSP_MEMORISE
};
#endif

#ifdef WIZARD

enum wizard_option_type
{
    WIZ_NEVER,                         // protect player from accidental wiz
    WIZ_NO,                            // don't start character in wiz mode
    WIZ_YES                            // start character in wiz mode
};

#endif

#endif // ENUM_H<|MERGE_RESOLUTION|>--- conflicted
+++ resolved
@@ -314,26 +314,16 @@
     BOOK_EARTH,
     BOOK_WIZARDRY,
     BOOK_POWER,
-<<<<<<< HEAD
-    BOOK_CANTRIPS,                     //jmf: 04jan2000
-    BOOK_PARTY_TRICKS,                 //jmf: 04jan2000
-    BOOK_BEASTS,                       //   40
-    BOOK_STALKING,         // renamed -- assassination was confusing  -- bwr
-    BOOK_ELEMENTAL_MISSILES,
-    BOOK_WARPED_MISSILES,
-    BOOK_DEVASTATING_MISSILES,
-    MAX_NORMAL_BOOK = BOOK_DEVASTATING_MISSILES,	
-
-    MIN_GOD_ONLY_BOOK,                      // 45
-=======
     BOOK_CANTRIPS,
     BOOK_PARTY_TRICKS,
     BOOK_BEASTS,
     BOOK_STALKING,
-    MAX_NORMAL_BOOK = BOOK_STALKING,
+    BOOK_ELEMENTAL_MISSILES,
+    BOOK_WARPED_MISSILES,
+    BOOK_DEVASTATING_MISSILES,
+    MAX_NORMAL_BOOK = BOOK_DEVASTATING_MISSILES,
 
     MIN_GOD_ONLY_BOOK,
->>>>>>> 5bba7e89
     BOOK_ANNIHILATIONS = MIN_GOD_ONLY_BOOK,
     BOOK_DEMONOLOGY,
     BOOK_NECRONOMICON,
@@ -341,19 +331,11 @@
 
     MAX_FIXED_BOOK = MAX_GOD_ONLY_BOOK,
 
-<<<<<<< HEAD
-    BOOK_RANDART_LEVEL,                     // 48
-=======
     BOOK_RANDART_LEVEL,
->>>>>>> 5bba7e89
     BOOK_RANDART_THEME,
 
     BOOK_MANUAL,
-<<<<<<< HEAD
-    BOOK_DESTRUCTION,                       // 52
-=======
     BOOK_DESTRUCTION,
->>>>>>> 5bba7e89
     NUM_BOOKS
 };
 
