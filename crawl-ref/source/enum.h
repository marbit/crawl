--- conflicted
+++ resolved
@@ -4261,12 +4261,9 @@
     SPELL_DEATH_RATTLE,
     SPELL_SUMMON_SCARABS,
     SPELL_HUNTING_CRY,
-<<<<<<< HEAD
-    SPELL_SCATTERSHOT,
-=======
     SPELL_SEARING_BREATH,
     SPELL_CHILLING_BREATH,
->>>>>>> 8c53b037
+    SPELL_SCATTERSHOT,
     NUM_SPELLS
 };
 
