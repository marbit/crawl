--- conflicted
+++ resolved
@@ -17,6 +17,7 @@
 #include "externs.h"
 
 #include "abyss.h"
+#include "acquire.h"
 #include "artefact.h"
 #include "beam.h"
 #include "coordit.h"
@@ -41,10 +42,7 @@
 #include "menu.h"
 #include "misc.h"
 #include "mon-place.h"
-<<<<<<< HEAD
-=======
 #include "mon-stuff.h"
->>>>>>> 4080d7d1
 #include "mon-util.h"
 #include "mgen_data.h"
 #include "mutation.h"
@@ -56,28 +54,21 @@
 #include "skills.h"
 #include "species.h"
 #include "spl-cast.h"
-<<<<<<< HEAD
 #include "spl-damage.h"
 #include "spl-goditem.h"
 #include "spl-other.h"
 #include "spl-transloc.h"
 #include "spl-selfench.h"
 #include "spl-summoning.h"
-=======
-#include "spl-mis.h"
->>>>>>> 4080d7d1
+#include "spl-miscast.h"
 #include "spl-util.h"
 #include "state.h"
 #include "stuff.h"
 #include "areas.h"
 #include "transform.h"
-<<<<<<< HEAD
 #include "hints.h"
-=======
 #include "traps.h"
-#include "tutorial.h"
 #include "zotdef.h"
->>>>>>> 4080d7d1
 
 #ifdef UNIX
 #include "libunix.h"
@@ -96,9 +87,6 @@
     ABFLAG_PERMANENT_MP   = 0x00000080, // costs permanent MPs
     ABFLAG_CONF_OK        = 0x00000100, // can use even if confused
     ABFLAG_FRUIT          = 0x00000200, // ability requires fruit
-<<<<<<< HEAD
-    ABFLAG_VARIABLE_FRUIT = 0x00000400, // ability requires fruit or piety
-=======
     ABFLAG_VARIABLE_FRUIT = 0x00000400,  // ability requires fruit or piety
     ABFLAG_ENCH_MISCAST = 0X00000800, // // severity 3 enchantment miscast
     ABFLAG_TLOC_MISCAST = 0X00001000, // // severity 3 translocation miscast
@@ -107,7 +95,6 @@
     ABFLAG_TMIG_MISCAST = 0X00008000, // // severity 3 transmigration miscast
     ABFLAG_LEVEL_DRAIN  = 0X00010000, // // drains 2 levels
     ABFLAG_STAT_DRAIN   = 0x00020000  // stat drain
->>>>>>> 4080d7d1
 };
 
 static int  _find_ability_slot(ability_type which_ability);
@@ -193,14 +180,9 @@
 // This table puts all the information in one place... -- bwr
 //
 // The four numerical fields are: MP, HP, food, and piety.
-<<<<<<< HEAD
-// Note:  food_cost  = val + random2avg(val, 2)
-//        piety_cost = val + random2((val + 1) / 2 + 1);
-=======
 // Note:  food_cost  = val + random2avg( val, 2 )
 //        piety_cost = val + random2( (val + 1) / 2 + 1 );
 //        hp cost is in per-mil of maxhp (i.e. 20 = 2% of hp, rounded up)
->>>>>>> 4080d7d1
 static const ability_def Ability_List[] =
 {
     // NON_ABILITY should always come first
@@ -720,6 +702,11 @@
         ret << "Stat drain";
     }
 
+    // If we haven't output anything so far, then the effect has no cost
+    if (ret.str().empty())
+        ret << "None";
+
+    return (ret.str());
     // If we haven't output anything so far, then the effect has no cost
     if (ret.str().empty())
         ret << "None";
@@ -1310,15 +1297,9 @@
 
     case ABIL_ELYVILON_RESTORATION:
     case ABIL_MUMMY_RESTORATION:
-<<<<<<< HEAD
         if (you.strength() == you.max_strength()
             && you.intel() == you.max_intel()
             && you.dex() == you.max_dex()
-=======
-        if (you.strength == you.max_strength
-            && you.intel == you.max_intel
-            && you.dex == you.max_dex
->>>>>>> 4080d7d1
             && !player_rotted())
         {
             mprf("You don't need to restore your stats or hit points!");
@@ -1513,14 +1494,10 @@
 
     const bool success = _do_ability(abil);
     if (success)
-<<<<<<< HEAD
     {
         practise(EX_USED_ABIL, abil.ability);
-        _pay_ability_costs(abil);
-    }
-=======
         _pay_ability_costs(abil, xpcost);
->>>>>>> 4080d7d1
+    }
 
     return (success);
 }
@@ -1769,7 +1746,7 @@
         break;
 
     case ABIL_REMOVE_CURSE:
-        remove_curse( false );
+        remove_curse();
         lose_stat(STAT_RANDOM, (1 + random2avg(4, 2)), false, "zot ability");
 
         break;
@@ -2022,18 +1999,7 @@
         break;
 
     case ABIL_EVOKE_LEVITATE:           // ring, boots, randarts
-<<<<<<< HEAD
         levitate_player(2 * you.skills[SK_EVOCATIONS] + 30);
-=======
-        if (!merfolk_unchange_is_safe(true))
-        {
-            mprf(MSGCH_WARN, "Levitating now would unmeld your boots, which "
-                             "would be fatal.");
-            return (false);
-        }
-        potion_effect(POT_LEVITATION, 2 * you.skills[SK_EVOCATIONS] + 30);
-        exercise(SK_EVOCATIONS, 1);
->>>>>>> 4080d7d1
         break;
 
     case ABIL_EVOKE_STOP_LEVITATING:
@@ -2441,10 +2407,7 @@
     case ABIL_FEDHAS_SUNLIGHT:
         if (!fedhas_sunlight())
         {
-<<<<<<< HEAD
             canned_msg(MSG_OK);
-=======
->>>>>>> 4080d7d1
             return (false);
         }
         break;
@@ -2595,7 +2558,6 @@
     return (true);
 }
 
-<<<<<<< HEAD
 // [ds] Increase piety cost for god abilities that are particularly
 // overpowered in Sprint. Yes, this is a hack. No, I don't care.
 static int _scale_piety_cost(ability_type abil, int original_cost)
@@ -2609,12 +2571,9 @@
             : original_cost);
 }
 
-static void _pay_ability_costs(const ability_def& abil)
-=======
-// We pass in ability cost as it may have changed during the exercise
+// We pass in ability XP cost as it may have changed during the exercise
 // of the ability (if the cost is scaled, for example)
 static void _pay_ability_costs(const ability_def& abil, int xpcost)
->>>>>>> 4080d7d1
 {
     // currently only delayed fireball is instantaneous -- bwr
     you.turn_is_over = !(abil.flags & ABFLAG_INSTANT);
@@ -2631,7 +2590,7 @@
     {
         dec_mp(abil.mp_cost);
         if (abil.flags & ABFLAG_PERMANENT_MP)
-            rot_mp(abil.mp_cost);
+            rot_mp(1);
     }
 
     if (abil.hp_cost)
@@ -2791,7 +2750,7 @@
     std::vector<talent> talents;
 
     // // zot defense abilities; must also be updated in player.cc when these levels are changed
-    if (game_is_zotdef())
+    if (crawl_state.game_is_zotdef())
     {
         if (you.experience_level >= 1)
             _add_talent(talents, ABIL_MAKE_DART_TRAP, check_confused);
