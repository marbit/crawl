/*
 *  File:       tiledoll.cc
 *  Summary:    Region system implementations
 *
 *  Created by: ennewalker on Sat Jan 5 01:33:53 2008 UTC
 */

#include "AppHdr.h"

#ifdef USE_TILE

#include "tiledoll.h"

#include <sys/stat.h>

#include "files.h"
#include "syscalls.h"
#include "tilebuf.h"
#include "tiledef-player.h"
#include "tilepick-p.h"
#include "transform.h"

dolls_data::dolls_data()
{
    parts = new tileidx_t[TILEP_PART_MAX];
    memset(parts, 0, TILEP_PART_MAX * sizeof(int));
}

dolls_data::dolls_data(const dolls_data& _orig)
{
    parts = new tileidx_t[TILEP_PART_MAX];
    memcpy(parts, _orig.parts, TILEP_PART_MAX * sizeof(int));
}

const dolls_data& dolls_data::operator=(const dolls_data& other)
{
    memcpy(parts, other.parts, TILEP_PART_MAX * sizeof(int));
    return (*this);
}

dolls_data::~dolls_data()
{
    delete[] parts;
    parts = NULL;
}

dolls_data player_doll;

bool save_doll_data(int mode, int num, const dolls_data* dolls)
{
    // Save mode, num, and all dolls into dolls.txt.
    std::string dollsTxtString = datafile_path("dolls.txt", false, true);

    struct stat stFileInfo;
    stat(dollsTxtString.c_str(), &stFileInfo);

    // Write into the current directory instead if we didn't find the file
    // or don't have write permissions.
    const char *dollsTxt = (dollsTxtString.c_str()[0] == 0
                              || !(stFileInfo.st_mode & S_IWUSR)) ? "dolls.txt"
                            : dollsTxtString.c_str();

    FILE *fp = NULL;
    if ((fp = fopen_u(dollsTxt, "w+")) != NULL)
    {
        fprintf(fp, "MODE=%s\n",
                    (mode == TILEP_MODE_EQUIP)   ? "EQUIP" :
                    (mode == TILEP_MODE_LOADING) ? "LOADING"
                                                 : "DEFAULT");

        fprintf(fp, "NUM=%02d\n", num == -1 ? 0 : num);

        // Print some explanatory comments. May contain no spaces!
        fprintf(fp, "#Legend:\n");
        fprintf(fp, "#***:equipment/123:index/000:none\n");
        fprintf(fp, "#Shadow/Base/Cloak/Boots/Legs/Body/Gloves/Weapon/Shield/Hair/Beard/Helmet/Halo/Enchant/DrcHead/DrcWing\n");
        fprintf(fp, "#Sh:Bse:Clk:Bts:Leg:Bdy:Glv:Wpn:Shd:Hai:Brd:Hlm:Hal:Enc:Drc:Wng\n");
        char fbuf[80];
        for (unsigned int i = 0; i < NUM_MAX_DOLLS; ++i)
        {
            tilep_print_parts(fbuf, dolls[i]);
            fprintf(fp, "%s", fbuf);
        }
        fclose(fp);

        return (true);
    }

    return (false);
}

bool load_doll_data(const char *fn, dolls_data *dolls, int max,
                    tile_doll_mode *mode, int *cur)
{
    char fbuf[1024];
    FILE *fp  = NULL;

    std::string dollsTxtString = datafile_path(fn, false, true);

    struct stat stFileInfo;
    stat(dollsTxtString.c_str(), &stFileInfo);

    // Try to read from the current directory instead if we didn't find the
    // file or don't have reading permissions.
    const char *dollsTxt = (dollsTxtString.c_str()[0] == 0
                              || !(stFileInfo.st_mode & S_IRUSR)) ? "dolls.txt"
                            : dollsTxtString.c_str();


<<<<<<< HEAD
    if ( (fp = fopen_u(dollsTxt, "r")) == NULL )
=======
    if ((fp = fopen(dollsTxt, "r")) == NULL)
>>>>>>> 448542e9
    {
        // File doesn't exist. By default, use equipment settings.
        *mode = TILEP_MODE_EQUIP;
        return (false);
    }
    else
    {
        memset(fbuf, 0, sizeof(fbuf));
        // Read mode from file.
        if (fscanf(fp, "%1023s", fbuf) != EOF)
        {
            if (strcmp(fbuf, "MODE=DEFAULT") == 0)
                *mode = TILEP_MODE_DEFAULT;
            else if (strcmp(fbuf, "MODE=EQUIP") == 0)
                *mode = TILEP_MODE_EQUIP; // Nothing else to be done.
        }
        // Read current doll from file.
        if (fscanf(fp, "%1023s", fbuf) != EOF)
        {
            if (strncmp(fbuf, "NUM=", 4) == 0)
            {
                sscanf(fbuf, "NUM=%d", cur);
                if (*cur < 0 || *cur >= NUM_MAX_DOLLS)
                    *cur = 0;
            }
        }

        if (max == 1)
        {
            // Load only one doll, either the one defined by NUM or
            // use the default/equipment setting.
            if (*mode != TILEP_MODE_LOADING)
            {
                if (*mode == TILEP_MODE_DEFAULT)
                    tilep_job_default(you.char_class, &dolls[0]);

                // If we don't need to load a doll, return now.
                fclose(fp);
                return (true);
            }

            int count = 0;
            while (fscanf(fp, "%1023s", fbuf) != EOF)
            {
                if (fbuf[0] == '#') // Skip comment lines.
                    continue;

                if (*cur == count++)
                {
                    tilep_scan_parts(fbuf, dolls[0], you.species,
                                     you.experience_level);
                    break;
                }
            }
        }
        else // Load up to max dolls from file.
        {
            for (int count = 0; count < max && fscanf(fp, "%1023s", fbuf) != EOF;)
            {
                if (fbuf[0] == '#') // Skip comment lines.
                    continue;

                tilep_scan_parts(fbuf, dolls[count++], you.species,
                                 you.experience_level);
            }
        }

        fclose(fp);
        return (true);
    }
}

void init_player_doll()
{
    dolls_data dolls[NUM_MAX_DOLLS];

    for (int i = 0; i < NUM_MAX_DOLLS; i++)
        for (int j = 0; j < TILEP_PART_MAX; j++)
            dolls[i].parts[j] = TILEP_SHOW_EQUIP;

    tile_doll_mode mode = TILEP_MODE_LOADING;
    int cur = 0;
    load_doll_data("dolls.txt", dolls, NUM_MAX_DOLLS, &mode, &cur);

    if (mode == TILEP_MODE_LOADING)
    {
        player_doll = dolls[cur];
        tilep_race_default(you.species, you.experience_level, &player_doll);
        return;
    }

    for (int i = 0; i < TILEP_PART_MAX; i++)
        player_doll.parts[i] = TILEP_SHOW_EQUIP;
    tilep_race_default(you.species, you.experience_level, &player_doll);

    if (mode == TILEP_MODE_EQUIP)
        return;

    tilep_job_default(you.char_class, &player_doll);
}

static int _get_random_doll_part(int p)
{
    ASSERT(p >= 0 && p <= TILEP_PART_MAX);
    return (tile_player_part_start[p]
            + random2(tile_player_part_count[p]));
}

static void _fill_doll_part(dolls_data &doll, int p)
{
    ASSERT(p >= 0 && p <= TILEP_PART_MAX);
    doll.parts[p] = _get_random_doll_part(p);
}

void create_random_doll(dolls_data &rdoll)
{
    // All dolls roll for these.
    _fill_doll_part(rdoll, TILEP_PART_BODY);
    _fill_doll_part(rdoll, TILEP_PART_HAND1);
    _fill_doll_part(rdoll, TILEP_PART_LEG);
    _fill_doll_part(rdoll, TILEP_PART_BOOTS);
    _fill_doll_part(rdoll, TILEP_PART_HAIR);

    // The following are only rolled with 50% chance.
    if (coinflip())
        _fill_doll_part(rdoll, TILEP_PART_CLOAK);
    if (coinflip())
        _fill_doll_part(rdoll, TILEP_PART_ARM);
    if (coinflip())
        _fill_doll_part(rdoll, TILEP_PART_HAND2);
    if (coinflip())
        _fill_doll_part(rdoll, TILEP_PART_HELM);

    if (one_chance_in(4))
        _fill_doll_part(rdoll, TILEP_PART_BEARD);
}

// Deterministically pick a pair of trousers for this character to use
// for SHOW_EQUIP, as there's no corresponding item slot for this.
static tileidx_t _random_trousers()
{
    int offset = static_cast<int>(you.species) * 9887
                 + static_cast<int>(you.char_class) * 8719;
    const char *name = you.your_name.c_str();
    for (int i = 0; i < 8 && *name; ++i, ++name)
        offset += name[i] * 4643;

    const int range = TILEP_LEG_LAST_NORM - TILEP_LEG_FIRST_NORM + 1;
    return (TILEP_LEG_FIRST_NORM + offset % range);
}

void fill_doll_equipment(dolls_data &result)
{
    // Base tile.
    if (result.parts[TILEP_PART_BASE] == TILEP_SHOW_EQUIP)
    {
        tilep_race_default(you.species, you.experience_level, &result);
    }

    // Main hand.
    if (result.parts[TILEP_PART_HAND1] == TILEP_SHOW_EQUIP)
    {
        const int item = you.equip[EQ_WEAPON];
        if (you.attribute[ATTR_TRANSFORMATION] == TRAN_BLADE_HANDS)
            result.parts[TILEP_PART_HAND1] = TILEP_HAND1_BLADEHAND;
        else if (item == -1)
            result.parts[TILEP_PART_HAND1] = 0;
        else
            result.parts[TILEP_PART_HAND1] = tilep_equ_weapon(you.inv[item]);
    }
    // Off hand.
    if (result.parts[TILEP_PART_HAND2] == TILEP_SHOW_EQUIP)
    {
        const int item = you.equip[EQ_SHIELD];
        if (you.attribute[ATTR_TRANSFORMATION] == TRAN_BLADE_HANDS)
            result.parts[TILEP_PART_HAND2] = TILEP_HAND2_BLADEHAND;
        else if (item == -1)
            result.parts[TILEP_PART_HAND2] = 0;
        else
            result.parts[TILEP_PART_HAND2] = tilep_equ_shield(you.inv[item]);
    }
    // Body armour.
    if (result.parts[TILEP_PART_BODY] == TILEP_SHOW_EQUIP)
    {
        const int item = you.equip[EQ_BODY_ARMOUR];
        if (item == -1)
            result.parts[TILEP_PART_BODY] = 0;
        else
            result.parts[TILEP_PART_BODY] = tilep_equ_armour(you.inv[item]);
    }
    // Cloak.
    if (result.parts[TILEP_PART_CLOAK] == TILEP_SHOW_EQUIP)
    {
        const int item = you.equip[EQ_CLOAK];
        if (item == -1)
            result.parts[TILEP_PART_CLOAK] = 0;
        else
            result.parts[TILEP_PART_CLOAK] = tilep_equ_cloak(you.inv[item]);
    }
    // Helmet.
    if (result.parts[TILEP_PART_HELM] == TILEP_SHOW_EQUIP)
    {
        const int item = you.equip[EQ_HELMET];
        if (item != -1)
        {
            result.parts[TILEP_PART_HELM] = tilep_equ_helm(you.inv[item]);
        }
        else if (player_mutation_level(MUT_HORNS) > 0)
        {
            switch (player_mutation_level(MUT_HORNS))
            {
                case 1:
                    result.parts[TILEP_PART_HELM] = TILEP_HELM_HORNS1;
                    break;
                case 2:
                    result.parts[TILEP_PART_HELM] = TILEP_HELM_HORNS2;
                    break;
                case 3:
                    result.parts[TILEP_PART_HELM] = TILEP_HELM_HORNS3;
                    break;
            }
        }
        else
        {
            result.parts[TILEP_PART_HELM] = 0;
        }
    }
    // Leg.
    if (result.parts[TILEP_PART_LEG] == TILEP_SHOW_EQUIP)
    {
        result.parts[TILEP_PART_LEG] = _random_trousers();
    }
    // Boots.
    if (result.parts[TILEP_PART_BOOTS] == TILEP_SHOW_EQUIP)
    {
        const int item = you.equip[EQ_BOOTS];
        if (item != -1)
            result.parts[TILEP_PART_BOOTS] = tilep_equ_boots(you.inv[item]);
        else if (player_mutation_level(MUT_HOOVES) >= 3)
            result.parts[TILEP_PART_BOOTS] = TILEP_BOOTS_HOOVES;
        else
            result.parts[TILEP_PART_BOOTS] = 0;
    }
    // Gloves.
    if (result.parts[TILEP_PART_ARM] == TILEP_SHOW_EQUIP)
    {
        const int item = you.equip[EQ_GLOVES];
        if (item != -1)
            result.parts[TILEP_PART_ARM] = tilep_equ_gloves(you.inv[item]);
        else if (you.has_claws(false) >= 3)
            result.parts[TILEP_PART_ARM] = TILEP_ARM_CLAWS;
        else
            result.parts[TILEP_PART_ARM] = 0;
    }
    // Halo.
    if (result.parts[TILEP_PART_HALO] == TILEP_SHOW_EQUIP)
    {
        const bool halo = you.haloed();
        result.parts[TILEP_PART_HALO] = halo ? TILEP_HALO_TSO : 0;
    }
    // Enchantments.
    if (result.parts[TILEP_PART_ENCH] == TILEP_SHOW_EQUIP)
    {
        result.parts[TILEP_PART_ENCH] =
            (you.duration[DUR_LIQUID_FLAMES] ? TILEP_ENCH_STICKY_FLAME : 0);
    }
    // Draconian head/wings.
    if (player_genus(GENPC_DRACONIAN))
    {
        tileidx_t base = 0;
        tileidx_t head = 0;
        tileidx_t wing = 0;
        tilep_draconian_init(you.species, you.experience_level,
                             &base, &head, &wing);

        if (result.parts[TILEP_PART_DRCHEAD] == TILEP_SHOW_EQUIP)
            result.parts[TILEP_PART_DRCHEAD] = head;
        if (result.parts[TILEP_PART_DRCWING] == TILEP_SHOW_EQUIP)
            result.parts[TILEP_PART_DRCWING] = wing;
    }
    // Shadow.
    if (result.parts[TILEP_PART_SHADOW] == TILEP_SHOW_EQUIP)
        result.parts[TILEP_PART_SHADOW] = TILEP_SHADOW_SHADOW;

    // Various other slots.
    for (int i = 0; i < TILEP_PART_MAX; i++)
        if (result.parts[i] == TILEP_SHOW_EQUIP)
            result.parts[i] = 0;
}

// Writes equipment information into per-character doll file.
void save_doll_file(writer &dollf)
{
    dolls_data result = player_doll;
    fill_doll_equipment(result);

    // Write into file.
    char fbuf[80];
    tilep_print_parts(fbuf, result);
    dollf.write(fbuf, strlen(fbuf));

    if (you.attribute[ATTR_HELD] > 0)
        dollf.write("net\n", 4);
}

void pack_doll_buf(SubmergedTileBuffer& buf, const dolls_data &doll, int x, int y, bool submerged, bool ghost)
{
    // Ordered from back to front.
    int p_order[TILEP_PART_MAX] =
    {
        // background
        TILEP_PART_SHADOW,
        TILEP_PART_HALO,
        TILEP_PART_ENCH,
        TILEP_PART_DRCWING,
        TILEP_PART_CLOAK,
        // player
        TILEP_PART_BASE,
        TILEP_PART_BOOTS,
        TILEP_PART_LEG,
        TILEP_PART_BODY,
        TILEP_PART_ARM,
        TILEP_PART_HAIR,
        TILEP_PART_BEARD,
        TILEP_PART_HELM,
        TILEP_PART_HAND1,
        TILEP_PART_HAND2,
        TILEP_PART_DRCHEAD
    };

    int flags[TILEP_PART_MAX];
    tilep_calc_flags(doll, flags);

    // For skirts, boots go under the leg armour.  For pants, they go over.
    if (doll.parts[TILEP_PART_LEG] < TILEP_LEG_SKIRT_OFS)
    {
        p_order[7] = TILEP_PART_BOOTS;
        p_order[6] = TILEP_PART_LEG;
    }

    // Special case bardings from being cut off.
    const bool is_naga = is_player_tile(doll.parts[TILEP_PART_BASE],
                                        TILEP_BASE_NAGA);

    if (doll.parts[TILEP_PART_BOOTS] >= TILEP_BOOTS_NAGA_BARDING
        && doll.parts[TILEP_PART_BOOTS] <= TILEP_BOOTS_NAGA_BARDING_RED)
    {
        flags[TILEP_PART_BOOTS] = is_naga ? TILEP_FLAG_NORMAL : TILEP_FLAG_HIDE;
    }

    const bool is_cent = is_player_tile(doll.parts[TILEP_PART_BASE],
                                        TILEP_BASE_CENTAUR);

    if (doll.parts[TILEP_PART_BOOTS] >= TILEP_BOOTS_CENTAUR_BARDING
        && doll.parts[TILEP_PART_BOOTS] <= TILEP_BOOTS_CENTAUR_BARDING_RED)
    {
        flags[TILEP_PART_BOOTS] = is_cent ? TILEP_FLAG_NORMAL : TILEP_FLAG_HIDE;
    }

    // A higher index here means that the part should be drawn on top.
    // This is drawn in reverse order because this could be a ghost
    // or being drawn in water, in which case we want the top-most part
    // to blend with the background underneath and not with the parts
    // underneath.  Parts drawn afterwards will not obscure parts drawn
    // previously, because "i" is passed as the depth below.
    for (int i = TILEP_PART_MAX - 1; i >= 0; --i)
    {
        int p = p_order[i];

        if (!doll.parts[p] || flags[p] == TILEP_FLAG_HIDE)
            continue;

        if (p == TILEP_PART_SHADOW && (submerged || ghost))
            continue;

        int ymax = TILE_Y;

        if (flags[p] == TILEP_FLAG_CUT_CENTAUR
            || flags[p] == TILEP_FLAG_CUT_NAGA)
        {
            ymax = 18;
        }

        buf.add(doll.parts[p], x, y, i, submerged, ghost, 0, 0, ymax);
    }
}

#endif<|MERGE_RESOLUTION|>--- conflicted
+++ resolved
@@ -107,11 +107,7 @@
                             : dollsTxtString.c_str();
 
 
-<<<<<<< HEAD
-    if ( (fp = fopen_u(dollsTxt, "r")) == NULL )
-=======
-    if ((fp = fopen(dollsTxt, "r")) == NULL)
->>>>>>> 448542e9
+    if ((fp = fopen_u(dollsTxt, "r")) == NULL)
     {
         // File doesn't exist. By default, use equipment settings.
         *mode = TILEP_MODE_EQUIP;
