/**
 * @file
 * @brief More skill related functions.
**/

#include "AppHdr.h"

#include "skills2.h"

#include <algorithm>
#include <cmath>
#include <string>
#include <sstream>

#include <stdio.h>
#include <stdlib.h>
#include <ctype.h>

#include "artefact.h"
#include "describe.h"
#include "evoke.h"
#include "externs.h"
#include "godabil.h"
#include "libutil.h"
#include "player.h"
#include "religion.h"
#include "species.h"
#include "skills.h"
#include "skill_menu.h"
#include "unwind.h"

typedef string (*string_fn)();
typedef map<string, string_fn> skill_op_map;

static skill_op_map Skill_Op_Map;

// The species for which the skill title is being worked out.
static species_type Skill_Species = SP_UNKNOWN;

class skill_title_key_t
{
public:
    skill_title_key_t(const char *k, string_fn o) : key(k), op(o)
    {
        Skill_Op_Map[k] = o;
    }

    static string get(const string &_key)
    {
        skill_op_map::const_iterator i = Skill_Op_Map.find(_key);
        return i == Skill_Op_Map.end()? string() : (i->second)();
    }
private:
    const char *key;
    string_fn op;
};

typedef skill_title_key_t stk;

// Basic goals for titles:
// The higher titles must come last.
// Referring to the skill itself is fine ("Transmuter") but not impressive.
// No overlaps, high diversity.

// Replace @Adj@ with uppercase adjective form, @genus@ with lowercase genus,
// @Genus@ with uppercase genus, and %s with special cases defined below,
// including but not limited to species.

// NOTE:  Even though %s could be used with most of these, remember that
// the character's race will be listed on the next line.  It's only really
// intended for cases where things might be really awkward without it. -- bwr

// NOTE: If a skill name is changed, remember to also adapt the database entry.
static const char *skills[NUM_SKILLS][6] =
{
  //  Skill name        levels 1-7       levels 8-14        levels 15-20       levels 21-26      level 27
    {"Fighting",       "Skirmisher",    "Fighter",         "Warrior",         "Slayer",         "Conqueror"},
    {"Short Blades",   "Cutter",        "Slicer",          "Swashbuckler",    "Cutthroat",      "Politician"},
    {"Long Blades",    "Slasher",       "Carver",          "Fencer",          "@Adj@ Blade",    "Swordmaster"},
    {"Axes",           "Chopper",       "Cleaver",         "Severer",         "Executioner",    "Axe Maniac"},
    {"Maces & Flails", "Cudgeler",      "Basher",          "Bludgeoner",      "Shatterer",      "Skullcrusher"},
    {"Polearms",       "Poker",         "Spear-Bearer",    "Impaler",         "Phalangite",     "@Adj@ Porcupine"},
    {"Staves",         "Twirler",       "Cruncher",        "Stickfighter",    "Pulveriser",     "Chief of Staff"},
    {"Slings",         "Vandal",        "Slinger",         "Whirler",         "Slingshot",      "@Adj@ Catapult"},
    {"Bows",           "Shooter",       "Archer",          "Marks@genus@",    "Crack Shot",     "Merry @Genus@"},
    {"Crossbows",      "Bolt Thrower",  "Quickloader",     "Sharpshooter",    "Sniper",         "@Adj@ Arbalest"},
    {"Throwing",       "Chucker",       "Thrower",         "Deadly Accurate", "Hawkeye",        "@Adj@ Ballista"},
    {"Armour",         "Covered",       "Protected",       "Tortoise",        "Impregnable",    "Invulnerable"},
    {"Dodging",        "Ducker",        "Nimble",          "Spry",            "Acrobat",        "Intangible"},
    {"Stealth",        "Sneak",         "Covert",          "Unseen",          "Imperceptible",  "Ninja"},
#if TAG_MAJOR_VERSION == 34
    {"Stabbing",       "Miscreant",     "Blackguard",      "Backstabber",     "Cutthroat",      "Politician"},
#endif
    {"Shields",        "Shield-Bearer", "Hoplite",         "Blocker",         "Peltast",        "@Adj@ Barricade"},
#if TAG_MAJOR_VERSION == 34
    {"Traps",          "Scout",         "Disarmer",        "Vigilant",        "Perceptive",     "Dungeon Master"},
#endif
    // STR based fighters, for DEX/martial arts titles see below.  Felids get their own category, too.
    {"Unarmed Combat", "Ruffian",       "Grappler",        "Brawler",         "Wrestler",       "@Weight@weight Champion"},

    {"Spellcasting",   "Magician",      "Thaumaturge",     "Eclecticist",     "Sorcerer",       "Archmage"},
    {"Conjurations",   "Ruinous",       "Conjurer",        "Destroyer",       "Devastator",     "Annihilator"},
    {"Hexes",          "Vexing",        "Jinx",            "Bewitcher",       "Maledictor",     "Spellbinder"},
    {"Charms",         "Charmwright",   "Infuser",         "Anointer",        "Gracecrafter",   "Miracle Worker"},
    {"Summonings",     "Caller",        "Summoner",        "Convoker",        "Demonologist",   "Hellbinder"},
    {"Necromancy",     "Grave Robber",  "Reanimator",      "Necromancer",     "Thanatomancer",  "@Genus_Short@ of Death"},
    {"Translocations", "Grasshopper",   "Placeless @Genus@", "Blinker",       "Portalist",      "Plane @Walker@"},
    {"Transmutations", "Changer",       "Transmogrifier",  "Alchemist",       "Malleable",      "Shapeless @Genus@"},

    {"Fire Magic",     "Firebug",       "Arsonist",        "Scorcher",        "Pyromancer",     "Infernalist"},
    {"Ice Magic",      "Chiller",       "Frost Mage",      "Gelid",           "Cryomancer",     "Englaciator"},
    {"Air Magic",      "Gusty",         "Cloud Mage",      "Aerator",         "Anemomancer",    "Meteorologist"},
    {"Earth Magic",    "Digger",        "Geomancer",       "Earth Mage",      "Metallomancer",  "Petrodigitator"},
    {"Poison Magic",   "Stinger",       "Tainter",         "Polluter",        "Contaminator",   "Envenomancer"},

    // These titles apply to atheists only, worshippers of the various gods
    // use the god titles instead, depending on piety or, in Xom's case, mood.
    {"Invocations",    "Unbeliever",    "Agnostic",        "Dissident",       "Heretic",        "Apostate"},
    {"Evocations",     "Charlatan",     "Prestidigitator", "Fetichist",       "Evocator",       "Talismancer"},
};

static const char *martial_arts_titles[6] =
    {"Unarmed Combat", "Insei", "Martial Artist", "Black Belt", "Sensei", "Grand Master"};
static const char *claw_and_tooth_titles[6] =
    {"Unarmed Combat", "Scratcher", "Gouger", "Ripper", "Eviscerator", "Sabretooth"};

struct species_skill_aptitude
{
    species_type species;
    skill_type   skill;
    int aptitude;          // -50..50, with 0 for humans

    species_skill_aptitude(species_type _species,
                           skill_type _skill,
                           int _aptitude)
        : species(_species), skill(_skill), aptitude(_aptitude)
    {
    }
};

#include "aptitudes.h"

// Traditionally, Spellcasting and In/Evocations formed the exceptions here:
// Spellcasting skill was more expensive with about 130%, the other two got
// a discount with about 75%.
static int _spec_skills[NUM_SPECIES][NUM_SKILLS];

int skill_points_to_level(skill_type sk, int points, int scale)
{
    if (points < 0)
        return 0;
    int level = 0;
    while (level <= 27 && (int) skill_exp_needed(level + 1, sk) < points)
    {
        ++level;
    }
    int progress = get_skill_progress(sk, level, points, scale);
    level *= scale;
    return level + progress;
}

int get_skill_progress(skill_type sk, int level, int points, int scale)
{
    if (level >= 27)
        return 0;

    const int needed = skill_exp_needed(level + 1, sk);
    const int prev_needed = skill_exp_needed(level, sk);
    if (needed == 0) // invalid race, legitimate at startup
        return 0;
    // A scale as small as 92 would overflow with 31 bits if skill_rdiv()
    // is involved: needed can be 91985, skill_rdiv() multiplies by 256.
    const int64_t amt_done = points - prev_needed;
    int prog = amt_done * scale / (needed - prev_needed);

    ASSERT(prog >= 0);

    return prog;
}

int get_skill_progress(skill_type sk, int scale)
{
    return get_skill_progress(sk, you.skills[sk], you.skill_points[sk], scale);
}

int get_skill_percentage(const skill_type x)
{
    return get_skill_progress(x, 100);
}

const char *skill_name(skill_type which_skill)
{
    return skills[which_skill][0];
}

skill_type str_to_skill(const string &skill)
{
    for (int i = SK_FIRST_SKILL; i < NUM_SKILLS; ++i)
        if (skills[i][0] && skill == skills[i][0])
            return static_cast<skill_type>(i);

    return SK_FIGHTING;
}

static string _stk_adj_cap()
{
    return species_name(Skill_Species, false, true);
}

static string _stk_genus_cap()
{
    return species_name(Skill_Species, true, false);
}

static string _stk_genus_nocap()
{
    string s = _stk_genus_cap();
    return lowercase(s);
}

static string _stk_genus_short_cap()
{
    return Skill_Species == SP_DEMIGOD ? "God" :
           _stk_genus_cap();
}

static string _stk_walker()
{
    return Skill_Species == SP_NAGA         ? "Slider"   :
           Skill_Species == SP_TENGU        ? "Glider"   :
#if TAG_MAJOR_VERSION == 34
           Skill_Species == SP_DJINNI       ? "Floater"  :
#endif
           Skill_Species == SP_OCTOPODE     ? "Wriggler" :
           Skill_Species == SP_VINE_STALKER ? "Stalker"
                                            : "Walker";
}

static string _stk_weight()
{
    switch (Skill_Species)
    {
    case SP_OGRE:
    case SP_TROLL:
        return "Heavy";

    case SP_NAGA:
    case SP_CENTAUR:
        return "Cruiser";

    default:
        return "Middle";

    case SP_HIGH_ELF:
    case SP_DEEP_ELF:
    case SP_SLUDGE_ELF:
    case SP_TENGU:
        return "Light";

    case SP_HALFLING:
    case SP_KOBOLD:
        return "Feather";

    case SP_SPRIGGAN:
        return "Fly";

    case SP_FELID:
        return "Bacteria"; // not used
    }
}

static skill_title_key_t _skill_title_keys[] =
{
    stk("Adj", _stk_adj_cap),
    stk("Genus", _stk_genus_cap),
    stk("genus", _stk_genus_nocap),
    stk("Genus_Short", _stk_genus_short_cap),
    stk("Walker", _stk_walker),
    stk("Weight", _stk_weight),
};

static string _replace_skill_keys(const string &text)
{
    // The container array is unused, we rely on side effects of constructors
    // of individual items.  Yay.
    UNUSED(_skill_title_keys);

    string::size_type at = 0, last = 0;
    ostringstream res;
    while ((at = text.find('@', last)) != string::npos)
    {
        res << text.substr(last, at - last);
        const string::size_type end = text.find('@', at + 1);
        if (end == string::npos)
            break;

        const string key = text.substr(at + 1, end - at - 1);
        const string value = stk::get(key);

        ASSERT(!value.empty());

        res << value;

        last = end + 1;
    }
    if (!last)
        return text;

    res << text.substr(last);
    return res.str();
}

unsigned get_skill_rank(unsigned skill_lev)
{
    // Translate skill level into skill ranking {dlb}:
    return (skill_lev <= 7)  ? 0 :
                           (skill_lev <= 14) ? 1 :
                           (skill_lev <= 20) ? 2 :
                           (skill_lev <= 26) ? 3
                           /* level 27 */    : 4;
}

string skill_title_by_rank(skill_type best_skill, uint8_t skill_rank,
                           int species, int str, int dex, int god, int piety)
{
    // paranoia
    if (is_invalid_skill(best_skill))
        return "Adventurer";

    if (species == -1)
        species = you.species;

    if (str == -1)
        str = you.base_stats[STAT_STR];

    if (dex == -1)
        dex = you.base_stats[STAT_DEX];

    if (god == -1)
        god = you.religion;

    // Increment rank by one to "skip" skill name in array {dlb}:
    ++skill_rank;

    string result;

    if (best_skill < NUM_SKILLS)
    {
        // Note that ghosts default to (dex == str) and god == no_god, due
        // to a current lack of that information... the god case is probably
        // suitable for most cases (TSO/Zin/Ely at the very least). -- bwr
        switch (best_skill)
        {
        case SK_UNARMED_COMBAT:
            if (species == SP_FELID)
            {
                result = claw_and_tooth_titles[skill_rank];
                break;
            }
            result = (dex >= str) ? martial_arts_titles[skill_rank]
                                  : skills[best_skill][skill_rank];

            break;

        case SK_SHORT_BLADES:
            if (player_genus(GENPC_ELVEN, static_cast<species_type>(species))
                && skill_rank == 5)
            {
                result = "Blademaster";
                break;
            }
            break;

        case SK_INVOCATIONS:
            if (god != GOD_NO_GOD)
                result = god_title((god_type)god, (species_type)species, piety);
            break;

        case SK_BOWS:
            if (player_genus(GENPC_ELVEN, static_cast<species_type>(species))
                && skill_rank == 5)
            {
                result = "Master Archer";
                break;
            }
            break;

        case SK_SPELLCASTING:
            if (species == SP_OGRE)
                result = "Ogre Mage";
            break;

        case SK_NECROMANCY:
            if (species == SP_SPRIGGAN && skill_rank == 5)
                result = "La Petite Mort";
            break;

        default:
            break;
        }
        if (result.empty())
            result = skills[best_skill][skill_rank];
    }

    {
        unwind_var<species_type> sp(Skill_Species,
                                    static_cast<species_type>(species));
        result = _replace_skill_keys(result);
    }

    return result.empty() ? string("Invalid Title")
                          : result;
}

string skill_title(skill_type best_skill, uint8_t skill_lev,
                   int species, int str, int dex, int god, int piety)
{
    return skill_title_by_rank(best_skill, get_skill_rank(skill_lev),
                               species, str, dex, god, piety);
}

string player_title()
{
    const skill_type best = best_skill(SK_FIRST_SKILL, SK_LAST_SKILL);
    return skill_title(best, you.skills[ best ]);
}

skill_type best_skill(skill_type min_skill, skill_type max_skill,
                      skill_type excl_skill)
{
    ASSERT(min_skill < NUM_SKILLS);
    ASSERT(max_skill < NUM_SKILLS);
    skill_type ret = SK_FIGHTING;
    unsigned int best_skill_level = 0;
    unsigned int best_position = 1000;

    for (int i = min_skill; i <= max_skill; i++)
    {
        skill_type sk = static_cast<skill_type>(i);
        if (sk == excl_skill)
            continue;

        const unsigned int skill_level = you.skill(sk, 10, true);
        if (skill_level > best_skill_level)
        {
            ret = sk;
            best_skill_level = skill_level;
            best_position = you.skill_order[sk];

        }
        else if (skill_level == best_skill_level
                 && you.skill_order[sk] < best_position)
        {
            ret = sk;
            best_position = you.skill_order[sk];
        }
    }

    return ret;
}

// Calculate the skill_order array from scratch.
//
// The skill order array is used for breaking ties in best_skill.
// This is done by ranking each skill by the order in which it
// has attained its current level (the values are the number of
// skills at or above that level when the current skill reached it).
//
// In this way, the skill which has been at a level for the longest
// is judged to be the best skill (thus, nicknames are sticky)...
// other skills will have to attain the next level higher to be
// considered a better skill (thus, the first skill to reach level 27
// becomes the characters final nickname). -- bwr
void init_skill_order(void)
{
    for (int i = SK_FIRST_SKILL; i < NUM_SKILLS; i++)
    {
        skill_type si = static_cast<skill_type>(i);

        const unsigned int i_points = you.skill_points[si]
                                      / species_apt_factor(si);

        you.skill_order[si] = 0;

        for (int j = SK_FIRST_SKILL; j < NUM_SKILLS; j++)
        {
            skill_type sj = static_cast<skill_type>(j);
            if (si == sj)
                continue;

            const unsigned int j_points = you.skill_points[sj]
                                          / species_apt_factor(sj);

            if (you.skills[sj] == you.skills[si]
                && (j_points > i_points
                    || (j_points == i_points && sj > si)))
            {
                you.skill_order[si]++;
            }
        }
    }
}

bool is_useless_skill(skill_type skill)
{
#if TAG_MAJOR_VERSION == 34
    if (skill == SK_STABBING || skill == SK_TRAPS)
        return true;
#endif
    return species_apt(skill) == -99;
}

bool is_harmful_skill(skill_type skill)
{
    return is_magic_skill(skill) && you_worship(GOD_TROG);
}

bool all_skills_maxed(bool inc_harmful)
{
    for (int i = 0; i < NUM_SKILLS; ++i)
    {
        if (you.skills[i] < 27 && you.can_train[i]
            && !is_useless_skill((skill_type) i)
            && (inc_harmful || !is_harmful_skill((skill_type) i)))
        {
            return false;
        }
    }

    return true;
}

int skill_bump(skill_type skill, int scale)
{
    int sk = you.skill_rdiv(skill, scale);
    return sk < 3 * scale ? sk * 2 : sk + 3 * scale;
}

// What aptitude value corresponds to doubled skill learning
// (i.e., old-style aptitude 50).
#define APT_DOUBLE 4

static float _apt_to_factor(int apt)
{
    return 1 / exp(log(2) * apt / APT_DOUBLE);
}

unsigned int skill_exp_needed(int lev, skill_type sk, species_type sp)
{
    const int exp[28] = { 0, 50, 150, 300, 500, 750,         // 0-5
                          1050, 1400, 1800, 2250, 2800,      // 6-10
                          3450, 4200, 5050, 6000, 7050,      // 11-15
                          8200, 9450, 10800, 12300, 13950,   // 16-20
                          15750, 17700, 19800, 22050, 24450, // 21-25
                          27000, 29750 };

    ASSERT_RANGE(lev, 0, 27 + 1);

    return exp[lev] * species_apt_factor(sk, sp);
}

int species_apt(skill_type skill, species_type species)
{
    static bool spec_skills_initialised = false;
    if (!spec_skills_initialised)
    {
        // Setup sentinel values to find errors more easily.
        const int sentinel = -20; // this gives cost 3200
        for (int sp = 0; sp < NUM_SPECIES; ++sp)
            for (int sk = 0; sk < NUM_SKILLS; ++sk)
                _spec_skills[sp][sk] = sentinel;
        for (unsigned i = 0; i < ARRAYSZ(species_skill_aptitudes); ++i)
        {
            const species_skill_aptitude &ssa(species_skill_aptitudes[i]);
            ASSERT(_spec_skills[ssa.species][ssa.skill] == sentinel);
            _spec_skills[ssa.species][ssa.skill] = ssa.aptitude;
        }
        spec_skills_initialised = true;
    }

    return _spec_skills[species][skill];
}

float species_apt_factor(skill_type sk, species_type sp)
{
    return _apt_to_factor(species_apt(sk, sp));
}

vector<skill_type> get_crosstrain_skills(skill_type sk)
{
    vector<skill_type> ret;

    switch (sk)
    {
    case SK_SHORT_BLADES:
        ret.push_back(SK_LONG_BLADES);
        return ret;
    case SK_LONG_BLADES:
        ret.push_back(SK_SHORT_BLADES);
        return ret;
    case SK_AXES:
    case SK_STAVES:
        ret.push_back(SK_POLEARMS);
        ret.push_back(SK_MACES_FLAILS);
        return ret;
    case SK_MACES_FLAILS:
    case SK_POLEARMS:
        ret.push_back(SK_AXES);
        ret.push_back(SK_STAVES);
        return ret;
    case SK_SLINGS:
        ret.push_back(SK_THROWING);
        return ret;
    case SK_THROWING:
        ret.push_back(SK_SLINGS);
        return ret;
    default:
        return ret;
    }
}

<<<<<<< HEAD
=======
float crosstrain_bonus(skill_type sk)
{
    int bonus = 1;

    vector<skill_type> crosstrain_skills = get_crosstrain_skills(sk);

    for (unsigned int i = 0; i < crosstrain_skills.size(); ++i)
        if (you.skill(crosstrain_skills[i], 10, true)
            >= you.skill(sk, 10, true) + CROSSTRAIN_THRESHOLD)
        {
            bonus *= 2;
        }

    return bonus;
}

skill_type opposite_skill(skill_type sk)
{
    switch (sk)
    {
    case SK_FIRE_MAGIC  : return SK_ICE_MAGIC;   break;
    case SK_ICE_MAGIC   : return SK_FIRE_MAGIC;  break;
    case SK_AIR_MAGIC   : return SK_EARTH_MAGIC; break;
    case SK_EARTH_MAGIC : return SK_AIR_MAGIC;   break;
    default: return SK_NONE;
    }
}

static int _skill_elemental_preference(skill_type sk, int scale)
{
    const skill_type sk2 = opposite_skill(sk);
    if (sk2 == SK_NONE)
        return 0;
    return you.skill(sk, scale) - you.skill(sk2, scale);
}

int elemental_preference(spell_type spell, int scale)
{
    skill_set skill_list;
    spell_skills(spell, skill_list);
    int preference = 0;
    for (skill_set_iter it = skill_list.begin(); it != skill_list.end(); ++it)
        preference += _skill_elemental_preference(*it, scale);
    return preference;
}

/*
 * Compare skill levels
 *
 * It compares the level of 2 skills, and breaks ties by using skill order.
 *
 * @param sk1 First skill.
 * @param sk2 Second skill.
 * @return Whether first skill is higher than second skill.
 */
bool compare_skills(skill_type sk1, skill_type sk2)
{
    if (is_invalid_skill(sk1))
        return false;
    else if (is_invalid_skill(sk2))
        return true;
    else
        return you.skill(sk1, 10, true) > you.skill(sk2, 10, true)
               || you.skill(sk1, 10, true) == you.skill(sk2, 10, true)
                  && you.skill_order[sk1] < you.skill_order[sk2];
}

bool is_antitrained(skill_type sk)
{
    skill_type opposite = opposite_skill(sk);
    if (opposite == SK_NONE || you.skills[sk] >= 27)
        return false;

    return compare_skills(opposite, sk) && you.skills[opposite];
}

>>>>>>> 53487550
void dump_skills(string &text)
{
    for (uint8_t i = 0; i < NUM_SKILLS; i++)
    {
        int real = you.skill((skill_type)i, 10, true);
        int cur  = you.skill((skill_type)i, 10);
        if (real > 0 || (!you.auto_training && you.train[i] > 0))
        {
            text += make_stringf(" %c Level %.*f%s %s\n",
                                 real == 270       ? 'O' :
                                 !you.can_train[i] ? ' ' :
                                 you.train[i] == 2 ? '*' :
                                 you.train[i]      ? '+' :
                                                     '-',
                                 real == 270 ? 0 : 1,
                                 real * 0.1,
                                 real != cur
                                     ? make_stringf("(%.*f)",
                                           cur == 270 ? 0 : 1,
                                           cur * 0.1).c_str()
                                     : "",
                                 skill_name(static_cast<skill_type>(i)));
        }
    }
}

int skill_transfer_amount(skill_type sk)
{
    ASSERT(!is_invalid_skill(sk));
    if (you.skill_points[sk] < 1000)
        return you.skill_points[sk] - skill_exp_needed(1, sk);
    else
        return max<int>(1000, you.skill_points[sk] / 2);
}

// Transfer skill points from one skill to another (Ashenzari transfer
// knowledge ability). If simu, it just simulates the transfer and don't
// change anything. It returns the new level of tsk.
int transfer_skill_points(skill_type fsk, skill_type tsk, int skp_max,
                          bool simu, bool boost)
{
    ASSERT(!is_invalid_skill(fsk) && !is_invalid_skill(tsk));

    int total_skp_lost   = 0; // skill points lost in fsk.
    int fsk_level = you.skills[fsk];
    int tsk_level = you.skills[tsk];
    int fsk_points = you.skill_points[fsk];
    int tsk_points = you.skill_points[tsk];

    int new_level = you.skill(tsk, 10, !boost);
    // Restore the level
    you.skills[fsk] = fsk_level;
    you.skills[tsk] = tsk_level;

    if (simu)
    {
        you.skill_points[fsk] = fsk_points;
        you.skill_points[tsk] = tsk_points;
    }
    else
    {
        // Perform the real level up
        check_skill_level_change(fsk);
        check_skill_level_change(tsk);
        if ((int)you.transfer_skill_points < total_skp_lost)
            you.transfer_skill_points = 0;
        else
            you.transfer_skill_points -= total_skp_lost;

        dprf("skill %s lost %d points", skill_name(fsk), total_skp_lost);
        dprf("skill %s gained %d points", skill_name(tsk), total_skp_gained);

        if (you.transfer_skill_points == 0 || you.skills[tsk] == 27)
            ashenzari_end_transfer(true);
        else
            dprf("%d skill points left to transfer", you.transfer_skill_points);
    }
    return new_level;
}

void skill_state::save()
{
    can_train          = you.can_train;
    skills             = you.skills;
    train              = you.train;
    training           = you.training;
    skill_points       = you.skill_points;
    skill_cost_level   = you.skill_cost_level;
    skill_order        = you.skill_order;
    auto_training      = you.auto_training;
    exp_available      = you.exp_available;
    total_experience   = you.total_experience;
    get_all_manual_charges(manual_charges);
    for (int i = 0; i < NUM_SKILLS; i++)
    {
        real_skills[i] = you.skill((skill_type)i, 10, true);
        changed_skills[i] = you.skill((skill_type)i, 10);
    }
}

void skill_state::restore_levels()
{
    you.skills                      = skills;
    you.skill_points                = skill_points;
    you.skill_cost_level            = skill_cost_level;
    you.skill_order                 = skill_order;
    you.exp_available               = exp_available;
    you.total_experience            = total_experience;
    set_all_manual_charges(manual_charges);
}

void skill_state::restore_training()
{
    for (int i = SK_FIRST_SKILL; i < NUM_SKILLS; ++i)
        if (you.skills[i] < 27)
            you.train[i] = train[i];

    you.can_train                   = can_train;
    you.auto_training               = auto_training;
    reset_training();
}

// Sanitize skills after an upgrade, racechange, etc.
void fixup_skills()
{
    for (int i = SK_FIRST_SKILL; i < NUM_SKILLS; ++i)
    {
        skill_type sk = static_cast<skill_type>(i);
        if (is_useless_skill(sk))
            you.skill_points[i] = 0;
        you.skill_points[i] = min(you.skill_points[i], skill_exp_needed(27, sk));
        check_skill_level_change(sk);
    }
    init_can_train();

    if (you.exp_available >= calc_skill_cost(you.skill_cost_level))
        skill_menu(SKMF_EXPERIENCE);
}<|MERGE_RESOLUTION|>--- conflicted
+++ resolved
@@ -619,85 +619,6 @@
     }
 }
 
-<<<<<<< HEAD
-=======
-float crosstrain_bonus(skill_type sk)
-{
-    int bonus = 1;
-
-    vector<skill_type> crosstrain_skills = get_crosstrain_skills(sk);
-
-    for (unsigned int i = 0; i < crosstrain_skills.size(); ++i)
-        if (you.skill(crosstrain_skills[i], 10, true)
-            >= you.skill(sk, 10, true) + CROSSTRAIN_THRESHOLD)
-        {
-            bonus *= 2;
-        }
-
-    return bonus;
-}
-
-skill_type opposite_skill(skill_type sk)
-{
-    switch (sk)
-    {
-    case SK_FIRE_MAGIC  : return SK_ICE_MAGIC;   break;
-    case SK_ICE_MAGIC   : return SK_FIRE_MAGIC;  break;
-    case SK_AIR_MAGIC   : return SK_EARTH_MAGIC; break;
-    case SK_EARTH_MAGIC : return SK_AIR_MAGIC;   break;
-    default: return SK_NONE;
-    }
-}
-
-static int _skill_elemental_preference(skill_type sk, int scale)
-{
-    const skill_type sk2 = opposite_skill(sk);
-    if (sk2 == SK_NONE)
-        return 0;
-    return you.skill(sk, scale) - you.skill(sk2, scale);
-}
-
-int elemental_preference(spell_type spell, int scale)
-{
-    skill_set skill_list;
-    spell_skills(spell, skill_list);
-    int preference = 0;
-    for (skill_set_iter it = skill_list.begin(); it != skill_list.end(); ++it)
-        preference += _skill_elemental_preference(*it, scale);
-    return preference;
-}
-
-/*
- * Compare skill levels
- *
- * It compares the level of 2 skills, and breaks ties by using skill order.
- *
- * @param sk1 First skill.
- * @param sk2 Second skill.
- * @return Whether first skill is higher than second skill.
- */
-bool compare_skills(skill_type sk1, skill_type sk2)
-{
-    if (is_invalid_skill(sk1))
-        return false;
-    else if (is_invalid_skill(sk2))
-        return true;
-    else
-        return you.skill(sk1, 10, true) > you.skill(sk2, 10, true)
-               || you.skill(sk1, 10, true) == you.skill(sk2, 10, true)
-                  && you.skill_order[sk1] < you.skill_order[sk2];
-}
-
-bool is_antitrained(skill_type sk)
-{
-    skill_type opposite = opposite_skill(sk);
-    if (opposite == SK_NONE || you.skills[sk] >= 27)
-        return false;
-
-    return compare_skills(opposite, sk) && you.skills[opposite];
-}
-
->>>>>>> 53487550
 void dump_skills(string &text)
 {
     for (uint8_t i = 0; i < NUM_SKILLS; i++)
