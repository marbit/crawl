--- conflicted
+++ resolved
@@ -17,23 +17,8 @@
 // NOTE: The lower the level the earlier a monster may appear.
 int mons_level(monster_type mcls, const level_id &place)
 {
-<<<<<<< HEAD
-    return branches[place.branch].mons_level_function(mcls);
-=======
-    int monster_level = 0;
-
-    if (place.level_type == LEVEL_ABYSS)
-        monster_level = ((mons_abyss_rare(mcls)) ? place.absdepth() : 0);
-    else if (place.level_type == LEVEL_PANDEMONIUM)
-        monster_level = ((mons_pan_rare(mcls)) ? place.absdepth() : 0);
-    else if (place.level_type == LEVEL_DUNGEON)
-    {
-        monster_level = branches[place.branch].mons_level_function(mcls)
-                      + absdungeon_depth(place.branch, 0);
-    }
-
-    return monster_level;
->>>>>>> 3e11d7d1
+    return branches[place.branch].mons_level_function(mcls)
+         + absdungeon_depth(place.branch, 0);
 }
 
 // NOTE: Higher values returned means the monster is "more common".
@@ -89,7 +74,6 @@
 
 /* ******************** END EXTERNAL FUNCTIONS ******************** */
 
-<<<<<<< HEAD
 // The Ecumenical Temple and other places with no monster gen.
 int mons_null_level(monster_type mcls)
 {
@@ -109,12 +93,6 @@
     return 0;
 }
 
-=======
-// level_area_type != LEVEL_DUNGEON
-// NOTE: Labyrinths and portal vaults have no random monster generation.
-
-// The Abyss
->>>>>>> 3e11d7d1
 int mons_abyss_rare(monster_type mcls)
 {
     switch (mcls)
@@ -302,7 +280,6 @@
 }
 
 // Pandemonium
-<<<<<<< HEAD
 int mons_pan_level(monster_type mcls)
 {
     if (mons_pan_rare(mcls))
@@ -310,8 +287,6 @@
     return 0;
 }
 
-=======
->>>>>>> 3e11d7d1
 int mons_pan_rare(monster_type mcls)
 {
     // Note: this is used as-is by place:Pan, but not by actual Pan
@@ -420,11 +395,6 @@
     }
 }
 
-<<<<<<< HEAD
-=======
-// LEVEL_DUNGEON
-
->>>>>>> 3e11d7d1
 // The Main Dungeon
 int mons_standard_level(monster_type mcls)
 {
@@ -1032,16 +1002,10 @@
     case MONS_FUNGUS:
     case MONS_GOBLIN:
     case MONS_ORC:
-<<<<<<< HEAD
-        mlev += 0;
-        break;
+        return 1;
 
     default:
         return 99;
-=======
-    default:
-        return 1;
->>>>>>> 3e11d7d1
     }
 }
 
@@ -1118,39 +1082,20 @@
     case MONS_DEEP_ELF_PRIEST:
     case MONS_GLOWING_SHAPESHIFTER:
     case MONS_DEEP_ELF_KNIGHT:
-<<<<<<< HEAD
     case MONS_ORC_PRIEST:
     case MONS_ORC_HIGH_PRIEST:
-        mlev += 2;
-        break;
-=======
         return 3;
-
-    case MONS_ORC_PRIEST:
-    case MONS_ORC_HIGH_PRIEST:
-        return 4;
->>>>>>> 3e11d7d1
 
     case MONS_DEEP_ELF_HIGH_PRIEST:
     case MONS_DEEP_ELF_DEMONOLOGIST:
     case MONS_DEEP_ELF_ANNIHILATOR:
     case MONS_DEEP_ELF_SORCERER:
     case MONS_DEEP_ELF_DEATH_MAGE:
-<<<<<<< HEAD
-        mlev += 3;
-        break;
+        return 4;
 
     case MONS_DEEP_ELF_BLADEMASTER:
     case MONS_DEEP_ELF_MASTER_ARCHER:
-        mlev += 5;
-        break;
-=======
-        return 6;
-
-    case MONS_DEEP_ELF_BLADEMASTER:
-    case MONS_DEEP_ELF_MASTER_ARCHER:
-        return 9;
->>>>>>> 3e11d7d1
+        return 7;
 
     default:
         return 99;
@@ -1841,18 +1786,10 @@
         return 6;
 
     case MONS_ROYAL_JELLY:
-<<<<<<< HEAD
-        mlev += 6;
-        break;
+        return 7;
 
     default:
         return 99;
-=======
-        return 7;
-
-    default:
-        return 1;
->>>>>>> 3e11d7d1
     }
 }
 
@@ -1933,13 +1870,9 @@
 // The Vaults
 int mons_vaults_level(monster_type mcls)
 {
-<<<<<<< HEAD
-    return mons_standard_level(mcls);
-=======
     return mons_standard_level(mcls)
          + absdungeon_depth(BRANCH_VAULTS, 1)
          - absdungeon_depth(BRANCH_MAIN_DUNGEON, 1);
->>>>>>> 3e11d7d1
 }
 
 int mons_vaults_rare(monster_type mcls)
