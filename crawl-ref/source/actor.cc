#include "AppHdr.h"
#include <sstream>

#include "actor.h"
#include "areas.h"
#include "artefact.h"
#include "art-enum.h"
#include "attack.h"
#include "coord.h"
#include "env.h"
#include "fprop.h"
#include "itemprop.h"
#include "libutil.h"
#include "los.h"
#include "misc.h"
#include "mon-death.h"
#include "ouch.h"
#include "player.h"
#include "religion.h"
#include "random.h"
#include "state.h"
#include "stuff.h"
#include "terrain.h"
#include "traps.h"

actor::~actor()
{
    if (constricting)
        delete constricting;
}

bool actor::will_trigger_shaft() const
{
    return ground_level() && body_weight() > 0 && is_valid_shaft_level()
           // let's pretend that they always make their saving roll
           && !(is_monster()
                && mons_is_elven_twin(static_cast<const monster* >(this)));
}

level_id actor::shaft_dest(bool known = false) const
{
    return generic_shaft_dest(pos(), known);
}

bool actor::airborne() const
{
    flight_type fly = flight_mode();
    return fly == FL_LEVITATE || fly == FL_WINGED && !(cannot_move() || caught());
}

/**
 * Check if the actor is on the ground (or in water).
 */
bool actor::ground_level() const
{
    return !airborne() && !is_wall_clinging()
#if TAG_MAJOR_VERSION == 34
        && mons_species() != MONS_DJINNI
#endif
        ;
}

bool actor::stand_on_solid_ground() const
{
    return ground_level() && feat_has_solid_floor(grd(pos()))
           && !feat_is_water(grd(pos()));
}

// Give hands required to wield weapon.
hands_reqd_type actor::hands_reqd(const item_def &item) const
{
    return basic_hands_reqd(item, body_size());
}

/**
 * Wrapper around the virtual actor::can_wield(const item_def&,bool,bool,bool,bool) const overload.
 * @param item May be NULL, in which case a dummy item will be passed in.
 */
bool actor::can_wield(const item_def* item, bool ignore_curse,
                      bool ignore_brand, bool ignore_shield,
                      bool ignore_transform) const
{
    if (item == NULL)
    {
        // Unarmed combat.
        item_def fake;
        fake.base_type = OBJ_UNASSIGNED;
        return can_wield(fake, ignore_curse, ignore_brand, ignore_shield, ignore_transform);
    }
    else
        return can_wield(*item, ignore_curse, ignore_brand, ignore_shield, ignore_transform);
}

bool actor::can_pass_through(int x, int y) const
{
    return can_pass_through_feat(grd[x][y]);
}

bool actor::can_pass_through(const coord_def &c) const
{
    return can_pass_through_feat(grd(c));
}

bool actor::is_habitable(const coord_def &_pos) const
{
    if (can_cling_to(_pos))
        return true;

    return is_habitable_feat(grd(_pos));
}

bool actor::handle_trap()
{
    trap_def* trap = find_trap(pos());
    if (trap)
        trap->trigger(*this);
    return trap != NULL;
}

int actor::skill_rdiv(skill_type sk, int mult, int div) const
{
    return div_rand_round(skill(sk, mult * 256), div * 256);
}

int actor::check_res_magic(int power)
{
    const int mrs = res_magic();

    if (mrs == MAG_IMMUNE)
        return 100;

    // Evil, evil hack to make weak one hd monsters easier for first level
    // characters who have resistable 1st level spells. Six is a very special
    // value because mrs = hd * 2 * 3 for most monsters, and the weak, low
    // level monsters have been adjusted so that the "3" is typically a 1.
    // There are some notable one hd monsters that shouldn't fall under this,
    // so we do < 6, instead of <= 6...  or checking mons->hit_dice.  The
    // goal here is to make the first level easier for these classes and give
    // them a better shot at getting to level two or three and spells that can
    // help them out (or building a level or two of their base skill so they
    // aren't resisted as often). - bwr
    if (is_monster() && mrs < 6 && coinflip())
        return -1;

    power = stepdown_value(power, 30, 40, 100, 120);

    const int mrchance = (100 + mrs) - power;
    const int mrch2 = random2(100) + random2(101);

    dprf("Power: %d, MR: %d, target: %d, roll: %d",
         power, mrs, mrchance, mrch2);

    return mrchance - mrch2;
}

void actor::set_position(const coord_def &c)
{
    const coord_def oldpos = position;
    position = c;
    los_actor_moved(this, oldpos);
    areas_actor_moved(this, oldpos);
}

bool actor::can_hibernate(bool holi_only, bool intrinsic_only) const
{
    // Undead, nonliving, and plants don't sleep. If the monster is
    // berserk or already asleep, it doesn't sleep either.
    if (!can_sleep(holi_only))
        return false;

    if (!holi_only)
    {
        // The monster is cold-resistant and can't be hibernated.
        if (intrinsic_only && is_monster()
                ? get_mons_resist(this->as_monster(), MR_RES_COLD) > 0
                : res_cold() > 0)
        {
            return false;
        }

        // The monster has slept recently.
        if (is_monster() && !intrinsic_only
            && static_cast<const monster* >(this)->has_ench(ENCH_SLEEP_WARY))
        {
            return false;
        }
    }

    return true;
}

bool actor::can_sleep(bool holi_only) const
{
    const mon_holy_type holi = holiness();
    if (holi == MH_UNDEAD || holi == MH_NONLIVING || holi == MH_PLANT)
        return false;

    if (!holi_only)
        return !(berserk() || asleep());

    return true;
}

void actor::shield_block_succeeded(actor *foe)
{
    item_def *sh = shield();
    const unrandart_entry *unrand_entry;

    if (sh
        && sh->base_type == OBJ_ARMOUR
        && get_armour_slot(*sh) == EQ_SHIELD
        && is_artefact(*sh)
        && is_unrandom_artefact(*sh)
        && (unrand_entry = get_unrand_entry(sh->special))
        && unrand_entry->melee_effects)
    {
        unrand_entry->melee_effects(sh, this, foe, false, 0);
    }
}

int actor::body_weight(bool base) const
{
    switch (body_size(PSIZE_BODY, base))
    {
    case SIZE_TINY:
        return 150;
    case SIZE_LITTLE:
        return 300;
    case SIZE_SMALL:
        return 425;
    case SIZE_MEDIUM:
        return 550;
    case SIZE_LARGE:
        return 1300;
    case SIZE_BIG:
        return 1500;
    case SIZE_GIANT:
        return 1800;
    default:
        die("invalid body weight");
    }
}

bool actor::inaccuracy() const
{
    return wearing(EQ_AMULET, AMU_INACCURACY);
}

bool actor::gourmand(bool calc_unid, bool items) const
{
    return items && wearing(EQ_AMULET, AMU_THE_GOURMAND, calc_unid);
}

bool actor::res_corr(bool calc_unid, bool items) const
{
    return items && wearing(EQ_AMULET, AMU_RESIST_CORROSION, calc_unid);
}

// This is a bit confusing. This is not the function that determines whether or
// not an actor is capable of teleporting, only whether they are specifically
// under the influence of the "notele" effect. See item_blocks_teleport() in
// item_use.cc for a superset of this function.
bool actor::has_notele_item(bool calc_unid) const
{
    return scan_artefacts(ARTP_PREVENT_TELEPORTATION, calc_unid);
}

bool actor::stasis(bool calc_unid, bool items) const
{
    return items && wearing(EQ_AMULET, AMU_STASIS, calc_unid);
}

// permaswift effects like boots of running and lightning scales
bool actor::run(bool calc_unid, bool items) const
{
    return items && wearing_ego(EQ_BOOTS, SPARM_RUNNING, calc_unid);
}

bool actor::angry(bool calc_unid, bool items) const
{
    return items && scan_artefacts(ARTP_ANGRY, calc_unid);
}

bool actor::clarity(bool calc_unid, bool items) const
{
    return items && (wearing(EQ_AMULET, AMU_CLARITY, calc_unid)
                     || scan_artefacts(ARTP_CLARITY, calc_unid));
}

int actor::faith(bool calc_unid, bool items) const
{
    int net_faith = 0;

    if (items && wearing(EQ_AMULET, AMU_FAITH, calc_unid))
        net_faith++;

    if (is_player() && player_mutation_level(MUT_FORLORN))
        net_faith--;

<<<<<<< HEAD
        // Ignore gods which don't use piety.
        if (!you_worship(GOD_XOM) && !you_worship(GOD_GOZAG)
            && !you_worship(GOD_RU))
        {
            // 133 means 1/6 piety gain at max piety.
            net_faith -= div_rand_round(you.piety, 133);
        }
    }
=======
>>>>>>> 8844f9d7
    return net_faith;
}

bool actor::warding(bool calc_unid, bool items) const
{
    // Note: when adding a new source of warding, please add it to
    // melee_attack::attack_warded_off() as well.
    return items && (wearing(EQ_AMULET, AMU_WARDING, calc_unid)
                     || wearing(EQ_STAFF, STAFF_SUMMONING, calc_unid));
}

int actor::archmagi(bool calc_unid, bool items) const
{
    if (!items)
        return 0;

    return wearing_ego(EQ_ALL_ARMOUR, SPARM_ARCHMAGI, calc_unid);
}

bool actor::no_cast(bool calc_unid, bool items) const
{
    return items && scan_artefacts(ARTP_PREVENT_SPELLCASTING, calc_unid);
}

bool actor::rmut_from_item(bool calc_unid) const
{
    return wearing(EQ_AMULET, AMU_RESIST_MUTATION, calc_unid)
           || is_player() && player_equip_unrand(UNRAND_ORDER);
}

bool actor::evokable_berserk(bool calc_unid) const
{
    return wearing(EQ_AMULET, AMU_RAGE, calc_unid)
           || scan_artefacts(ARTP_BERSERK, calc_unid);
}

bool actor::evokable_invis(bool calc_unid) const
{
    return wearing(EQ_RINGS, RING_INVISIBILITY, calc_unid)
           || wearing_ego(EQ_CLOAK, SPARM_DARKNESS, calc_unid)
           || scan_artefacts(ARTP_INVISIBLE, calc_unid);
}

// Return an int so we know whether an item is the sole source.
int actor::evokable_flight(bool calc_unid) const
{
    if (is_player() && you.form == TRAN_TREE)
        return 0;

    return wearing(EQ_RINGS, RING_FLIGHT, calc_unid)
           + wearing_ego(EQ_ALL_ARMOUR, SPARM_FLYING, calc_unid)
           + scan_artefacts(ARTP_FLY, calc_unid);
}

int actor::evokable_jump(bool calc_unid) const
{
    return wearing_ego(EQ_ALL_ARMOUR, SPARM_JUMPING, calc_unid);
}

int actor::spirit_shield(bool calc_unid, bool items) const
{
    int ss = 0;

    if (items)
    {
        ss += wearing_ego(EQ_ALL_ARMOUR, SPARM_SPIRIT_SHIELD, calc_unid);
        ss += wearing(EQ_AMULET, AMU_GUARDIAN_SPIRIT, calc_unid);
    }

    if (is_player())
        ss += player_mutation_level(MUT_MANA_SHIELD);

    return ss;
}

int actor::apply_ac(int damage, int max_damage, ac_type ac_rule,
                    int stab_bypass) const
{
    int ac = max(armour_class() - stab_bypass, 0);
    int gdr = gdr_perc();
    int saved = 0;
    switch (ac_rule)
    {
    case AC_NONE:
        return damage; // no GDR, too
    case AC_PROPORTIONAL:
        ASSERT(stab_bypass == 0);
        saved = damage - apply_chunked_AC(damage, ac);
        saved = max(saved, div_rand_round(max_damage * gdr, 100));
        return max(damage - saved, 0);

    case AC_NORMAL:
        saved = random2(1 + ac);
        break;
    case AC_HALF:
        saved = random2(1 + ac) / 2;
        ac /= 2;
        gdr /= 2;
        break;
    case AC_TRIPLE:
        saved = random2(1 + ac) + random2(1 + ac) + random2(1 + ac);
        ac *= 3;
        // apply GDR only twice rather than thrice, that's probably still waaay
        // too good.  50% gives 75% rather than 100%, too.
        gdr = 100 - gdr * gdr / 100;
        break;
    default:
        die("invalid AC rule");
    }

    saved = max(saved, min(gdr * max_damage / 100, ac / 2));
    return max(damage - saved, 0);
}

bool actor_slime_wall_immune(const actor *act)
{
    return
       act->is_player() && you_worship(GOD_JIYVA) && !you.penance[GOD_JIYVA]
       || act->res_acid() == 3;
}

/**
 * Accessor method to the clinging member.
 *
 * @return  The value of clinging.
 */
bool actor::is_wall_clinging() const
{
    return props.exists("clinging") && props["clinging"].get_bool();
}

/**
 * Check a cell to see if actor can keep clinging if it moves to it.
 *
 * @param p Coordinates of the cell checked.
 * @return  Whether the actor can cling.
 */
bool actor::can_cling_to(const coord_def& p) const
{
    if (!is_wall_clinging() || !can_pass_through_feat(grd(p)))
        return false;

    return cell_can_cling_to(pos(), p);
}

/**
 * Update the clinging status of an actor.
 *
 * It checks adjacent orthogonal walls to see if the actor can cling to them.
 * If actor has fallen from the wall (wall dug or actor changed form), print a
 * message and apply location effects.
 *
 * @param stepped Whether the actor has taken a step.
 * @return the new clinging status.
 */
bool actor::check_clinging(bool stepped, bool door)
{
    bool was_clinging = is_wall_clinging();
    bool clinging = can_cling_to_walls() && cell_is_clingable(pos())
                    && !airborne();

    if (can_cling_to_walls())
        props["clinging"] = clinging;
    else if (props.exists("clinging"))
        props.erase("clinging");

    if (!stepped && was_clinging && !clinging)
    {
        if (you.can_see(this))
        {
            mprf("%s fall%s off the %s.", name(DESC_THE).c_str(),
                 is_player() ? "" : "s", door ? "door" : "wall");
        }
        apply_location_effects(pos());
    }
    return clinging;
}

void actor::clear_clinging()
{
    if (props.exists("clinging"))
        props["clinging"] = false;
}

void actor::clear_constricted()
{
    constricted_by = 0;
    held = HELD_NONE;
    escape_attempts = 0;
}

// End my constriction of i->first, but don't yet update my constricting map,
// so as not to invalidate i.
void actor::end_constriction(actor::constricting_t::iterator i,
                             bool intentional, bool quiet)
{
    actor *const constrictee = actor_by_mid(i->first);

    if (!constrictee)
        return;

    constrictee->clear_constricted();

    if (!quiet && alive() && constrictee->alive()
        && (you.see_cell(pos()) || you.see_cell(constrictee->pos())))
    {
        mprf("%s %s %s grip on %s.",
                name(DESC_THE).c_str(),
                conj_verb(intentional ? "release" : "lose").c_str(),
                pronoun(PRONOUN_POSSESSIVE).c_str(),
                constrictee->name(DESC_THE).c_str());
    }
}

void actor::stop_constricting(mid_t whom, bool intentional, bool quiet)
{
    if (!constricting)
        return;

    constricting_t::iterator i = constricting->find(whom);

    if (i != constricting->end())
    {
        end_constriction(i, intentional, quiet);
        constricting->erase(i);

        if (constricting->empty())
        {
            delete constricting;
            constricting = 0;
        }
    }
}

void actor::stop_constricting_all(bool intentional, bool quiet)
{
    if (!constricting)
        return;

    constricting_t::iterator i;

    for (i = constricting->begin(); i != constricting->end(); ++i)
        end_constriction(i, intentional, quiet);

    delete constricting;
    constricting = 0;
}

void actor::stop_being_constricted(bool quiet)
{
    // Make sure we are actually being constricted.
    actor* const constrictor = actor_by_mid(constricted_by);

    if (constrictor)
        constrictor->stop_constricting(mid, false, quiet);

    // In case the actor no longer exists.
    clear_constricted();
}

void actor::clear_far_constrictions()
{
    actor* const constrictor = actor_by_mid(constricted_by);

    if (!constrictor || !adjacent(pos(), constrictor->pos()))
        stop_being_constricted();

    if (!constricting)
        return;

    vector<mid_t> need_cleared;
    constricting_t::iterator i;
    for (i = constricting->begin(); i != constricting->end(); ++i)
    {
        actor* const constrictee = actor_by_mid(i->first);
        if (!constrictee || !adjacent(pos(), constrictee->pos()))
            need_cleared.push_back(i->first);
    }

    vector<mid_t>::iterator j;
    for (j = need_cleared.begin(); j != need_cleared.end(); ++j)
        stop_constricting(*j, false, false);
}

void actor::start_constricting(actor &whom, int dur)
{
    if (!constricting)
        constricting = new constricting_t();

    ASSERT(constricting->find(whom.mid) == constricting->end());

    (*constricting)[whom.mid] = dur;
    whom.constricted_by = mid;
    whom.held = constriction_damage() ? HELD_CONSTRICTED : HELD_MONSTER;
}

int actor::num_constricting() const
{
    return constricting ? constricting->size() : 0;
}

bool actor::is_constricting() const
{
    return constricting && !constricting->empty();
}

bool actor::is_constricted() const
{
    return constricted_by;
}

void actor::accum_has_constricted()
{
    if (!constricting)
        return;

    constricting_t::iterator i;
    for (i = constricting->begin(); i != constricting->end(); ++i)
        i->second += you.time_taken;
}

bool actor::can_constrict(actor* defender)
{
    return (!is_constricting() || has_usable_tentacle())
           && !defender->is_constricted()
           && can_see(defender)
           && !confused()
           && body_size(PSIZE_BODY) >= defender->body_size(PSIZE_BODY)
           && defender->res_constrict() < 3
           && adjacent(pos(), defender->pos());
}

#ifdef DEBUG_DIAGNOSTICS
# define DIAG_ONLY(x) x
#else
# define DIAG_ONLY(x) (void)0
#endif

// Deal damage over time
void actor::handle_constriction()
{
    if (is_sanctuary(pos()))
        stop_constricting_all(true);

    // Constriction should have stopped the moment the actors became
    // non-adjacent; but disabling constriction by hand in every single place
    // is too error-prone.
    clear_far_constrictions();

    if (!constricting || !constriction_damage())
        return;

    actor::constricting_t::iterator i = constricting->begin();
    // monster_die() can cause constricting() to go away.
    while (constricting && i != constricting->end())
    {
        actor* const defender = actor_by_mid(i->first);
        int duration = i->second;
        ASSERT(defender);

        // Must increment before potentially killing the constrictee and
        // thus invalidating the old i.
        ++i;

        int damage = constriction_damage();

        DIAG_ONLY(const int basedam = damage);
        damage += div_rand_round(damage * stepdown((float)duration, 50.0),
                                 BASELINE_DELAY * 5);
        if (is_player())
            damage = div_rand_round(damage * (27 + 2 * you.experience_level), 81);
        DIAG_ONLY(const int durdam = damage);
        damage -= random2(1 + (defender->armour_class() / 2));
        DIAG_ONLY(const int acdam = damage);
        damage = timescale_damage(this, damage);
        DIAG_ONLY(const int timescale_dam = damage);

        damage = defender->hurt(this, damage, BEAM_MISSILE, false);
        DIAG_ONLY(const int infdam = damage);

        string exclamations;
        if (damage <= 0 && is_player()
            && you.can_see(defender))
        {
            exclamations = ", but do no damage.";
        }
        else if (damage < HIT_WEAK)
            exclamations = ".";
        else if (damage < HIT_MED)
            exclamations = "!";
        else if (damage < HIT_STRONG)
            exclamations = "!!";
        else
        {
            int tmpdamage = damage;
            exclamations = "!!!";
            while (tmpdamage >= 2*HIT_STRONG)
            {
                exclamations += "!";
                tmpdamage >>= 1;
            }
        }

        if (is_player() || you.can_see(this))
        {
            mprf("%s %s %s%s%s",
                 (is_player() ? "You"
                              : name(DESC_THE).c_str()),
                 conj_verb("constrict").c_str(),
                 defender->name(DESC_THE).c_str(),
#ifdef DEBUG_DIAGNOSTICS
                 make_stringf(" for %d", damage).c_str(),
#else
                 "",
#endif
                 exclamations.c_str());
        }
        else if (you.can_see(defender) || defender->is_player())
        {
            mprf("%s %s constricted%s%s",
                 defender->name(DESC_THE).c_str(),
                 defender->conj_verb("are").c_str(),
#ifdef DEBUG_DIAGNOSTICS
                 make_stringf(" for %d", damage).c_str(),
#else
                 "",
#endif
                 exclamations.c_str());
        }

        dprf("constrict at: %s df: %s base %d dur %d ac %d tsc %d inf %d",
             name(DESC_PLAIN, true).c_str(),
             defender->name(DESC_PLAIN, true).c_str(),
             basedam, durdam, acdam, timescale_dam, infdam);

        if (defender->is_monster()
            && defender->as_monster()->hit_points < 1)
        {
            monster_die(defender->as_monster(), this);
        }
    }
}

string actor::describe_props() const
{
    ostringstream oss;

    if (props.size() == 0)
        return "";

    for (CrawlHashTable::const_iterator i = props.begin(); i != props.end(); ++i)
    {
        if (i != props.begin())
            oss <<  ", ";
        oss << string(i->first) << ": ";

        CrawlStoreValue val = i->second;

        switch (val.get_type())
        {
            case SV_BOOL:
                oss << val.get_bool();
                break;
            case SV_BYTE:
                oss << val.get_byte();
                break;
            case SV_SHORT:
                oss << val.get_short();
                break;
            case SV_INT:
                oss << val.get_int();
                break;
            case SV_FLOAT:
                oss << val.get_float();
                break;
            case SV_STR:
                oss << val.get_string();
                break;
            case SV_COORD:
            {
                coord_def coord = val.get_coord();
                oss << "(" << coord.x << ", " << coord.y << ")";
                break;
            }
            case SV_MONST:
            {
                monster mon = val.get_monster();
                oss << mon.name(DESC_PLAIN) << "(" << mon.mid << ")";
                break;
            }
            case SV_INT64:
                oss << val.get_int64();
                break;

            default:
                oss << "???";
                break;
        }
    }
    return oss.str();
}<|MERGE_RESOLUTION|>--- conflicted
+++ resolved
@@ -297,17 +297,6 @@
     if (is_player() && player_mutation_level(MUT_FORLORN))
         net_faith--;
 
-<<<<<<< HEAD
-        // Ignore gods which don't use piety.
-        if (!you_worship(GOD_XOM) && !you_worship(GOD_GOZAG)
-            && !you_worship(GOD_RU))
-        {
-            // 133 means 1/6 piety gain at max piety.
-            net_faith -= div_rand_round(you.piety, 133);
-        }
-    }
-=======
->>>>>>> 8844f9d7
     return net_faith;
 }
 
