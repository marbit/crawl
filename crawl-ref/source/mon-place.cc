--- conflicted
+++ resolved
@@ -3653,8 +3653,8 @@
         break;
 
     case DEMON_COMMON:
-<<<<<<< HEAD
-        if (x_chance_in_y(6, 10)) {
+        if (x_chance_in_y(6, 10))
+        {
             // tier 4
             mon = static_cast<monster_type>(random_choose_weighted(
                 1, MONS_BLUE_DEVIL,
@@ -3667,7 +3667,8 @@
                 1, MONS_HELLWING,
                 0));
         }
-        else {
+        else
+        {
             // tier 3
             mon = static_cast<monster_type>(random_choose_weighted(
                 1, MONS_SUN_DEMON,
@@ -3680,45 +3681,26 @@
                 1, MONS_CHAOS_SPAWN,
                 0));
         }
-=======
-        temp_rand = random2(4016);
-        mon = ((temp_rand > 3897) ? MONS_SIXFIRHY :      //  2.94%
-               (temp_rand > 3317) ? MONS_NEQOXEC :       // 14.44%
-               (temp_rand > 2737) ? MONS_ORANGE_DEMON :  // 14.44%
-               (temp_rand > 2157) ? MONS_HELLWING :      // 14.44%
-               (temp_rand > 1577) ? MONS_SMOKE_DEMON :   // 14.44%
-               (temp_rand > 997)  ? MONS_YNOXINUL :      // 14.44%
-               (temp_rand > 839)  ? MONS_RED_DEVIL :     //  3.93%
-               (temp_rand > 760)  ? MONS_HELLION :       //  1.97%
-               (temp_rand > 681)  ? MONS_ROTTING_DEVIL : //  1.97%
-               (temp_rand > 602)  ? MONS_TORMENTOR :     //  1.97%
-               (temp_rand > 523)  ? MONS_REAPER :        //  1.97%
-               (temp_rand > 444)  ? MONS_SOUL_EATER :    //  1.97%
-               (temp_rand > 365)  ? MONS_HAIRY_DEVIL :   //  1.97%
-               (temp_rand > 286)  ? MONS_ICE_DEVIL :     //  1.97%
-               (temp_rand > 207)  ? MONS_BLUE_DEVIL :    //  1.97%
-               (temp_rand > 128)  ? MONS_HELL_BEAST :    //  1.97%
-               (temp_rand > 49)   ? MONS_IRON_DEVIL      //  1.97%
-                                  : MONS_SUN_DEMON);     //  1.22%
->>>>>>> 02337136
         break;
 
     case DEMON_GREATER:
-        if (x_chance_in_y(6, 10)) {
+        if (x_chance_in_y(6, 10))
+        {
             // tier 2
             mon = static_cast<monster_type>(random_choose_weighted(
                 1, MONS_GREEN_DEATH,
                 1, MONS_BLIZZARD_DEMON,
                 1, MONS_BALRUG,
                 1, MONS_CACODEMON,
-                1, MONS_BEAST,
+                1, MONS_HELL_BEAST,
                 1, MONS_HELLION,
                 1, MONS_REAPER,
                 1, MONS_LOROCYPROCA,
                 1, MONS_TORMENTOR,
                 0));
         }
-        else {
+        else
+        {
             // tier 1
             mon = static_cast<monster_type>(random_choose_weighted(
                 1, MONS_FIEND,
