--- conflicted
+++ resolved
@@ -1079,7 +1079,6 @@
     false,
     false,
     3
-<<<<<<< HEAD
 },
 
 {
@@ -1112,9 +1111,4 @@
     false,
     false,
     3
-},
-
-#endif
-=======
-},
->>>>>>> 8be95cd7
+},