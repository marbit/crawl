--- conflicted
+++ resolved
@@ -999,16 +999,14 @@
              _get_zin_recite_speech("other", you.num_turns + delay.duration).c_str());
         break;
 
-<<<<<<< HEAD
+    case DELAY_EVOKE:
+        evoke_item(delay.parm1);
+        break;
+
     case DELAY_ROCK_SWIMMING:
       //no "finish" message to avoid spam.
       break;
-=======
-    case DELAY_EVOKE:
-        evoke_item(delay.parm1);
-        break;
-
->>>>>>> ae2e033d
+
     case DELAY_PASSWALL:
     {
         mpr("You finish merging with the rock.");
@@ -1690,16 +1688,13 @@
     "not_delayed", "eat", "vampire_feed", "armour_on", "armour_off",
     "jewellery_on", "memorise", "butcher", "bottle_blood", "weapon_swap",
     "passwall", "drop_item", "multidrop", "ascending_stairs",
-<<<<<<< HEAD
-    "descending_stairs", "recite","swim_through_rock" ,"run", "rest", "travel", "macro",
-=======
 #if TAG_MAJOR_VERSION == 31
     "descending_stairs", "recite", "run", "rest", "travel", "macro",
-    "macro_process_key", "interruptible", "uninterruptible", "evoke"
+    "macro_process_key", "interruptible", "uninterruptible", "evoke",
+    "rock_swim",
 #else
     "descending_stairs", "recite", "evoke", "run", "rest", "travel", "macro",
->>>>>>> ae2e033d
-    "macro_process_key", "interruptible", "uninterruptible"
+    "macro_process_key", "interruptible", "uninterruptible", "rock_swim",
 #endif
 };
 
