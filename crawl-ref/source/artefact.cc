/**
 * @file
 * @brief Random and unrandom artefact functions.
**/

#include "AppHdr.h"

#include "artefact.h"
#include "art-enum.h"

#include <algorithm>
#include <climits>
#include <cstdio>
#include <cstdlib>
#include <cstring>

#include "areas.h"
#include "branch.h"
#include "colour.h"
#include "coordit.h"
#include "database.h"
#include "itemname.h"
#include "itemprop.h"
#include "items.h"
#include "libutil.h"
#include "makeitem.h"
#include "religion.h"
#include "shout.h"
#include "spl-book.h"
#include "state.h"
#include "stringutil.h"
#include "unicode.h"

static bool _god_fits_artefact(const god_type which_god, const item_def &item,
                               bool name_check_only = false)
{
    if (which_god == GOD_NO_GOD)
        return false;

    // Jellies can't eat artefacts, so their god won't make any.
    if (which_god == GOD_JIYVA)
        return false;

    // First check the item's base_type and sub_type, then check the
    // item's brand and other randart properties.
    bool type_bad = false;
    switch (which_god)
    {
    case GOD_ELYVILON:
        // Peaceful healer god: no weapons, no berserking.
        if (item.base_type == OBJ_WEAPONS)
            type_bad = true;

        if (item.is_type(OBJ_JEWELLERY, AMU_RAGE))
            type_bad = true;
        break;

    case GOD_SHINING_ONE:
        // Crusader god: holiness, honourable combat.
        if (item.is_type(OBJ_JEWELLERY, RING_STEALTH))
            type_bad = true;
        break;

    case GOD_OKAWARU:
        // Precision fighter god: no inaccuracy.
        if (item.is_type(OBJ_JEWELLERY, AMU_INACCURACY))
            type_bad = true;
        break;

    case GOD_SIF_MUNA:
    case GOD_VEHUMET:
        // The magic gods: no weapons, no preventing spellcasting.
        if (item.base_type == OBJ_WEAPONS)
            type_bad = true;
        break;

    case GOD_TROG:
        // Anti-magic god: no spell use, no enhancing magic.
        if (item.base_type == OBJ_BOOKS)
            type_bad = true;

        if (item.base_type == OBJ_JEWELLERY
            && (item.sub_type == RING_WIZARDRY
             || item.sub_type == RING_FIRE
             || item.sub_type == RING_ICE
             || item.sub_type == RING_MAGICAL_POWER))
        {
            type_bad = true;
        }
        break;

    case GOD_CHEIBRIADOS:
        // Slow god: no quick blades, no berserking.
        if (item.is_type(OBJ_WEAPONS, WPN_QUICK_BLADE))
            type_bad = true;

        if (item.is_type(OBJ_JEWELLERY, AMU_RAGE))
            type_bad = true;
        break;

    case GOD_DITHMENOS:
        // Shadow god: no reducing stealth.
        if (item.is_type(OBJ_JEWELLERY, RING_LOUDNESS))
            type_bad = true;
        break;

    default:
        break;
    }

    if (type_bad && !name_check_only)
    {
        die("%s attempting to gift invalid type of item.",
            god_name(which_god).c_str());
    }

    if (type_bad)
        return false;

    const int brand = get_weapon_brand(item);
    const int ego   = get_armour_ego_type(item);

    if (is_evil_god(which_god) && brand == SPWPN_HOLY_WRATH)
        return false;
    else if (is_good_god(which_god)
             && (brand == SPWPN_DRAINING
                 || brand == SPWPN_PAIN
                 || brand == SPWPN_VAMPIRISM
                 || brand == SPWPN_REAPING
                 || brand == SPWPN_CHAOS
                 || is_demonic(item)
                 || artefact_wpn_property(item, ARTP_CURSED) != 0))
    {
        return false;
    }

    switch (which_god)
    {
    case GOD_ELYVILON:
        // Peaceful healer god: no berserking.
        if (artefact_wpn_property(item, ARTP_ANGRY)
            || artefact_wpn_property(item, ARTP_BERSERK))
        {
            return false;
        }
        break;

    case GOD_ZIN:
        // Lawful god: no mutagenics.
        if (artefact_wpn_property(item, ARTP_MUTAGENIC))
            return false;
        break;

    case GOD_SHINING_ONE:
        // Crusader god: holiness, honourable combat.
        if (item.base_type == OBJ_WEAPONS && brand != SPWPN_HOLY_WRATH)
            return false;

        if (artefact_wpn_property(item, ARTP_INVISIBLE)
            || artefact_wpn_property(item, ARTP_STEALTH) > 0)
        {
            return false;
        }
        break;

    case GOD_LUGONU:
        // Abyss god: corruption.
        if (item.base_type == OBJ_WEAPONS && brand != SPWPN_DISTORTION)
            return false;
        break;

    case GOD_KIKUBAAQUDGHA:
        // Necromancy god.
        if (item.base_type == OBJ_WEAPONS && brand != SPWPN_PAIN)
            return false;
    case GOD_SIF_MUNA:
    case GOD_VEHUMET:
        // The magic gods: no preventing spellcasting.
        if (artefact_wpn_property(item, ARTP_PREVENT_SPELLCASTING))
            return false;
        break;

    case GOD_TROG:
        // Anti-magic god: no spell use, no enhancing magic.
        if (brand == SPWPN_PAIN) // Pain involves necromantic spell use.
            return false;

        if (artefact_wpn_property(item, ARTP_MAGICAL_POWER))
            return false;
        break;

    case GOD_FEDHAS:
        // Fedhas forbids necromancy involving corpses, only reaping
        // really applies.
        if (brand == SPWPN_REAPING)
            return false;
        break;

    case GOD_CHEIBRIADOS:
        // Slow god: no speed, no berserking.
        if (brand == SPWPN_SPEED)
            return false;

        if (ego == SPARM_RUNNING)
            return false;

        if (artefact_wpn_property(item, ARTP_ANGRY)
            || artefact_wpn_property(item, ARTP_BERSERK))
        {
            return false;
        }
        break;

    case GOD_ASHENZARI:
        // Cursed god: no holy wrath (since that brand repels curses).
        if (brand == SPWPN_HOLY_WRATH)
            return false;
        break;

    case GOD_DITHMENOS:
        // No fiery weapons.
        if (item.base_type == OBJ_WEAPONS
            && brand == SPWPN_FLAMING)
        {
            return false;
        }
        // No reducing stealth.
        if (artefact_wpn_property(item, ARTP_STEALTH) < 0)
            return false;
        break;

    default:
        break;
    }

    return true;
}

string replace_name_parts(const string &name_in, const item_def& item)
{
    string name = name_in;

    god_type god_gift;
    (void) origin_is_god_gift(item, &god_gift);

    // Don't allow "player's Death" type names for god gifts (except
    // for those from Xom).
    if (name.find("@player_death@", 0) != string::npos
        || name.find("@player_doom@", 0) != string::npos)
    {
        if (god_gift == GOD_NO_GOD || god_gift == GOD_XOM)
        {
            name = replace_all(name, "@player_death@",
                               "@player_name@"
                               + getRandNameString("killer_name"));
            name = replace_all(name, "@player_doom@",
                               "@player_name@'s "
                               + getRandNameString("death_or_doom"));
        }
        else
        {
            // Simply overwrite the name with one of type "God's Favour".
            name = "of ";
            name += god_name(god_gift, false);
            name += "'s ";
            name += getRandNameString("divine_esteem");
        }
    }
    name = replace_all(name, "@player_name@", you.your_name);

    name = replace_all(name, "@player_species@",
                 species_name(static_cast<species_type>(you.species), true));

    if (name.find("@branch_name@", 0) != string::npos)
    {
        string place = branches[random2(NUM_BRANCHES)].longname;
        if (!place.empty())
            name = replace_all(name, "@branch_name@", place);
    }

    // Occasionally use long name for Xom (see religion.cc).
    name = replace_all(name, "@xom_name@", god_name(GOD_XOM, coinflip()));

    if (name.find("@god_name@", 0) != string::npos)
    {
        god_type which_god;

        // God gifts will always get the gifting god's name.
        if (god_gift != GOD_NO_GOD)
            which_god = god_gift;
        else
        {
            do
            {
                which_god = random_god(false); // Fedhas in ZotDef only
            }
            while (!_god_fits_artefact(which_god, item, true));
        }

        name = replace_all(name, "@god_name@", god_name(which_god, false));
    }

    // copied from apostrophise() (libutil.cc):
    // The proper possessive for a word ending in an "s" is to
    // put an apostrophe after the "s": "Chris" -> "Chris'",
    // not "Chris" -> "Chris's".  Stupid English language...
    name = replace_all(name, "s's", "s'");

    return name;
}

// Remember: disallow unrandart creation in Abyss/Pan.

// Functions defined in art-func.h are referenced in art-data.h
#include "art-func.h"

static const unrandart_entry unranddata[] =
{
#include "art-data.h"
};

static const unrandart_entry *_seekunrandart(const item_def &item);

bool is_known_artefact(const item_def &item)
{
    if (!item_type_known(item))
        return false;

    return is_artefact(item);
}

bool is_artefact(const item_def &item)
{
    return item.flags & ISFLAG_ARTEFACT_MASK;
}

// returns true is item is a pure randart
bool is_random_artefact(const item_def &item)
{
    return item.flags & ISFLAG_RANDART;
}

/** Is this an unrandart, and if so which one?
 *
 *  @param item The item to be checked.
 *  @param which The unrand enum to be checked against (default 0).
 *  @returns true if item is an unrand, and if which is not 0, if it is the unrand
 *           specfied by enum in which.
 */
bool is_unrandom_artefact(const item_def &item, int which)
{
    return item.flags & ISFLAG_UNRANDART
           && (!which || which == item.special);
}

bool is_special_unrandom_artefact(const item_def &item)
{
    return item.flags & ISFLAG_UNRANDART
           && (_seekunrandart(item)->flags & UNRAND_FLAG_SPECIAL);
}

bool is_randapp_artefact(const item_def &item)
{
    return item.flags & ISFLAG_UNRANDART
           && !(item.flags & ISFLAG_KNOW_TYPE)
           && (_seekunrandart(item)->flags & UNRAND_FLAG_RANDAPP);
}

void autoid_unrand(item_def &item)
{
    if (!(item.flags & ISFLAG_UNRANDART) || item.flags & ISFLAG_KNOW_TYPE)
        return;
    const uint16_t uflags = _seekunrandart(item)->flags;
    if (uflags & UNRAND_FLAG_RANDAPP || uflags & UNRAND_FLAG_UNIDED)
        return;

    set_ident_flags(item, ISFLAG_IDENT_MASK | ISFLAG_NOTED_ID);
}

unique_item_status_type get_unique_item_status(int art)
{
    ASSERT_RANGE(art, UNRAND_START + 1, UNRAND_LAST);
    return you.unique_items[art - UNRAND_START];
}

static void _set_unique_item_status(int art, unique_item_status_type status)
{
    ASSERT_RANGE(art, UNRAND_START + 1, UNRAND_LAST);
    you.unique_items[art - UNRAND_START] = status;
}

void set_unique_item_status(const item_def& item,
                            unique_item_status_type status)
{
    if (item.flags & ISFLAG_UNRANDART)
        _set_unique_item_status(item.special, status);
}

/**
 * Fill out the inherent ARTPs corresponding to a given type of armour.
 *
 * @param arm           The armour_type of the armour in question.
 * @param proprt[out]   The properties list to be populated.
 */
static void _populate_armour_intrinsic_artps(const armour_type arm,
                                             artefact_properties_t &proprt)
{
    proprt[ARTP_FIRE] += armour_type_res_fire(arm);
    proprt[ARTP_COLD] += armour_type_res_cold(arm);
    proprt[ARTP_NEGATIVE_ENERGY] += armour_type_res_neg(arm);
    proprt[ARTP_POISON] += armour_type_res_poison(arm) ? 1 : 0;
    proprt[ARTP_ELECTRICITY] += armour_type_res_elec(arm) ? 1 : 0;
    proprt[ARTP_MAGIC] += armour_type_res_magic(arm) / MR_PIP;
    proprt[ARTP_STEALTH] += armour_type_bonus_stealth(arm) / STEALTH_PIP;
}

/// The artefact properties corresponding to a given piece of jewellery.
struct jewellery_fake_artp
{
    /// The artp matching the jewellery (e.g. ARTP_AC for RING_PROTECTION)
    artefact_prop_type  artp;
    /// The value of the artp. (E.g. '9' for RING_MAGICAL_POWER.) If set to 0, uses item.plus instead.
    int                 plus;
};

static map<jewellery_type, vector<jewellery_fake_artp>> jewellery_artps = {
    { AMU_RAGE, { { ARTP_BERSERK, 1 } } },
    { AMU_WARDING, { { ARTP_NEGATIVE_ENERGY, 1 } } },
    { AMU_REGENERATION, { { ARTP_REGENERATION, 1 } } },

    { RING_INVISIBILITY, { { ARTP_INVISIBLE, 1 } } },
    { RING_MAGICAL_POWER, { { ARTP_MAGICAL_POWER, 9 } } },
    { RING_FLIGHT, { { ARTP_FLY, 1 } } },
    { RING_SEE_INVISIBLE, { { ARTP_EYESIGHT, 1 } } },
    { RING_STEALTH, { { ARTP_STEALTH, 1 } } },
    { RING_LOUDNESS, { { ARTP_STEALTH, -1 } } },

    { RING_PROTECTION_FROM_FIRE, { { ARTP_FIRE, 1 } } },
    { RING_PROTECTION_FROM_COLD, { { ARTP_COLD, 1 } } },
    { RING_POISON_RESISTANCE, { { ARTP_POISON, 1 } } },
    { RING_LIFE_PROTECTION, { { ARTP_NEGATIVE_ENERGY, 1 } } },
    { RING_PROTECTION_FROM_MAGIC, { { ARTP_MAGIC, 1 } } },

    { RING_FIRE, { { ARTP_FIRE, 1 }, { ARTP_COLD, -1 } } },
    { RING_ICE, { { ARTP_COLD, 1 }, { ARTP_FIRE, -1 } } },

    { RING_STRENGTH, { { ARTP_STRENGTH, 0 } } },
    { RING_INTELLIGENCE, { { ARTP_INTELLIGENCE, 0 } } },
    { RING_DEXTERITY, { { ARTP_DEXTERITY, 0 } } },
    { RING_PROTECTION, { { ARTP_AC, 0 } } },
    { RING_EVASION, { { ARTP_EVASION, 0 } } },
    { RING_SLAYING, { { ARTP_SLAYING, 0 } } },
};

/**
 * Fill out the inherent ARTPs corresponding to a given type of jewellery.
 *
 * @param arm           The jewellery in question.
 * @param proprt[out]   The properties list to be populated.
 * @param known[out]    The props which are known.
 */
static void _populate_jewel_intrininsic_artps(const item_def &item,
                                              artefact_properties_t &proprt,
                                              artefact_known_props_t &known)
{
    const jewellery_type jewel = (jewellery_type)item.sub_type;
    vector<jewellery_fake_artp> *props = map_find(jewellery_artps, jewel);
    if (!props)
        return;

    const bool id_props = item_ident(item, ISFLAG_KNOW_PROPERTIES)
                            || item_ident(item, ISFLAG_KNOW_TYPE);

    for (const auto &fake_artp : *props)
    {
        proprt[fake_artp.artp] += fake_artp.plus ? fake_artp.plus : item.plus;
        if (id_props)
            known[fake_artp.artp] = true;
    }
}


/**
 * Fill out the inherent ARTPs corresponding to a given item.
 *
 * @param arm           The item in question.
 * @param proprt[out]   The properties list to be populated.
 * @param known[out]    The props which are known.
 */
static void _populate_item_intrininsic_artps(const item_def &item,
                                             artefact_properties_t &proprt,
                                             artefact_known_props_t &known)
{
    switch (item.base_type)
    {
        case OBJ_ARMOUR:
            _populate_armour_intrinsic_artps((armour_type)item.sub_type,
                                             proprt);
            break;
        case OBJ_JEWELLERY:
            _populate_jewel_intrininsic_artps(item, proprt, known);
            break;
        default:
            break;
    }
}

void artefact_desc_properties(const item_def &item,
                              artefact_properties_t &proprt,
                              artefact_known_props_t &known)
{
    // Randart books have no randart properties.
    if (item.base_type == OBJ_BOOKS)
        return;

    // actual artefact properties
    artefact_wpn_properties(item, proprt, known);

    // fake artefact properties (intrinsics)
    _populate_item_intrininsic_artps(item, proprt, known);
}

static inline void _randart_propset(artefact_properties_t &p,
                                     artefact_prop_type pt,
                                     int value,
                                     bool neg)
{
    // This shouldn't be called with 0, else no property gets added after all.
    ASSERT(value != 0);
    p[pt] = (neg? -value : value);
}

/*
static int _randart_add_one_property(const item_def &item,
                                      artefact_properties_t &proprt)
{
    // This function assumes that at least some properties are still possible.
    const object_class_type cl = item.base_type;
    const int               ty = item.sub_type;

    const bool negench = one_chance_in(4);

    const artefact_prop_type artprops[] = { ARTP_STRENGTH, ARTP_INTELLIGENCE,
                                            ARTP_DEXTERITY };

    do
    {
        int prop = RANDOM_ELEMENT(artprops);

        if (proprt[prop] != 0)
            continue;

        switch (prop)
        {
        case ARTP_STRENGTH:
            if (cl == OBJ_JEWELLERY && ty == RING_STRENGTH)
                continue;

            _randart_propset(proprt, ARTP_STRENGTH,
                             1 + random2(3) + random2(3),
                             negench);
            break;

        case ARTP_INTELLIGENCE:
            if (cl == OBJ_JEWELLERY && ty == RING_INTELLIGENCE)
                continue;

            _randart_propset(proprt, ARTP_INTELLIGENCE,
                             1 + random2(3) + random2(3),
                             negench);
            break;

        case ARTP_DEXTERITY:
            if (cl == OBJ_JEWELLERY && ty == RING_DEXTERITY)
                continue;

            _randart_propset(proprt, ARTP_DEXTERITY,
                             1 + random2(3) + random2(3),
                             negench);
            break;
        }
    }
    while (false);

    return negench ? -1 : 1;
} */
/*
// An artefact will pass this check if it has any non-stat properties, and
// also if it has enough stat properties (AC, EV, Str, Dex, Int).
// Returns how many (more) stat properties we need to add.
static int _need_bonus_stat_props(const artefact_properties_t &proprt)
{
    int num_stats   = 0;

    for (int i = 0; i < ARTP_NUM_PROPERTIES; i++)
    {
        if (i == ARTP_CURSED)
            continue;

        if (proprt[i] == 0)
            continue;

        if (i >= ARTP_AC && i <= ARTP_DEXTERITY)
            num_stats++;
        else
            return 0;
    }

    // If an artefact has no properties at all, something is wrong.
    if (num_stats == 0)
        return 2;

    // Artefacts with two of more stat-only properties are fine.
    if (num_stats >= 2)
        return 0;

    // If an artefact has exactly one stat property, we might want to add
    // some more.
    return 1 + random2(2);
}
*/
static void _add_randart_weapon_brand(const item_def &item,
                                    artefact_properties_t &item_props)
{
    const int item_type = item.sub_type;

    if (is_range_weapon(item))
    {
        item_props[ARTP_BRAND] = random_choose_weighted(
            2, SPWPN_SPEED,
            4, SPWPN_VENOM,
            4, SPWPN_VORPAL,
            4, SPWPN_FLAMING,
            4, SPWPN_FREEZING,
            0);

        if (item_type == WPN_BLOWGUN)
            item_props[ARTP_BRAND] = coinflip() ? SPWPN_SPEED : SPWPN_EVASION;
        else if (item_attack_skill(item) == SK_CROSSBOWS)
        {
            // Penetration and electrocution are only allowed on
            // crossbows.  This may change in future.
            if (one_chance_in(5))
                item_props[ARTP_BRAND] = SPWPN_ELECTROCUTION;
            else if (one_chance_in(5))
                item_props[ARTP_BRAND] = SPWPN_PENETRATION;
        }
    }
    else if (is_demonic(item) && x_chance_in_y(7, 9))
    {
        item_props[ARTP_BRAND] = random_choose(
            SPWPN_DRAINING,
            SPWPN_FLAMING,
            SPWPN_FREEZING,
            SPWPN_ELECTROCUTION,
            SPWPN_VAMPIRISM,
            SPWPN_PAIN,
            SPWPN_VENOM);
        // fall back to regular melee brands 2/9 of the time
    }
    else
    {
        item_props[ARTP_BRAND] = random_choose_weighted(
            73, SPWPN_VORPAL,
            34, SPWPN_FLAMING,
            34, SPWPN_FREEZING,
            26, SPWPN_VENOM,
            26, SPWPN_DRAINING,
            13, SPWPN_HOLY_WRATH,
            13, SPWPN_ELECTROCUTION,
            13, SPWPN_SPEED,
            13, SPWPN_VAMPIRISM,
            13, SPWPN_PAIN,
            13, SPWPN_ANTIMAGIC,
             3, SPWPN_DISTORTION,
             0);
    }

    // no brand = magic flag to reject and retry
    if (!is_weapon_brand_ok(item_type, item_props[ARTP_BRAND], true))
        item_props[ARTP_BRAND] = SPWPN_NORMAL;
}

static bool _artp_can_go_on_item(artefact_prop_type prop, const item_def &item)
{
    artefact_properties_t proprt;
    artefact_known_props_t _;
    _populate_item_intrininsic_artps(item, proprt, _);
    if (proprt[prop])
        return false; // don't duplicate intrinsic props

    const object_class_type item_class = item.base_type;
    const int item_type = item.sub_type;

    switch (prop)
    {
        case ARTP_SLAYING:
            return item_class != OBJ_WEAPONS; // they already have slaying!
        case ARTP_POISON:
<<<<<<< HEAD
            return !item.is_type(OBJ_ARMOUR, ARM_NAGA_BARDING);
            // naga already have rPois & sInv!
=======
            return (item_class != OBJ_JEWELLERY
                                || item_type != RING_POISON_RESISTANCE)
                    && (item_class != OBJ_ARMOUR
                                || item_type != ARM_GOLD_DRAGON_ARMOUR
                                   && item_type != ARM_SWAMP_DRAGON_ARMOUR
                                   && item_type != ARM_NAGA_BARDING);
        case ARTP_ELECTRICITY:
            return item_class != OBJ_ARMOUR
                    || item_type != ARM_STORM_DRAGON_ARMOUR;
        case ARTP_NEGATIVE_ENERGY:
        case ARTP_MAGIC:
        case ARTP_BLINK:
        case ARTP_NOISES:
        case ARTP_PREVENT_SPELLCASTING:
        case ARTP_MUTAGENIC:
        case ARTP_HP:
        case ARTP_TWISTER:
            return true;
        case ARTP_EYESIGHT:
            return (item_class != OBJ_JEWELLERY
                        || item_type != RING_SEE_INVISIBLE)
                     && (item_class != OBJ_ARMOUR
                        || item_type != ARM_NAGA_BARDING);
>>>>>>> 0ad86ad9
        case ARTP_RCORR:
            return item_class == OBJ_ARMOUR; // limit availability to armour
        case ARTP_BERSERK:
        case ARTP_ANGRY:
        case ARTP_NOISES:
            return item_class != OBJ_WEAPONS || !is_range_weapon(item);
            // works poorly with ranged weapons
        case ARTP_CAUSE_TELEPORTATION:
            return item_type != OBJ_WEAPONS || crawl_state.game_is_sprint();
            // no tele in sprint, and too annoying on weapons (swappable)
        case ARTP_PREVENT_TELEPORTATION:
            return (item_type != OBJ_JEWELLERY
                        || item_type != RING_TELEPORTATION)
                    && (item_type == OBJ_JEWELLERY
                        || item_type == RING_TELEPORT_CONTROL);
            // absurd
        case ARTP_HP:
        case ARTP_MAGICAL_POWER:
        case ARTP_AC:
        case ARTP_EVASION:
        case ARTP_FOG:
        case ARTP_RMUT:
        case ARTP_EYESIGHT: // if enabled, remember to ban on naga barding
        case ARTP_CLARITY:
        case ARTP_REGENERATION: // if enabled, remember to ban on troll armour
        case ARTP_SUSTAB:
            return false; // banned on randarts
        default:
            return true;
    }
}

static void _get_randart_properties(const item_def &item,
                                    artefact_properties_t &item_props)
{
    const object_class_type item_class = item.base_type;

    // initialize an array of artefact properties to randomly pick from
    vector<artefact_prop_type> art_props;
    for (int i = 0; i < ARTP_NUM_PROPERTIES; ++i)
        art_props.push_back(static_cast<artefact_prop_type>(i));

    int good = 0; // number of good properties to assign
    int bad = 0; // number of bad properties to assign
    int max_extra_props = 5; // at most 6 total props
    // try to assign additional properties, with a large chance of not assigning.
    for (int i = 0; i <= max_extra_props; ++i)
    {
        int j = random2(24);
        if (j <= 6)
            ++good;
        else if (j <= 9)
            ++bad;
        // else no property
    }

    // Make sure to have at least one bonus good property.
    if (good == 0)
        ++good;

    item_props.init(0);

    // make sure all weapons have a brand
    if (item_class == OBJ_WEAPONS)
        _add_randart_weapon_brand(item, item_props);

    // randomly pick properties from the list, assign values and all that,
    // then subtract them from the good/bad count as needed
    shuffle_array(art_props);
    for (artefact_prop_type prop : art_props)
    {
        if (good <= 0 && bad <= 0)
            break;

        bool valid = false;
        int value = 0;
        bool prop_is_good = true;

        if (_artp_can_go_on_item(prop, item))
        {
            // Pick appropriate values for this property.
            switch (prop)
            {
                case ARTP_STRENGTH:
                case ARTP_INTELLIGENCE:
                case ARTP_DEXTERITY:
                    value = 2 + random2(5);
                    if (one_chance_in(4))
                        value += 1 + random2(4); // max value +10
                    if (good > 0 && (coinflip() || bad == 0))
                        valid = true;
                    else if (bad > 0)
                    {
                        prop_is_good = false;
                        value *= -1;
                        valid = true;
                    }
                    break;

                case ARTP_SLAYING:
                    value = 2 + random2(3) + random2(3);
                    if (good > 0 && (coinflip() || bad == 0))
                        valid = true;
                    else if (bad > 0)
                    {
                        prop_is_good = false;
                        value *= -1;
                        valid = true;
                    }
                    break;

                case ARTP_FIRE:
                case ARTP_COLD:
                case ARTP_POISON:
                case ARTP_ELECTRICITY:
                case ARTP_NEGATIVE_ENERGY:
                case ARTP_MAGIC:
                case ARTP_STEALTH:
                    value = 1 + one_chance_in(5);
                    if (good > 0 && (coinflip() || bad == 0))
                        valid = true;
                    else if (bad > 0)
                    {
                        prop_is_good = false;
                        value = -1 + ((prop == ARTP_STEALTH) ? coinflip() : 0);
                        valid = true;
                    }
                    break;

                case ARTP_EYESIGHT:
                case ARTP_RCORR:
                case ARTP_INVISIBLE:
                case ARTP_FLY:
                case ARTP_BLINK:
                case ARTP_BERSERK:
                //case //spirit shield
                    if (good > 0)
                    {
                        value = 1;
                        valid = true;
                    }
                    break;

                case ARTP_TWISTER:
                    if (good > 1)
                    {
                        value = 1;
                        valid = true;
                        good--; // costs a little extra goodness.
                    }
                    break;

                case ARTP_NOISES:
                    if (bad > 0)
                    {
                        prop_is_good = false;
                        value = 2;
                        valid = true;
                    }
                    break;
                case ARTP_PREVENT_SPELLCASTING:
                case ARTP_MUTAGENIC:
                case ARTP_PREVENT_TELEPORTATION:
                    if (bad > 0)
                    {
                        prop_is_good = false;
                        value = 1;
                        valid = true;
                    }
                    break;
                case ARTP_CAUSE_TELEPORTATION:
                    if (bad > 0)
                    {
                        prop_is_good = false;
                        value = 12;
                        valid = true;
                    }
                    break;
                case ARTP_ANGRY:
                    if (bad > 0)
                    {
                        prop_is_good = false;
                        value = 5;
                        valid = true;
                    }
                    break;

                case ARTP_REGENERATION:
                    if (good > 0)
                    {
                        value = 40;
                        valid = true;
                    }
                    break;

                case ARTP_MAGICAL_POWER:
                case ARTP_HP:
                    value = 5 * (1 + (one_chance_in(3) ? random2(3) : 0));
                    if (good > 0 && (coinflip() || bad == 0))
                        valid = true;
                    else if (bad > 0)
                    {
                        prop_is_good = false;
                        value *= -1;
                        valid = true;
                    }
                    break;

                default:
                    break;
            }
        }
        // Actually apply the property if it's valid.
        if (valid)
        {
            if (prop_is_good)
                --good;
            else
                --bad;
            item_props[prop] = value;

            // special case: remove the blink property if we're adding stasis
            if (prop == ARTP_PREVENT_TELEPORTATION)
                item_props[ARTP_BLINK] = 0;
        }
    }
}

/*
static void _get_randart_properties_old(const item_def &item,
                                    artefact_properties_t &proprt)
{
    const object_class_type aclass = item.base_type;
    const int atype = item.sub_type;
    int power_level = 0;

    if (aclass == OBJ_ARMOUR)
        power_level = item.plus * 2 / (armour_max_enchant(item) + 2) + 2;
    else if (aclass == OBJ_JEWELLERY)
        power_level = 1 + random2(3) + random2(2);
    else // OBJ_WEAPON
        power_level = item.plus / 3;

    if (power_level < 0)
        power_level = 0;

    proprt.init(0);

    if (aclass == OBJ_WEAPONS) // Only weapons get brands, of course.
    {
        power_level++; // at least a brand

        if (is_range_weapon(item))
        {
            proprt[ARTP_BRAND] = random_choose_weighted(
                2, SPWPN_SPEED,
                4, SPWPN_VENOM,
                4, SPWPN_VORPAL,
                4, SPWPN_FLAMING,
                4, SPWPN_FREEZING,
                0);

            if (atype == WPN_BLOWGUN)
                proprt[ARTP_BRAND] = coinflip() ? SPWPN_SPEED : SPWPN_EVASION;
            else if (item_attack_skill(item) == SK_CROSSBOWS)
            {
                // Penetration and electrocution are only allowed on
                // crossbows.  This may change in future.
                if (one_chance_in(5))
                    proprt[ARTP_BRAND] = SPWPN_ELECTROCUTION;
                else if (one_chance_in(5))
                    proprt[ARTP_BRAND] = SPWPN_PENETRATION;
            }
        }
        else if (is_demonic(item) && x_chance_in_y(7, 9))
        {
            proprt[ARTP_BRAND] = random_choose(
                SPWPN_DRAINING,
                SPWPN_FLAMING,
                SPWPN_FREEZING,
                SPWPN_ELECTROCUTION,
                SPWPN_VAMPIRISM,
                SPWPN_PAIN,
                SPWPN_VENOM);
            power_level++; // Demon weapons get an extra penalty -- why?
            // fall back to regular melee brands 2/9 of the time
        }
        else
        {
            proprt[ARTP_BRAND] = random_choose_weighted(
                73, SPWPN_VORPAL,
                34, SPWPN_FLAMING,
                34, SPWPN_FREEZING,
                26, SPWPN_VENOM,
                26, SPWPN_DRAINING,
                13, SPWPN_HOLY_WRATH,
                13, SPWPN_ELECTROCUTION,
                13, SPWPN_SPEED,
                13, SPWPN_VAMPIRISM,
                13, SPWPN_PAIN,
                13, SPWPN_ANTIMAGIC,
                 3, SPWPN_DISTORTION,
                 0);
        }

        // no brand = magic flag to reject and retry
        if (!is_weapon_brand_ok(atype, proprt[ARTP_BRAND], true))
            proprt[ARTP_BRAND] = SPWPN_NORMAL;
    }

    if (!one_chance_in(5))
    {
        // TODO: compensate for the removal of +AC/+EV

        // Str mod - not for rings of strength.
        if (one_chance_in(4 + power_level)
            && (aclass != OBJ_JEWELLERY || atype != RING_STRENGTH))
        {
            proprt[ARTP_STRENGTH] = 1 + random2(3) + random2(2);
            power_level++;
            if (one_chance_in(4))
            {
                proprt[ARTP_STRENGTH] -= 1 + random2(3) + random2(3)
                                           + random2(3);
                power_level--;
            }
        }

        // Int mod - not for rings of intelligence.
        if (one_chance_in(4 + power_level)
            && (aclass != OBJ_JEWELLERY || atype != RING_INTELLIGENCE))
        {
            proprt[ARTP_INTELLIGENCE] = 1 + random2(3) + random2(2);
            power_level++;
            if (one_chance_in(4))
            {
                proprt[ARTP_INTELLIGENCE] -= 1 + random2(3) + random2(3)
                                               + random2(3);
                power_level--;
            }
        }

        // Dex mod - not for rings of dexterity.
        if (one_chance_in(4 + power_level)
            && (aclass != OBJ_JEWELLERY || atype != RING_DEXTERITY))
        {
            proprt[ARTP_DEXTERITY] = 1 + random2(3) + random2(2);
            power_level++;
            if (one_chance_in(4))
            {
                proprt[ARTP_DEXTERITY] -= 1 + random2(3) + random2(3)
                                            + random2(3);
                power_level--;
            }
        }
    }

    if (random2(15) >= power_level && aclass != OBJ_WEAPONS
        && (aclass != OBJ_JEWELLERY || atype != RING_SLAYING))
    {
        // Weapons and rings of slaying can't get these.
        if (one_chance_in(4 + power_level))  // to-dam
        {
            proprt[ARTP_SLAYING] = 2 + random2(3) + random2(3);
            power_level++;
            if (one_chance_in(4))
            {
                proprt[ARTP_SLAYING] -= 2 + random2(4) + random2(4)
                                         + random2(3);
                power_level--;
            }
        }
    }

    // This used to be: bool done_powers = (random2(12 < power_level));
    // ... which can't be right. random2(boolean) == 0, always.
    // So it's probably more along the lines of... (jpeg)
//    bool done_powers = (random2(12) < power_level);

   // Try to improve items that still have a low power level.
   bool done_powers = x_chance_in_y(power_level, 12);

    // res_fire
    if (!done_powers
        && one_chance_in(4 + power_level)
        && (aclass != OBJ_JEWELLERY
            || (atype != RING_PROTECTION_FROM_FIRE
                && atype != RING_FIRE
                && atype != RING_ICE))
        && (aclass != OBJ_ARMOUR
            || (atype != ARM_FIRE_DRAGON_ARMOUR
                && atype != ARM_ICE_DRAGON_ARMOUR
                && atype != ARM_GOLD_DRAGON_ARMOUR)))
    {
        proprt[ARTP_FIRE] = 1;
        if (one_chance_in(5))
            proprt[ARTP_FIRE]++;
        power_level++;
    }

    // res_cold
    if (!done_powers
        && one_chance_in(4 + power_level)
        && (aclass != OBJ_JEWELLERY
            || atype != RING_PROTECTION_FROM_COLD
               && atype != RING_FIRE
               && atype != RING_ICE)
        && (aclass != OBJ_ARMOUR
            || atype != ARM_FIRE_DRAGON_ARMOUR
               && atype != ARM_ICE_DRAGON_ARMOUR
               && atype != ARM_GOLD_DRAGON_ARMOUR))
    {
        proprt[ARTP_COLD] = 1;
        if (one_chance_in(5))
            proprt[ARTP_COLD]++;
        power_level++;
    }

    if (x_chance_in_y(power_level, 12) || power_level > 7)
        done_powers = true;

    // res_elec
    if (!done_powers
        && one_chance_in(4 + power_level)
        && (aclass != OBJ_ARMOUR || atype != ARM_STORM_DRAGON_ARMOUR))
    {
        proprt[ARTP_ELECTRICITY] = 1;
        power_level++;
    }

    // res_poison
    if (!done_powers
        && one_chance_in(5 + power_level)
        && (aclass != OBJ_JEWELLERY || atype != RING_POISON_RESISTANCE)
        && (aclass != OBJ_ARMOUR
            || atype != ARM_GOLD_DRAGON_ARMOUR
               && atype != ARM_SWAMP_DRAGON_ARMOUR
               && atype != ARM_NAGA_BARDING))
    {
        proprt[ARTP_POISON] = 1;
        power_level++;
    }

    // prot_life
    if (!done_powers
        && one_chance_in(4 + power_level)
        && (aclass != OBJ_JEWELLERY || atype != RING_LIFE_PROTECTION)
        && (aclass != OBJ_ARMOUR || atype != ARM_PEARL_DRAGON_ARMOUR))
    {
        proprt[ARTP_NEGATIVE_ENERGY] = 1;
        power_level++;
    }

    // res magic
    if (!done_powers
        && one_chance_in(4 + power_level)
        && (aclass != OBJ_JEWELLERY || atype != RING_PROTECTION_FROM_MAGIC)
        && (aclass != OBJ_ARMOUR || atype != ARM_QUICKSILVER_DRAGON_ARMOUR))
    {
        proprt[ARTP_MAGIC] = one_chance_in(3) ? 2 : 1;
        power_level++;
    }

    // see_invis
    if (!done_powers
        && one_chance_in(4 + power_level)
        && (aclass != OBJ_JEWELLERY || atype != RING_INVISIBILITY)
        && (aclass != OBJ_ARMOUR || atype != ARM_NAGA_BARDING))
    {
        proprt[ARTP_EYESIGHT] = 1;
        power_level++;
    }

    // res_corr, only on armour
    if (!done_powers
        && one_chance_in(4 + power_level)
        && aclass == OBJ_ARMOUR)
    {
        proprt[ARTP_RCORR] = 1;
        power_level++;
    }

    if (x_chance_in_y(power_level, 12) || power_level > 10)
        done_powers = true;

    // turn invis
    if (!done_powers
        && one_chance_in(10)
        && (aclass != OBJ_JEWELLERY || atype != RING_INVISIBILITY))
    {
        proprt[ARTP_INVISIBLE] = 1;
        power_level++;
    }

    // flight
    if (!done_powers
        && one_chance_in(10)
        && (aclass != OBJ_JEWELLERY || atype != RING_FLIGHT))
    {
        proprt[ARTP_FLY] = 1;
        power_level++;
    }

    // blink
    if (!done_powers && one_chance_in(10))
    {
        proprt[ARTP_BLINK] = 1;
        power_level++;
    }

    // go berserk
    if (!done_powers
        && one_chance_in(10)
        && (aclass != OBJ_WEAPONS || !is_range_weapon(item))
        && (aclass != OBJ_JEWELLERY || atype != AMU_RAGE))
    {
        proprt[ARTP_BERSERK] = 1;
        power_level++;
    }

    if (!done_powers && one_chance_in(10) && aclass == OBJ_ARMOUR
        && (atype == ARM_HAT || atype == ARM_SHIELD))
    {
        proprt[ARTP_BRAND] = SPARM_SPIRIT_SHIELD;
        power_level++;
    }

    // Armours get fewer powers, and are also more likely to be cursed
    // than weapons.
    if (aclass == OBJ_ARMOUR)
        power_level -= 4;

    if (power_level >= 2 && x_chance_in_y(power_level, 17))
    {
        switch (random2(9))
        {
        case 0:                     // makes noise
            if (!is_melee_weapon(item))
                break;
            proprt[ARTP_NOISES] = 1 + random2(4);
            break;
        case 1:                     // no magic
            proprt[ARTP_PREVENT_SPELLCASTING] = 1;
            break;
        case 2:                     // random teleport
            if (aclass != OBJ_WEAPONS || crawl_state.game_is_sprint())
                break;
            proprt[ARTP_CAUSE_TELEPORTATION] = 5 + random2(15);
            break;
        case 3:   // no teleport - doesn't affect some instantaneous
                  // teleports
            if (aclass == OBJ_JEWELLERY && atype == RING_TELEPORTATION)
                break;              // already is a ring of tport
            if (aclass == OBJ_JEWELLERY && atype == RING_TELEPORT_CONTROL)
                break;              // already is a ring of tport ctrl
            proprt[ARTP_BLINK] = 0;
            proprt[ARTP_PREVENT_TELEPORTATION] = 1;
            break;
        case 4:                     // berserk on num-in-100 attacks
            if (aclass != OBJ_WEAPONS || is_range_weapon(item))
                break;
            proprt[ARTP_ANGRY] = 1 + random2(9);
            break;
        case 5:                     // susceptible to fire
            if (aclass == OBJ_JEWELLERY
                && (atype == RING_PROTECTION_FROM_FIRE || atype == RING_FIRE
                    || atype == RING_ICE))
            {
                break;              // already does this or something
            }
            if (aclass == OBJ_ARMOUR
                && (atype == ARM_FIRE_DRAGON_ARMOUR
                    || atype == ARM_ICE_DRAGON_ARMOUR
                    || atype == ARM_GOLD_DRAGON_ARMOUR))
            {
                break;
            }
            proprt[ARTP_FIRE] = -1;
            break;
        case 6:                     // susceptible to cold
            if (aclass == OBJ_JEWELLERY
                && (atype == RING_PROTECTION_FROM_COLD || atype == RING_FIRE
                    || atype == RING_ICE))
            {
                break;              // already does this or something
            }
            if (aclass == OBJ_ARMOUR
                && (atype == ARM_FIRE_DRAGON_ARMOUR
                    || atype == ARM_ICE_DRAGON_ARMOUR
                    || atype == ARM_GOLD_DRAGON_ARMOUR))
            {
                break;
            }
            proprt[ARTP_COLD] = -1;
            break;
        case 7:                     // less stealthy
            if ((aclass == OBJ_JEWELLERY
                && (atype == RING_LOUDNESS || atype == RING_STEALTH))
                || (aclass == OBJ_ARMOUR && atype == ARM_SHADOW_DRAGON_ARMOUR))
            {
                break;
            }
            proprt[ARTP_STEALTH] = -1 - random2(2);
            break;
        case 8:
            // emits mutagenic radiation - causes
            // magic contamination when unequipped
            proprt[ARTP_MUTAGENIC] = 1;
            break;
        }
    }

    if (one_chance_in(10)
        && get_armour_ego_type(item) != SPARM_STEALTH)
    {
        power_level++;
        proprt[ARTP_STEALTH] = one_chance_in(4) ? 2 : 1;

        if (one_chance_in(4))
        {
            proprt[ARTP_STEALTH] = -proprt[ARTP_STEALTH] - random2(2);
            power_level--;
        }
    }

    // "Boring" artefacts (no properties, or only one stat property)
    // get an additional property, or maybe two of them.
    int add_prop = _need_bonus_stat_props(proprt);
    while (0 < add_prop--)
        power_level += _randart_add_one_property(item, proprt);

    if ((power_level < 2 && one_chance_in(5)) || one_chance_in(30))
    {
        if (one_chance_in(4))
            proprt[ARTP_CURSED] = 1 + random2(5);
        else
            proprt[ARTP_CURSED] = -1;
    }
}
*/
static bool _redo_book(item_def &book)
{
    int num_spells  = 0;
    int num_unknown = 0;

    for (spell_type spell : spellbook_template(static_cast<book_type>(book.sub_type)))
    {
        num_spells++;
        if (!you.seen_spell[spell])
            num_unknown++;
    }

    if (num_spells <= 5 && num_unknown == 0)
        return true;
    else if (num_spells > 5 && num_unknown <= 1)
        return true;

    return false;
}

static bool _init_artefact_book(item_def &book)
{
    ASSERT(book.sub_type == BOOK_RANDART_LEVEL
           || book.sub_type == BOOK_RANDART_THEME);
    ASSERT(book.book_param != 0);

    god_type god;
    bool redo = (!origin_is_god_gift(book, &god) || god != GOD_XOM);

    // plus contains a parameter to make_book_foo_randart(), which might get
    // changed after the book has been made into a randart, so reset it on each
    // iteration of the loop.
    // XXX: ...is this really necessary...?
    const int book_param = book.book_param;
    bool book_good = false;
    for (int i = 0; i < 4; i++)
    {
        book.book_param = book_param;

        if (book.sub_type == BOOK_RANDART_LEVEL)
            book_good = make_book_level_randart(book, book.book_param);
        else
            book_good = make_book_theme_randart(book);

        if (!book_good)
            continue;

        if (redo && _redo_book(book))
            continue;

        break;
    }

    return book_good;
}

void setup_unrandart(item_def &item, bool creating)
{
    ASSERT(is_unrandom_artefact(item));
    CrawlVector &rap = item.props[ARTEFACT_PROPS_KEY].get_vector();
    const unrandart_entry *unrand = _seekunrandart(item);

    if (unrand->prpty[ARTP_NO_UPGRADE] && !creating)
        return; // don't mangle mutable items

    for (int i = 0; i < ART_PROPERTIES; i++)
        rap[i] = static_cast<short>(unrand->prpty[i]);

    item.base_type = unrand->base_type;
    item.sub_type  = unrand->sub_type;
    item.plus      = unrand->plus;
}

static bool _init_artefact_properties(item_def &item)
{
    ASSERT(is_artefact(item));

    if (is_unrandom_artefact(item))
    {
        setup_unrandart(item);
        return true;
    }

    CrawlVector &rap = item.props[ARTEFACT_PROPS_KEY].get_vector();
    for (vec_size i = 0; i < ART_PROPERTIES; i++)
        rap[i] = static_cast<short>(0);

    if (item.base_type == OBJ_BOOKS)
        return _init_artefact_book(item);

    artefact_properties_t prop;
    _get_randart_properties(item, prop);

    for (int i = 0; i < ART_PROPERTIES; i++)
    {
        if (i == ARTP_CURSED && prop[i] < 0)
        {
            do_curse_item(item);
            continue;
        }
        rap[i] = static_cast<short>(prop[i]);
    }

    return true;
}

void artefact_wpn_properties(const item_def &item,
                             artefact_properties_t  &proprt,
                             artefact_known_props_t &known)
{
    ASSERT(is_artefact(item));
    if (!item.props.exists(KNOWN_PROPS_KEY))
        return;

    const CrawlStoreValue &_val = item.props[KNOWN_PROPS_KEY];
    ASSERT(_val.get_type() == SV_VEC);
    const CrawlVector &known_vec = _val.get_vector();
    ASSERT(known_vec.get_type()     == SV_BOOL);
    ASSERT(known_vec.size()         == ART_PROPERTIES);
    ASSERT(known_vec.get_max_size() == ART_PROPERTIES);

    if (item_ident(item, ISFLAG_KNOW_PROPERTIES))
    {
        for (vec_size i = 0; i < ART_PROPERTIES; i++)
            known[i] = static_cast<bool>(true);
    }
    else
    {
        for (vec_size i = 0; i < ART_PROPERTIES; i++)
            known[i] = known_vec[i];
    }

    if (item.props.exists(ARTEFACT_PROPS_KEY))
    {
        const CrawlVector &rap_vec =
            item.props[ARTEFACT_PROPS_KEY].get_vector();
        ASSERT(rap_vec.get_type()     == SV_SHORT);
        ASSERT(rap_vec.size()         == ART_PROPERTIES);
        ASSERT(rap_vec.get_max_size() == ART_PROPERTIES);

        for (vec_size i = 0; i < ART_PROPERTIES; i++)
            proprt[i] = rap_vec[i].get_short();
    }
    else if (is_unrandom_artefact(item))
    {
        const unrandart_entry *unrand = _seekunrandart(item);

        for (int i = 0; i < ART_PROPERTIES; i++)
            proprt[i] = static_cast<short>(unrand->prpty[i]);
    }
    else
        _get_randart_properties(item, proprt);
}

void artefact_wpn_properties(const item_def &item,
                              artefact_properties_t &proprt)
{
    artefact_known_props_t known;

    artefact_wpn_properties(item, proprt, known);
}

int artefact_wpn_property(const item_def &item, artefact_prop_type prop,
                           bool &_known)
{
    artefact_properties_t  proprt;
    artefact_known_props_t known;
    proprt.init(0);
    known.init(0);

    artefact_wpn_properties(item, proprt, known);

    _known = known[prop];

    return proprt[prop];
}

int artefact_wpn_property(const item_def &item, artefact_prop_type prop)
{
    bool known;

    return artefact_wpn_property(item, prop, known);
}

int artefact_known_wpn_property(const item_def &item,
                                 artefact_prop_type prop)
{
    artefact_properties_t  proprt;
    artefact_known_props_t known;

    artefact_wpn_properties(item, proprt, known);

    if (known[prop])
        return proprt[prop];
    else
        return 0;
}

static int _artefact_num_props(const artefact_properties_t &proprt)
{
    int num = 0;

    // Count all properties, but exclude self-cursing.
    for (int i = 0; i < ARTP_NUM_PROPERTIES; ++i)
        if (i != ARTP_CURSED && proprt[i] != 0)
            num++;

    return num;
}

void artefact_wpn_learn_prop(item_def &item, artefact_prop_type prop)
{
    ASSERT(is_artefact(item));
    ASSERT(item.props.exists(KNOWN_PROPS_KEY));
    CrawlStoreValue &_val = item.props[KNOWN_PROPS_KEY];
    ASSERT(_val.get_type() == SV_VEC);
    CrawlVector &known_vec = _val.get_vector();
    ASSERT(known_vec.get_type()     == SV_BOOL);
    ASSERT(known_vec.size()         == ART_PROPERTIES);
    ASSERT(known_vec.get_max_size() == ART_PROPERTIES);

    if (item_ident(item, ISFLAG_KNOW_PROPERTIES))
        return;

    known_vec[prop] = static_cast<bool>(true);
}

static string _get_artefact_type(const item_def &item, bool appear = false)
{
    switch (item.base_type)
    {
    case OBJ_BOOKS:
        return "book";
    case OBJ_WEAPONS:
        return "weapon";
    case OBJ_ARMOUR:
        if (item.sub_type == ARM_ROBE)
            return "robe";
        if (get_item_slot(item) == EQ_BODY_ARMOUR)
            return "body armour";
        return "armour";
    case OBJ_JEWELLERY:
        // Distinguish between amulets and rings only in appearance.
        if (!appear)
            return "jewellery";

        if (jewellery_is_amulet(item))
            return "amulet";
        else
            return "ring";
     default:
        return "artefact";
    }
}

static bool _pick_db_name(const item_def &item)
{
    switch (item.base_type)
    {
    case OBJ_WEAPONS:
    case OBJ_ARMOUR:
        return coinflip();
    case OBJ_JEWELLERY:
        return one_chance_in(5);
    default:
        return false;
    }
}

static string _artefact_name_lookup(const item_def &item, const string &lookup)
{
    const string name = getRandNameString(lookup);
    return name.empty() ? name : replace_name_parts(name, item);
}

static bool _artefact_name_lookup(string &result, const item_def &item,
                                  const string &lookup)
{
    result = _artefact_name_lookup(item, lookup);
    return !result.empty();
}

string make_artefact_name(const item_def &item, bool appearance)
{
    ASSERT(is_artefact(item));

    ASSERT(item.base_type == OBJ_WEAPONS
           || item.base_type == OBJ_ARMOUR
           || item.base_type == OBJ_JEWELLERY
           || item.base_type == OBJ_BOOKS);

    if (is_unrandom_artefact(item))
    {
        const unrandart_entry *unrand = _seekunrandart(item);
        if (!appearance)
            return unrand->name;
        if (!(unrand->flags & UNRAND_FLAG_RANDAPP))
            return unrand->unid_name;
    }

    string lookup;
    string result;

    // Use prefix of gifting god, if applicable.
    bool god_gift = false;
    int item_orig = 0;
    if (!appearance)
    {
        // Divine gifts don't look special, so this is only necessary
        // for actually naming an item.
        item_orig = item.orig_monnum;
        if (item_orig < 0)
            item_orig = -item_orig;
        else
            item_orig = 0;

        if (item_orig > GOD_NO_GOD && item_orig < NUM_GODS)
        {
            lookup += god_name(static_cast<god_type>(item_orig), false) + " ";
            god_gift = true;
        }
    }

    // get base type
    lookup += _get_artefact_type(item, appearance);

    if (appearance)
    {
        string appear = getRandNameString(lookup, " appearance");
        if (appear.empty())
        {
            appear = getRandNameString("general appearance");
            if (appear.empty()) // still nothing found?
                appear = "non-descript";
        }

        result += appear;
        result += " ";
        result += item_base_name(item);
        return result;
    }

    if (_pick_db_name(item))
    {
        result += item_base_name(item) + " ";

        int tries = 100;
        string name;
        do
        {
            (_artefact_name_lookup(name, item, lookup)

             // If nothing found, try god name alone.
             || (god_gift
                 && _artefact_name_lookup(name, item,
                                          god_name(
                                             static_cast<god_type>(item_orig),
                                             false)))

             // If still nothing found, try base type alone.
             || _artefact_name_lookup(name, item, _get_artefact_type(item)));
        }
        while (--tries > 0 && strwidth(name) > 25);

        if (name.empty()) // still nothing found?
            result += "of Bugginess";
        else
            result += name;
    }
    else
    {
        // construct a unique name
        const string st_p = make_name(random_int(), false);
        result += item_base_name(item);

        if (one_chance_in(3))
        {
            result += " of ";
            result += st_p;
        }
        else
        {
            result += " \"";
            result += st_p;
            result += "\"";
        }
    }

    return result;
}

static const unrandart_entry *_seekunrandart(const item_def &item)
{
    return get_unrand_entry(item.special);
}

string get_artefact_name(const item_def &item, bool force_known)
{
    ASSERT(is_artefact(item));

    if (item_type_known(item) || force_known)
    {
        // print artefact's real name
        if (item.props.exists(ARTEFACT_NAME_KEY))
            return item.props[ARTEFACT_NAME_KEY].get_string();
        // unrands don't use cached names
        if (is_unrandom_artefact(item))
            return _seekunrandart(item)->name;
        return make_artefact_name(item, false);
    }
    // print artefact appearance
    if (item.props.exists(ARTEFACT_APPEAR_KEY))
        return item.props[ARTEFACT_APPEAR_KEY].get_string();
    return make_artefact_name(item, true);
}

void set_artefact_name(item_def &item, const string &name)
{
    ASSERT(is_artefact(item));
    ASSERT(!name.empty());
    item.props[ARTEFACT_NAME_KEY].get_string() = name;
}

int find_unrandart_index(const item_def& artefact)
{
    return artefact.special;
}

const unrandart_entry* get_unrand_entry(int unrand_index)
{
    unrand_index -= UNRAND_START;

    if (unrand_index <= -1 || unrand_index >= NUM_UNRANDARTS)
        return &unranddata[0];  // dummy unrandart
    else
        return &unranddata[unrand_index];
}

int find_okay_unrandart(uint8_t aclass, uint8_t atype, bool in_abyss)
{
    int ret = -1;

    // Pick randomly among not-yet-existing unrandarts with the proper
    // base_type and sub_type.
    for (int i = 0, count = 0; i < NUM_UNRANDARTS; i++)
    {
        const int              index = i + UNRAND_START;
        const unrandart_entry* entry = &unranddata[i];

        // Skip dummy entries.
        if (entry->base_type == OBJ_UNASSIGNED)
            continue;

        const unique_item_status_type status =
            get_unique_item_status(index);

        if (in_abyss && status != UNIQ_LOST_IN_ABYSS
            || !in_abyss && status != UNIQ_NOT_EXISTS)
        {
            continue;
        }

        // Never randomly generated until lost in the abyss.
        if ((!in_abyss || status != UNIQ_LOST_IN_ABYSS)
            && entry->flags & UNRAND_FLAG_NOGEN)
        {
            continue;
        }

        if (entry->base_type != aclass
            || atype != OBJ_RANDOM && entry->sub_type != atype
               // Acquirement.
               && (aclass != OBJ_WEAPONS
                   || item_attack_skill(entry->base_type, atype) !=
                      item_attack_skill(entry->base_type, entry->sub_type)
                   || hands_reqd(&you, entry->base_type,
                                 atype) !=
                      hands_reqd(&you, entry->base_type,
                                 entry->sub_type)))
        {
            continue;
        }

        count++;

        if (one_chance_in(count))
            ret = index;
    }

    return ret;
}

int get_unrandart_num(const char *name)
{
    string quoted = "\"";
    quoted += name;
    quoted += "\"";
    lowercase(quoted);

    for (unsigned int i = 0; i < ARRAYSZ(unranddata); ++i)
    {
        string art = unranddata[i].name;
        art = replace_all(art, " ", "_");
        art = replace_all(art, "'", "");
        lowercase(art);
        if (art == name || art.find(quoted) != string::npos)
            return UNRAND_START + i;
    }
    return SPWPN_NORMAL;
}

static bool _randart_is_redundant(const item_def &item,
                                   artefact_properties_t &proprt)
{
    if (item.base_type != OBJ_JEWELLERY)
        return false;

    artefact_prop_type provides  = ARTP_NUM_PROPERTIES;

    switch (item.sub_type)
    {
    case RING_PROTECTION:
        provides = ARTP_AC;
        break;

    case RING_FIRE:
    case RING_PROTECTION_FROM_FIRE:
        provides = ARTP_FIRE;
        break;

    case RING_POISON_RESISTANCE:
        provides = ARTP_POISON;
        break;

    case RING_ICE:
    case RING_PROTECTION_FROM_COLD:
        provides = ARTP_COLD;
        break;

    case RING_STRENGTH:
        provides = ARTP_STRENGTH;
        break;

    case RING_SLAYING:
        provides  = ARTP_SLAYING;
        break;

    case RING_SEE_INVISIBLE:
        provides = ARTP_EYESIGHT;
        break;

    case RING_INVISIBILITY:
        provides = ARTP_INVISIBLE;
        break;

    case RING_STEALTH:
        provides = ARTP_STEALTH;
        break;

    case RING_TELEPORTATION:
        provides = ARTP_CAUSE_TELEPORTATION;
        break;

    case RING_EVASION:
        provides = ARTP_EVASION;
        break;

    case RING_DEXTERITY:
        provides = ARTP_DEXTERITY;
        break;

    case RING_INTELLIGENCE:
        provides = ARTP_INTELLIGENCE;
        break;

    case RING_MAGICAL_POWER:
        provides = ARTP_MAGICAL_POWER;
        break;

    case RING_FLIGHT:
        provides = ARTP_FLY;
        break;

    case RING_LIFE_PROTECTION:
        provides = ARTP_NEGATIVE_ENERGY;
        break;

    case RING_PROTECTION_FROM_MAGIC:
        provides = ARTP_MAGIC;
        break;

    case AMU_RAGE:
        provides = ARTP_BERSERK;
        break;

    case AMU_INACCURACY:
        provides = ARTP_SLAYING;
        break;

    case AMU_STASIS:
        provides = ARTP_PREVENT_TELEPORTATION;
        break;

    case AMU_REGENERATION:
        provides = ARTP_REGENERATION;
        break;
    }

    if (provides == ARTP_NUM_PROPERTIES)
        return false;

    if (proprt[provides] != 0)
        return true;

    return false;
}

static bool _randart_is_conflicting(const item_def &item,
                                     artefact_properties_t &proprt)
{
    if (item.base_type == OBJ_WEAPONS
        && get_weapon_brand(item) == SPWPN_HOLY_WRATH
        && (is_demonic(item)
            || proprt[ARTP_CURSED] != 0))
    {
        return true;
    }

    if (item.base_type != OBJ_JEWELLERY)
        return false;

    if (item.sub_type == AMU_STASIS
        && (proprt[ARTP_BLINK] != 0
            || proprt[ARTP_CAUSE_TELEPORTATION] != 0
            || proprt[ARTP_ANGRY] != 0
            || proprt[ARTP_BERSERK] != 0))
    {
        return true;
    }

    if (item.sub_type == RING_WIZARDRY && proprt[ARTP_INTELLIGENCE] < 0)
        return true;

    artefact_prop_type conflicts = ARTP_NUM_PROPERTIES;

    switch (item.sub_type)
    {
    case RING_LOUDNESS:
        conflicts = ARTP_STEALTH;
        break;

    case RING_FIRE:
    case RING_ICE:
    case RING_WIZARDRY:
    case RING_MAGICAL_POWER:
        conflicts = ARTP_PREVENT_SPELLCASTING;
        break;

    case RING_TELEPORTATION:
    case RING_TELEPORT_CONTROL:
        conflicts = ARTP_PREVENT_TELEPORTATION;
        break;

    case AMU_RESIST_MUTATION:
        conflicts = ARTP_MUTAGENIC;
        break;

    case AMU_RAGE:
        conflicts = ARTP_STEALTH;
        break;
    }

    if (conflicts == ARTP_NUM_PROPERTIES)
        return false;

    if (proprt[conflicts] != 0)
        return true;

    return false;
}

bool randart_is_bad(const item_def &item, artefact_properties_t &proprt)
{
    if (item.base_type == OBJ_BOOKS)
        return false;

    if (_artefact_num_props(proprt) == 0)
        return true;

    // Weapons must have a brand and at least one other property.
    if (item.base_type == OBJ_WEAPONS
        && (proprt[ARTP_BRAND] == SPWPN_NORMAL
            || _artefact_num_props(proprt) < 2))
    {
        return true;
    }

    return _randart_is_redundant(item, proprt)
           || _randart_is_conflicting(item, proprt);
}

bool randart_is_bad(const item_def &item)
{
    artefact_properties_t proprt;
    artefact_wpn_properties(item, proprt);

    return randart_is_bad(item, proprt);
}

static void _artefact_setup_prop_vectors(item_def &item)
{
    CrawlHashTable &props = item.props;
    if (!props.exists(ARTEFACT_PROPS_KEY))
        props[ARTEFACT_PROPS_KEY].new_vector(SV_SHORT).resize(ART_PROPERTIES);

    CrawlVector &rap = props[ARTEFACT_PROPS_KEY].get_vector();
    rap.set_max_size(ART_PROPERTIES);

    for (vec_size i = 0; i < ART_PROPERTIES; i++)
        rap[i].get_short() = 0;

    if (!item.props.exists(KNOWN_PROPS_KEY))
    {
        props[KNOWN_PROPS_KEY].new_vector(SV_BOOL).resize(ART_PROPERTIES);
        CrawlVector &known = item.props[KNOWN_PROPS_KEY].get_vector();
        known.set_max_size(ART_PROPERTIES);
        for (vec_size i = 0; i < ART_PROPERTIES; i++)
            known[i] = static_cast<bool>(false);
    }
}

// If force_mundane is true, normally mundane items are forced to
// nevertheless become artefacts.
bool make_item_randart(item_def &item, bool force_mundane)
{
    if (item.base_type != OBJ_WEAPONS
        && item.base_type != OBJ_ARMOUR
        && item.base_type != OBJ_JEWELLERY
        && item.base_type != OBJ_BOOKS)
    {
        return false;
    }

    if (item.base_type == OBJ_BOOKS)
    {
        if (item.sub_type != BOOK_RANDART_LEVEL
            && item.sub_type != BOOK_RANDART_THEME)
        {
            return false;
        }
    }

    // This item already is a randart.
    if (item.flags & ISFLAG_RANDART)
        return true;

    // Not a truly random artefact.
    if (item.flags & ISFLAG_UNRANDART)
        return false;

    // Mundane items are much less likely to be artefacts.
    if (!force_mundane && item.is_mundane() && !one_chance_in(5))
        return false;

    _artefact_setup_prop_vectors(item);
    item.flags |= ISFLAG_RANDART;

    god_type god_gift;
    (void) origin_is_god_gift(item, &god_gift);

    int randart_tries = 500;
    do
    {
        // Now that we found something, initialise the props array.
        if (--randart_tries <= 0 || !_init_artefact_properties(item))
        {
            // Something went wrong that no amount of rerolling will fix.
            item.special = 0;
            item.props.erase(ARTEFACT_PROPS_KEY);
            item.props.erase(KNOWN_PROPS_KEY);
            item.flags &= ~ISFLAG_RANDART;
            return false;
        }
    }
    while (randart_is_bad(item)
           || god_gift != GOD_NO_GOD && !_god_fits_artefact(god_gift, item));

    // get true artefact name
    if (item.props.exists(ARTEFACT_NAME_KEY))
        ASSERT(item.props[ARTEFACT_NAME_KEY].get_type() == SV_STR);
    else
        set_artefact_name(item, make_artefact_name(item, false));

    // get artefact appearance
    if (item.props.exists(ARTEFACT_APPEAR_KEY))
        ASSERT(item.props[ARTEFACT_APPEAR_KEY].get_type() == SV_STR);
    else
        item.props[ARTEFACT_APPEAR_KEY].get_string() =
            make_artefact_name(item, true);

    return true;
}

static void _make_faerie_armour(item_def &item)
{
    item_def doodad;
    for (int i=0; i<100; i++)
    {
        doodad.clear();
        doodad.base_type = item.base_type;
        doodad.sub_type = item.sub_type;
        if (!make_item_randart(doodad))
        {
            i--; // Forbidden props are not absolute, artefactness is.
            continue;
        }

        // -CAST makes no sense on someone called "the Enchantress",
        // +TELE is not implemented for monsters yet.
        if (artefact_wpn_property(doodad, ARTP_PREVENT_SPELLCASTING)
            || artefact_wpn_property(doodad, ARTP_CAUSE_TELEPORTATION))
        {
            continue;
        }

        if (one_chance_in(20))
            artefact_set_property(doodad, ARTP_CLARITY, 1);
        if (one_chance_in(20))
            artefact_set_property(doodad, ARTP_MAGICAL_POWER, 1 + random2(10));
        if (one_chance_in(20))
            artefact_set_property(doodad, ARTP_HP, random2(21) - 10);

        break;
    }
    ASSERT(is_artefact(doodad));
    ASSERT(doodad.sub_type == item.sub_type);

    doodad.props[ARTEFACT_APPEAR_KEY].get_string()
        = item.props[ARTEFACT_APPEAR_KEY].get_string();
    doodad.props.erase(ARTEFACT_NAME_KEY);
    item.props = doodad.props;
    item.plus = random2(6) + random2(6) - 2;
}

static jewellery_type octoring_types[8] =
{
    RING_SEE_INVISIBLE, RING_PROTECTION_FROM_FIRE, RING_PROTECTION_FROM_COLD,
    RING_SUSTAIN_ABILITIES, RING_STEALTH, RING_WIZARDRY, RING_MAGICAL_POWER,
    RING_LIFE_PROTECTION
};

static void _make_octoring(item_def &item)
{
    if (you.octopus_king_rings == 255)
    {
        ASSERT(you.wizard || crawl_state.test);
        item.sub_type = octoring_types[random2(8)];
        return;
    }

    int which = 0;
    do which = random2(8); while (you.octopus_king_rings & (1 << which));

    item.sub_type = octoring_types[which];

    // Save that we've found that particular type
    you.octopus_king_rings |= 1 << which;

    // If there are any types left, unset the 'already found' flag
    if (you.octopus_king_rings != 255)
        _set_unique_item_status(UNRAND_OCTOPUS_KING_RING, UNIQ_NOT_EXISTS);
}

bool make_item_unrandart(item_def &item, int unrand_index)
{
    ASSERT_RANGE(unrand_index, UNRAND_START + 1, (UNRAND_START + NUM_UNRANDARTS));

    item.special = unrand_index;

    const unrandart_entry *unrand = &unranddata[unrand_index - UNRAND_START];

    item.flags |= ISFLAG_UNRANDART;
    _artefact_setup_prop_vectors(item);
    _init_artefact_properties(item);

    if (unrand->prpty[ARTP_CURSED] != 0)
        do_curse_item(item);

    // get artefact appearance
    ASSERT(!item.props.exists(ARTEFACT_APPEAR_KEY));
    if (!(unrand->flags & UNRAND_FLAG_RANDAPP))
        item.props[ARTEFACT_APPEAR_KEY].get_string() = unrand->unid_name;
    else
    {
        item.props[ARTEFACT_APPEAR_KEY].get_string() = make_artefact_name(item, true);
        item_colour(item);
    }

    _set_unique_item_status(unrand_index, UNIQ_EXISTS);

    if (unrand_index == UNRAND_VARIABILITY)
        item.plus = random_range(-4, 16);
    else if (unrand_index == UNRAND_FAERIE)
        _make_faerie_armour(item);
    else if (unrand_index == UNRAND_OCTOPUS_KING_RING)
        _make_octoring(item);
    else if (unrand_index == UNRAND_WOE && you.species != SP_FELID
             && !you.could_wield(item, true, true))
    {
        // always wieldable, always 2-handed
        item.sub_type = WPN_BROAD_AXE;
    }

    if (!(unrand->flags & UNRAND_FLAG_RANDAPP)
        && !(unrand->flags & UNRAND_FLAG_UNIDED)
        && !strcmp(unrand->name, unrand->unid_name))
    {
        set_ident_flags(item, ISFLAG_IDENT_MASK | ISFLAG_NOTED_ID);
    }

    return true;
}

void unrand_reacts()
{
    item_def*  weapon     = you.weapon();
    const int  old_plus   = weapon ? weapon->plus : 0;

    for (int i = 0; i < NUM_EQUIP; i++)
    {
        if (you.unrand_reacts[i])
        {
            item_def&        item  = you.inv[you.equip[i]];
            const unrandart_entry* entry = get_unrand_entry(item.special);

            entry->world_reacts_func(&item);
        }
    }

    if (weapon && (old_plus != weapon->plus))
        you.wield_change = true;
}

void artefact_set_property(item_def          &item,
                            artefact_prop_type prop,
                            int                val)
{
    ASSERT(is_artefact(item));
    ASSERT(item.props.exists(ARTEFACT_PROPS_KEY));

    CrawlVector &rap_vec = item.props[ARTEFACT_PROPS_KEY].get_vector();
    ASSERT(rap_vec.get_type()     == SV_SHORT);
    ASSERT(rap_vec.size()         == ART_PROPERTIES);
    ASSERT(rap_vec.get_max_size() == ART_PROPERTIES);

    rap_vec[prop].get_short() = val;
}

template<typename Z>
static inline void artefact_pad_store_vector(CrawlVector &vec, Z value)
{
    if (vec.get_max_size() < ART_PROPERTIES)
    {
        // Authentic tribal dance to propitiate the asserts in store.cc:
        const int old_size = vec.get_max_size();
        vec.set_max_size(VEC_MAX_SIZE);
        vec.resize(ART_PROPERTIES);
        vec.set_max_size(ART_PROPERTIES);
        for (int i = old_size; i < ART_PROPERTIES; ++i)
            vec[i] = value;
    }
}

void artefact_fixup_props(item_def &item)
{
    CrawlHashTable &props = item.props;
    if (props.exists(ARTEFACT_PROPS_KEY))
        artefact_pad_store_vector(props[ARTEFACT_PROPS_KEY], short(0));

    if (props.exists(KNOWN_PROPS_KEY))
        artefact_pad_store_vector(props[KNOWN_PROPS_KEY], false);
}<|MERGE_RESOLUTION|>--- conflicted
+++ resolved
@@ -697,34 +697,9 @@
         case ARTP_SLAYING:
             return item_class != OBJ_WEAPONS; // they already have slaying!
         case ARTP_POISON:
-<<<<<<< HEAD
+        case ARTP_EYESIGHT:
             return !item.is_type(OBJ_ARMOUR, ARM_NAGA_BARDING);
             // naga already have rPois & sInv!
-=======
-            return (item_class != OBJ_JEWELLERY
-                                || item_type != RING_POISON_RESISTANCE)
-                    && (item_class != OBJ_ARMOUR
-                                || item_type != ARM_GOLD_DRAGON_ARMOUR
-                                   && item_type != ARM_SWAMP_DRAGON_ARMOUR
-                                   && item_type != ARM_NAGA_BARDING);
-        case ARTP_ELECTRICITY:
-            return item_class != OBJ_ARMOUR
-                    || item_type != ARM_STORM_DRAGON_ARMOUR;
-        case ARTP_NEGATIVE_ENERGY:
-        case ARTP_MAGIC:
-        case ARTP_BLINK:
-        case ARTP_NOISES:
-        case ARTP_PREVENT_SPELLCASTING:
-        case ARTP_MUTAGENIC:
-        case ARTP_HP:
-        case ARTP_TWISTER:
-            return true;
-        case ARTP_EYESIGHT:
-            return (item_class != OBJ_JEWELLERY
-                        || item_type != RING_SEE_INVISIBLE)
-                     && (item_class != OBJ_ARMOUR
-                        || item_type != ARM_NAGA_BARDING);
->>>>>>> 0ad86ad9
         case ARTP_RCORR:
             return item_class == OBJ_ARMOUR; // limit availability to armour
         case ARTP_BERSERK:
@@ -741,13 +716,11 @@
                     && (item_type == OBJ_JEWELLERY
                         || item_type == RING_TELEPORT_CONTROL);
             // absurd
-        case ARTP_HP:
         case ARTP_MAGICAL_POWER:
         case ARTP_AC:
         case ARTP_EVASION:
         case ARTP_FOG:
         case ARTP_RMUT:
-        case ARTP_EYESIGHT: // if enabled, remember to ban on naga barding
         case ARTP_CLARITY:
         case ARTP_REGENERATION: // if enabled, remember to ban on troll armour
         case ARTP_SUSTAB:
