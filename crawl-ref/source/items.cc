/**
 * @file
 * @brief Misc (mostly) inventory related functions.
**/

#include "AppHdr.h"

#include "items.h"
#include "cio.h"
#include "clua.h"

#include <string.h>
#include <stdlib.h>
#include <stdio.h>
#include <ctype.h>

#include "externs.h"

#include "arena.h"
#include "artefact.h"
#include "beam.h"
#include "branch.h"
#include "coord.h"
#include "coordit.h"
#include "dbg-util.h"
#include "debug.h"
#include "decks.h"
#include "delay.h"
#include "dgnevent.h"
#include "directn.h"
#include "effects.h"
#include "env.h"
#include "evoke.h"
#include "food.h"
#include "godpassive.h"
#include "godprayer.h"
#include "hints.h"
#include "hiscores.h"
#include "invent.h"
#include "item_use.h"
#include "itemname.h"
#include "itemprop.h"
#include "libutil.h"
#include "makeitem.h"
#include "message.h"
#include "misc.h"
#include "mon-stuff.h"
#include "mutation.h"
#include "notes.h"
#include "options.h"
#include "orb.h"
#include "place.h"
#include "player.h"
#include "player-equip.h"
#include "quiver.h"
#include "religion.h"
#include "shopping.h"
#include "showsymb.h"
#include "shout.h"
#include "spl-book.h"
#include "spl-util.h"
#include "state.h"
#include "stairs.h"
#include "stuff.h"
#include "areas.h"
#include "stash.h"
#include "state.h"
#include "terrain.h"
#include "travel.h"
#include "hints.h"
#include "view.h"
#include "viewchar.h"
#include "viewgeom.h"
#include "xom.h"

#define PORTAL_VAULT_ORIGIN_KEY "portal_vault_origin"

static bool _invisible_to_player(const item_def& item);
static void _autoinscribe_item(item_def& item);
static void _autoinscribe_floor_items();
static void _autoinscribe_inventory();
static void _multidrop(std::vector<SelItem> tmp_items);

static inline std::string _autopickup_item_name(const item_def &item);

static bool will_autopickup   = false;
static bool will_autoinscribe = false;

// Used to be called "unlink_items", but all it really does is make
// sure item coordinates are correct to the stack they're in. -- bwr
void fix_item_coordinates()
{
    // Nails all items to the ground (i.e. sets x,y).
    for (int x = 0; x < GXM; x++)
        for (int y = 0; y < GYM; y++)
        {
            int i = igrd[x][y];

            while (i != NON_ITEM)
            {
                mitm[i].pos.x = x;
                mitm[i].pos.y = y;
                i = mitm[i].link;
            }
        }
}

// This function uses the items coordinates to relink all the igrd lists.
void link_items(void)
{
    // First, initialise igrd array.
    igrd.init(NON_ITEM);

    // Link all items on the grid, plus shop inventory,
    // but DON'T link the huge pile of monster items at (-2,-2).

    for (int i = 0; i < MAX_ITEMS; i++)
    {
        // Don't mess with monster held items, since the index of the holding
        // monster is stored in the link field.
        if (mitm[i].held_by_monster())
            continue;

        if (!mitm[i].defined())
        {
            // Item is not assigned.  Ignore.
            mitm[i].link = NON_ITEM;
            continue;
        }

        // link to top
        mitm[i].link = igrd(mitm[i].pos);
        igrd(mitm[i].pos) = i;
    }
}

static bool _item_ok_to_clean(int item)
{
    // Never clean food or Orbs.
    if (mitm[item].base_type == OBJ_FOOD || item_is_orb(mitm[item]))
        return (false);

    // Never clean runes.
    if (mitm[item].base_type == OBJ_MISCELLANY
        && mitm[item].sub_type == MISC_RUNE_OF_ZOT)
    {
        return (false);
    }

    return (true);
}

static bool _item_preferred_to_clean(int item)
{
    // Preferably clean "normal" weapons and ammo
    if (mitm[item].base_type == OBJ_WEAPONS
        && mitm[item].plus <= 0 && mitm[item].plus2 <= 0
        && !is_artefact(mitm[item]))
        return (true);

    if (mitm[item].base_type == OBJ_MISSILES
        && mitm[item].plus <= 0 && mitm[item].plus2 <= 0
        && !is_artefact(mitm[item]))
        return (true);

    return (false);
}

// Returns index number of first available space, or NON_ITEM for
// unsuccessful cleanup (should be exceedingly rare!)
static int _cull_items(void)
{
    crawl_state.cancel_cmd_repeat();

    // XXX: Not the prettiest of messages, but the player
    // deserves to know whenever this kicks in. -- bwr
    mpr("Too many items on level, removing some.", MSGCH_WARN);

    // Rules:
    //  1. Don't cleanup anything nearby the player
    //  2. Don't cleanup shops
    //  3. Don't cleanup monster inventory
    //  4. Clean 15% of items
    //  5. never remove food, orbs, runes
    //  7. uniques weapons are moved to the abyss
    //  8. randarts are simply lost
    //  9. unrandarts are 'destroyed', but may be generated again
    // 10. Remove +0 weapons and ammo first, only removing others if this fails.

    int first_cleaned = NON_ITEM;

    // 2. Avoid shops by avoiding (0,5..9).
    // 3. Avoid monster inventory by iterating over the dungeon grid.

    // 10. Remove +0 weapons and ammo first, only removing others if this fails.
    // Loop twice. First iteration, get rid of uninteresting stuff. Second
    // iteration, get rid of anything non-essential
    for (int remove_all=0; remove_all<2 && first_cleaned==NON_ITEM; remove_all++)
    {
        for (rectangle_iterator ri(1); ri; ++ri)
        {
            if (distance(you.pos(), *ri) <= dist_range(9))
                continue;

            for (stack_iterator si(*ri); si; ++si)
            {
                if (_item_ok_to_clean(si->index())
                    && (remove_all || _item_preferred_to_clean(si->index()))
                    && x_chance_in_y(15, 100))
                {
                    if (is_unrandom_artefact(*si))
                    {
                        // 7. Move uniques to abyss.
                        set_unique_item_status(*si, UNIQ_LOST_IN_ABYSS);
                    }

                    if (first_cleaned == NON_ITEM)
                        first_cleaned = si->index();

                    // POOF!
                    destroy_item( si->index() );
                }
            }
        }
    }

    return (first_cleaned);
}


/*---------------------------------------------------------------------*/
stack_iterator::stack_iterator(const coord_def& pos, bool accessible)
{
    cur_link = accessible ? you.visible_igrd(pos) : igrd(pos);
    if (cur_link != NON_ITEM)
        next_link = mitm[cur_link].link;
    else
        next_link = NON_ITEM;
}

stack_iterator::stack_iterator(int start_link)
{
    cur_link = start_link;
    if (cur_link != NON_ITEM)
        next_link = mitm[cur_link].link;
    else
        next_link = NON_ITEM;
}

stack_iterator::operator bool() const
{
    return (cur_link != NON_ITEM);
}

item_def& stack_iterator::operator*() const
{
    ASSERT(cur_link != NON_ITEM);
    return mitm[cur_link];
}

item_def* stack_iterator::operator->() const
{
    ASSERT(cur_link != NON_ITEM);
    return &mitm[cur_link];
}

int stack_iterator::link() const
{
    return cur_link;
}

const stack_iterator& stack_iterator::operator ++ ()
{
    cur_link = next_link;
    if (cur_link != NON_ITEM)
        next_link = mitm[cur_link].link;
    return *this;
}

stack_iterator stack_iterator::operator++(int dummy)
{
    const stack_iterator copy = *this;
    ++(*this);
    return copy;
}
/*---------------------------------------------------------------------*/


// Reduce quantity of an inventory item, do cleanup if item goes away.
//
// Returns true if stack of items no longer exists.
bool dec_inv_item_quantity(int obj, int amount, bool suppress_burden)
{
    bool ret = false;

    if (you.equip[EQ_WEAPON] == obj)
        you.wield_change = true;

    you.m_quiver->on_inv_quantity_changed(obj, amount);

    if (you.inv[obj].quantity <= amount)
    {
        for (int i = 0; i < NUM_EQUIP; i++)
        {
            if (you.equip[i] == obj)
            {
                if (i == EQ_WEAPON)
                {
                    unwield_item();
                    canned_msg(MSG_EMPTY_HANDED_NOW);
                }
                you.equip[i] = -1;
            }
        }

        item_skills(you.inv[obj], you.stop_train);

        you.inv[obj].base_type = OBJ_UNASSIGNED;
        you.inv[obj].quantity  = 0;
        you.inv[obj].props.clear();

        ret = true;

        // If we're repeating a command, the repetitions used up the
        // item stack being repeated on, so stop rather than move onto
        // the next stack.
        crawl_state.cancel_cmd_repeat();
        crawl_state.cancel_cmd_again();
    }
    else
    {
        you.inv[obj].quantity -= amount;
    }

    if (!suppress_burden)
        burden_change();

    return (ret);
}

// Reduce quantity of a monster/grid item, do cleanup if item goes away.
//
// Returns true if stack of items no longer exists.
bool dec_mitm_item_quantity(int obj, int amount)
{
    if (mitm[obj].quantity <= amount)
        amount = mitm[obj].quantity;

    if (mitm[obj].quantity == amount)
    {
        destroy_item(obj);
        // If we're repeating a command, the repetitions used up the
        // item stack being repeated on, so stop rather than move onto
        // the next stack.
        crawl_state.cancel_cmd_repeat();
        crawl_state.cancel_cmd_again();
        return (true);
    }

    mitm[obj].quantity -= amount;

    return (false);
}

void inc_inv_item_quantity(int obj, int amount, bool suppress_burden)
{
    if (you.equip[EQ_WEAPON] == obj)
        you.wield_change = true;

    you.m_quiver->on_inv_quantity_changed(obj, amount);
    you.inv[obj].quantity += amount;

    if (!suppress_burden)
        burden_change();
}

void inc_mitm_item_quantity(int obj, int amount)
{
    mitm[obj].quantity += amount;
}

void init_item(int item)
{
    if (item == NON_ITEM)
        return;

    mitm[item].clear();
}

// Returns an unused mitm slot, or NON_ITEM if none available.
// The reserve is the number of item slots to not check.
// Items may be culled if a reserve <= 10 is specified.
int get_mitm_slot(int reserve)
{
    ASSERT(reserve >= 0);

    if (crawl_state.game_is_arena())
        reserve = 0;

    int item = NON_ITEM;

    for (item = 0; item < (MAX_ITEMS - reserve); item++)
        if (!mitm[item].defined())
            break;

    if (item >= MAX_ITEMS - reserve)
    {
        if (crawl_state.game_is_arena())
        {
            item = arena_cull_items();
            // If arena_cull_items() can't free up any space then
            // _cull_items() won't be able to either, so give up.
            if (item == NON_ITEM)
                return (NON_ITEM);
        }
        else
            item = (reserve <= 10) ? _cull_items() : NON_ITEM;

        if (item == NON_ITEM)
            return (NON_ITEM);
    }

    ASSERT(item != NON_ITEM);

    init_item(item);

    return (item);
}

void unlink_item(int dest)
{
    // Don't destroy non-items, may be called after an item has been
    // reduced to zero quantity however.
    if (dest == NON_ITEM || !mitm[dest].defined())
        return;

    monster* mons = mitm[dest].holding_monster();

    if (mons != NULL)
    {
        for (int i = 0; i < NUM_MONSTER_SLOTS; i++)
        {
            if (mons->inv[i] == dest)
            {
                mons->inv[i] = NON_ITEM;

                mitm[dest].pos.reset();
                mitm[dest].link = NON_ITEM;
                return;
            }
        }
        mprf(MSGCH_ERROR, "Item %s claims to be held by monster %s, but "
                          "it isn't in the monster's inventory.",
             mitm[dest].name(DESC_PLAIN, false, true).c_str(),
             mons->name(DESC_PLAIN, true).c_str());
        // Don't return so the debugging code can take a look at it.
    }
    // Unlinking a newly created item, or a a temporary one, or an item in
    // the player's inventory.
    else if (mitm[dest].pos.origin() || mitm[dest].pos.equals(-1, -1))
    {
        mitm[dest].pos.reset();
        mitm[dest].link = NON_ITEM;
        return;
    }
    else
    {
        ASSERT(in_bounds(mitm[dest].pos) || is_shop_item(mitm[dest]));

        // Linked item on map:
        //
        // Use the items (x,y) to access the list (igrd[x][y]) where
        // the item should be linked.

        // First check the top:
        if (igrd(mitm[dest].pos) == dest)
        {
            // link igrd to the second item
            igrd(mitm[dest].pos) = mitm[dest].link;

            mitm[dest].pos.reset();
            mitm[dest].link = NON_ITEM;
            return;
        }

        // Okay, item is buried, find item that's on top of it.
        for (stack_iterator si(mitm[dest].pos); si; ++si)
        {
            // Find item linking to dest item.
            if (si->defined() && si->link == dest)
            {
                // unlink dest
                si->link = mitm[dest].link;
                mitm[dest].pos.reset();
                mitm[dest].link = NON_ITEM;
                return;
            }
        }
    }

#ifdef DEBUG
    // Okay, the sane ways are gone... let's warn the player:
    mprf(MSGCH_ERROR, "BUG WARNING: Problems unlinking item '%s', (%d, %d)!!!",
         mitm[dest].name(DESC_PLAIN).c_str(),
         mitm[dest].pos.x, mitm[dest].pos.y);

    // Okay, first we scan all items to see if we have something
    // linked to this item.  We're not going to return if we find
    // such a case... instead, since things are already out of
    // alignment, let's assume there might be multiple links as well.
    bool linked = false;
    int  old_link = mitm[dest].link; // used to try linking the first

    // Clean the relevant parts of the object.
    mitm[dest].base_type = OBJ_UNASSIGNED;
    mitm[dest].quantity  = 0;
    mitm[dest].link      = NON_ITEM;
    mitm[dest].pos.reset();
    mitm[dest].props.clear();

    // Look through all items for links to this item.
    for (int c = 0; c < MAX_ITEMS; c++)
    {
        if (mitm[c].defined() && mitm[c].link == dest)
        {
            // unlink item
            mitm[c].link = old_link;

            if (!linked)
            {
                old_link = NON_ITEM;
                linked = true;
            }
        }
    }

    // Now check the grids to see if it's linked as a list top.
    for (int c = 2; c < (GXM - 1); c++)
        for (int cy = 2; cy < (GYM - 1); cy++)
        {
            if (igrd[c][cy] == dest)
            {
                igrd[c][cy] = old_link;

                if (!linked)
                {
                    old_link = NON_ITEM;  // cleaned after the first
                    linked = true;
                }
            }
        }


    // Okay, finally warn player if we didn't do anything.
    if (!linked)
    {
        mpr("BUG WARNING: Item didn't seem to be linked at all.",
            MSGCH_ERROR);
    }
#endif
}

void destroy_item(item_def &item, bool never_created)
{
    if (!item.defined())
        return;

    if (never_created)
    {
        if (is_unrandom_artefact(item))
            set_unique_item_status(item, UNIQ_NOT_EXISTS);
    }

    item.clear();
}

void destroy_item(int dest, bool never_created)
{
    // Don't destroy non-items, but this function may be called upon
    // to remove items reduced to zero quantity, so we allow "invalid"
    // objects in.
    if (dest == NON_ITEM || !mitm[dest].defined())
        return;

    unlink_item(dest);
    destroy_item(mitm[dest], never_created);
}

static void _handle_gone_item(const item_def &item)
{
    if (player_in_branch(BRANCH_ABYSS)
        && place_branch(item.orig_place) == BRANCH_ABYSS
        && !(item.flags & ISFLAG_BEEN_IN_INV))
    {
        if (is_unrandom_artefact(item))
            set_unique_item_status(item, UNIQ_LOST_IN_ABYSS);
    }
}

void item_was_lost(const item_def &item)
{
    _handle_gone_item(item);
    xom_check_lost_item(item);
}

static void _note_item_destruction(const item_def &item)
{
    if (item_is_orb(item))
    {
        mprf(MSGCH_WARN, "A great rumbling fills the air... "
             "the Orb of Zot has been destroyed!");
        mark_milestone("orb.destroy", "destroyed the Orb of Zot");
        env.orb_pos.reset();
        invalidate_agrid(false);
    }
}

void item_was_destroyed(const item_def &item, int cause)
{
    _handle_gone_item(item);
    _note_item_destruction(item);
    xom_check_destroyed_item(item, cause);
}

void lose_item_stack(const coord_def& where)
{
    for (stack_iterator si(where); si; ++si)
    {
        if (si ->defined()) // FIXME is this check necessary?
        {
            item_was_lost(*si);
            si->clear();
        }
    }
    igrd(where) = NON_ITEM;
}

static bool _invisible_to_player(const item_def& item)
{
    return strstr(item.inscription.c_str(), "=k") != 0;
}

static int _count_nonsquelched_items(int obj)
{
    int result = 0;

    for (stack_iterator si(obj); si; ++si)
        if (!_invisible_to_player(*si))
            ++result;

    return result;
}

// Fill items with the items on a square.
// Squelched items (marked with =k) are ignored, unless
// the square contains *only* squelched items, in which case they
// are included. If force_squelch is true, squelched items are
// never displayed.
void item_list_on_square(std::vector<const item_def*>& items,
                          int obj, bool force_squelch)
{
    const bool have_nonsquelched = (force_squelch
                                    || _count_nonsquelched_items(obj));

    // Loop through the items.
    for (stack_iterator si(obj); si; ++si)
    {
        // Add them to the items list if they qualify.
        if (!have_nonsquelched || !_invisible_to_player(*si))
            items.push_back(& (*si));
    }
}

bool need_to_autopickup()
{
    return will_autopickup;
}

void request_autopickup(bool do_pickup)
{
    will_autopickup = do_pickup;
}

bool item_is_branded(const item_def& item)
{
    switch (item.base_type)
    {
    case OBJ_WEAPONS:
        return (get_weapon_brand(item) != SPWPN_NORMAL);
    case OBJ_ARMOUR:
        return (get_armour_ego_type(item) != SPARM_NORMAL);
    case OBJ_MISSILES:
        return (get_ammo_brand(item) != SPMSL_NORMAL);
    default:
        return (false);
    }
}

// 2 - artefact, 1 - glowing/runed, 0 - mundane
static int _item_name_specialness(const item_def& item)
{
    if (item.base_type != OBJ_WEAPONS && item.base_type != OBJ_ARMOUR
        && item.base_type != OBJ_MISSILES && item.base_type != OBJ_JEWELLERY)
    {
        return 0;
    }

    // You can tell something is an artefact, because it'll have a
    // description which rules out anything else.
    if (is_artefact(item))
        return 2;

    // All unknown jewellery is worth looking at.
    if (item.base_type == OBJ_JEWELLERY)
    {
        if (is_useless_item(item))
            return 0;

        return 1;
    }

    if (item_type_known(item))
    {
        if (item_is_branded(item))
            return 1;
        return 0;
    }

    if (item.flags & ISFLAG_COSMETIC_MASK)
        return 1;

    return 0;
}

static void _maybe_give_corpse_hint(const item_def item)
{
    if (!crawl_state.game_is_hints_tutorial())
        return;

    if (item.base_type == OBJ_CORPSES && item.sub_type == CORPSE_BODY
        && you.has_spell(SPELL_ANIMATE_SKELETON))
    {
        learned_something_new(HINT_ANIMATE_CORPSE_SKELETON);
    }
}

void item_check(bool verbose)
{
    describe_floor();
    origin_set(you.pos());

    std::ostream& strm = msg::streams(MSGCH_FLOOR_ITEMS);

    std::vector<const item_def*> items;

    item_list_on_square(items, you.visible_igrd(you.pos()), true);

    if (items.empty())
    {
        if (verbose)
            strm << "There are no items here." << std::endl;
        return;
    }

    if (items.size() == 1)
    {
        item_def it(*items[0]);
        std::string name = get_menu_colour_prefix_tags(it, DESC_A);
        strm << "You see here " << name << '.' << std::endl;
        _maybe_give_corpse_hint(it);
        return;
    }

    bool done_init_line = false;

    if (static_cast<int>(items.size()) >= Options.item_stack_summary_minimum)
    {
        std::vector<unsigned int> item_chars;
        for (unsigned int i = 0; i < items.size() && i < 50; ++i)
        {
            glyph g = get_item_glyph(items[i]);
            get_item_glyph(items[i]);
            item_chars.push_back(g.ch * 0x100 +
                                 (10 - _item_name_specialness(*(items[i]))));
        }
        std::sort(item_chars.begin(), item_chars.end());

        std::string out_string = "Items here: ";
        int cur_state = -1;
        for (unsigned int i = 0; i < item_chars.size(); ++i)
        {
            const int specialness = 10 - (item_chars[i] % 0x100);
            if (specialness != cur_state)
            {
                switch (specialness)
                {
                case 2: out_string += "<yellow>";   break; // artefact
                case 1: out_string += "<white>";    break; // glowing/runed
                case 0: out_string += "<darkgrey>"; break; // mundane
                }
                cur_state = specialness;
            }

            out_string += stringize_glyph(item_chars[i] / 0x100);
            if (i + 1 < item_chars.size()
                && (item_chars[i] / 0x100) != (item_chars[i+1] / 0x100))
            {
                out_string += ' ';
            }
        }
        mprnojoin(out_string, MSGCH_FLOOR_ITEMS);
        done_init_line = true;
    }

    if (verbose || items.size() <= msgwin_lines() - 1)
    {
        if (!done_init_line)
            mprnojoin("Things that are here:", MSGCH_FLOOR_ITEMS);
        for (unsigned int i = 0; i < items.size(); ++i)
        {
            item_def it(*items[i]);
            std::string name = get_menu_colour_prefix_tags(it, DESC_A);
            mpr_nocap(name);
            _maybe_give_corpse_hint(it);
        }
    }
    else if (!done_init_line)
        strm << "There are many items here." << std::endl;

    if (items.size() > 2 && crawl_state.game_is_hints_tutorial())
    {
        // If there are 2 or more non-corpse items here, we might need
        // a hint.
        int count = 0;
        for (unsigned int i = 0; i < items.size(); ++i)
        {
            item_def it(*items[i]);
            if (it.base_type == OBJ_CORPSES)
                continue;

            if (++count > 1)
            {
                learned_something_new(HINT_MULTI_PICKUP);
                break;
            }
        }
    }
}

static int _menu_selection_weight(const Menu* menu)
{
    std::vector<MenuEntry*> se = menu->selected_entries();
    int weight(0);
    for (int i = 0, size = se.size(); i < size; ++i)
    {
        const item_def *item = static_cast<item_def*>(se[i]->data);
        if (se[i]->selected_qty > 0)
            weight += item_mass(*item) * se[i]->selected_qty;
    }
    return weight;
}

static std::string _menu_burden_invstatus(const Menu *menu, bool is_pickup = false)
{
    int sel_weight = _menu_selection_weight(menu);
    int new_burd = you.burden + (is_pickup ? sel_weight : -sel_weight);
    std::string sw = sel_weight ? make_stringf(">%.0f", new_burd * BURDEN_TO_AUM) : "";
    //TODO: Should somehow colour burdened/overloaded in LIGHTRED/RED
    //      respectively {kittel}
    std::string newstate = new_burd > carrying_capacity(BS_ENCUMBERED) ?
                               "overloaded)" :
                           new_burd > carrying_capacity(BS_UNENCUMBERED) ?
                               "burdened)" : "unencumbered)";

    std::string burden = "(Burden: ";
    burden += Options.show_inventory_weights ?
                  make_stringf("%.0f%s/%.0f aum)",
                      you.burden * BURDEN_TO_AUM,
                      sw.c_str(),
                      carrying_capacity(BS_UNENCUMBERED) * BURDEN_TO_AUM)
                : newstate;
    return (burden);
}

static std::string _pickup_menu_title(const Menu *menu, const std::string &oldt)
{
    return _menu_burden_invstatus(menu, true) + " " + oldt;
}

void pickup_menu(int item_link)
{
    int n_did_pickup   = 0;
    int n_tried_pickup = 0;

    std::vector<const item_def*> items;
    item_list_on_square(items, item_link, false);

    std::string prompt = "Pick up what? (_ for help)";
    if (items.size() == 1 && items[0]->quantity > 1)
        prompt = "Select pick up quantity by entering a number, then select the item";
    std::vector<SelItem> selected =
        select_items(items, prompt.c_str(), false, MT_PICKUP, _pickup_menu_title);
    redraw_screen();

    std::string pickup_warning;
    for (int i = 0, count = selected.size(); i < count; ++i)
        for (int j = item_link; j != NON_ITEM; j = mitm[j].link)
        {
            if (&mitm[j] == selected[i].item)
            {
                if (j == item_link)
                    item_link = mitm[j].link;

                int num_to_take = selected[i].quantity;
                const bool take_all = (num_to_take == mitm[j].quantity);
                iflags_t oldflags = mitm[j].flags;
                mitm[j].flags &= ~(ISFLAG_THROWN | ISFLAG_DROPPED);
                int result = move_item_to_player(j, num_to_take);

                // If we cleared any flags on the items, but the pickup was
                // partial, reset the flags for the items that remain on the
                // floor.
                if (result == 0 || result == -1)
                {
                    n_tried_pickup++;
                    if (result == 0)
                        pickup_warning = "You can't carry that much weight.";
                    else
                        pickup_warning = "You can't carry that many items.";

                    if (mitm[j].defined())
                        mitm[j].flags = oldflags;
                }
                else
                {
                    n_did_pickup++;
                    // If we deliberately chose to take only part of a
                    // pile, we consider the rest to have been
                    // "dropped."
                    if (!take_all && mitm[j].defined())
                        mitm[j].flags |= ISFLAG_DROPPED;
                }
            }
        }

    if (!pickup_warning.empty())
    {
        mpr(pickup_warning.c_str());
        learned_something_new(HINT_HEAVY_LOAD);
    }

    if (n_did_pickup)
        you.turn_is_over = true;
}

bool origin_known(const item_def &item)
{
    return (item.orig_place != 0);
}

void origin_reset(item_def &item)
{
    item.orig_place  = 0;
    item.orig_monnum = 0;
}

// We have no idea where the player found this item.
void origin_set_unknown(item_def &item)
{
    if (!origin_known(item))
    {
        item.orig_place  = 0xFFFF;
        item.orig_monnum = 0;
    }
}

// This item is starting equipment.
void origin_set_startequip(item_def &item)
{
    if (!origin_known(item))
    {
        item.orig_place  = 0xFFFF;
        item.orig_monnum = -IT_SRC_START;
    }
}

void origin_set_monster(item_def &item, const monster* mons)
{
    if (!origin_known(item))
    {
        if (!item.orig_monnum)
            item.orig_monnum = mons->type + 1;
        item.orig_place = get_packed_place();
    }
}

void origin_purchased(item_def &item)
{
    // We don't need to check origin_known if it's a shop purchase
    item.orig_place  = get_packed_place();
    item.orig_monnum = -IT_SRC_SHOP;
}

void origin_acquired(item_def &item, int agent)
{
    // We don't need to check origin_known if it's a divine gift
    item.orig_place  = get_packed_place();
    item.orig_monnum = -agent;
}

void origin_set_inventory(void (*oset)(item_def &item))
{
    for (int i = 0; i < ENDOFPACK; ++i)
        if (you.inv[i].defined())
            oset(you.inv[i]);
}

static int _first_corpse_monnum(const coord_def& where)
{
    // We could look for a corpse on this square and assume that the
    // items belonged to it, but that is unsatisfactory.

    // Actually, it would be easy to add the monster type to a corpse
    // (or to another item) by setting orig_monnum when the monster dies
    // (already done for unique monsters to get named zombies), but
    // personally, I rather like the way the player can't tell where an
    // item came from if he just finds it lying on the floor. (jpeg)
    return (0);
}

static std::string _milestone_rune(const item_def &item)
{
    return std::string("found ") + item.name(DESC_A) + ".";
}

static void _milestone_check(const item_def &item)
{
    if (item_is_rune(item))
        mark_milestone("rune", _milestone_rune(item));
    else if (item_is_orb(item))
        mark_milestone("orb", "found the Orb of Zot!");
}

static void _check_note_item(item_def &item)
{
    if (item.flags & (ISFLAG_NOTED_GET | ISFLAG_NOTED_ID))
        return;

    if (item_is_rune(item) || item_is_orb(item) || is_artefact(item))
    {
        take_note(Note(NOTE_GET_ITEM, 0, 0, item.name(DESC_A).c_str(),
                       origin_desc(item).c_str()));
        item.flags |= ISFLAG_NOTED_GET;

        // If it's already fully identified when picked up, don't take
        // further notes.
        if (fully_identified(item))
            item.flags |= ISFLAG_NOTED_ID;
        _milestone_check(item);
    }
}

void origin_set(const coord_def& where)
{
    int monnum = _first_corpse_monnum(where);
    unsigned short pplace = get_packed_place();
    for (stack_iterator si(where); si; ++si)
    {
        if (origin_known(*si))
            continue;

        if (!si->orig_monnum)
            si->orig_monnum = static_cast<short>(monnum);
        si->orig_place  = pplace;
    }
}

static void _origin_freeze(item_def &item, const coord_def& where)
{
    if (!origin_known(item))
    {
        if (!item.orig_monnum && where.x != -1 && where.y != -1)
            item.orig_monnum = _first_corpse_monnum(where);

        item.orig_place = get_packed_place();
        _check_note_item(item);
    }
}

static std::string _origin_monster_name(const item_def &item)
{
    const int monnum = item.orig_monnum - 1;
    if (monnum == MONS_PLAYER_GHOST)
        return ("a player ghost");
    else if (monnum == MONS_PANDEMONIUM_LORD)
        return ("a pandemonium lord");
    return mons_type_name(monnum, DESC_A);
}

static std::string _origin_place_desc(const item_def &item)
{
    if (item.props.exists(PORTAL_VAULT_ORIGIN_KEY))
        return item.props[PORTAL_VAULT_ORIGIN_KEY].get_string();

    return prep_branch_level_name(item.orig_place);
}

bool origin_describable(const item_def &item)
{
    return (origin_known(item)
            && (item.orig_place != 0xFFFFU || item.orig_monnum == -1)
            && !is_stackable_item(item)
            && item.quantity == 1
            && item.base_type != OBJ_CORPSES
            && (item.base_type != OBJ_FOOD || item.sub_type != FOOD_CHUNK));
}

static std::string _article_it(const item_def &item)
{
    // "it" is always correct, since gloves and boots also come in pairs.
    return "it";
}

static bool _origin_is_original_equip(const item_def &item)
{
    return (item.orig_place == 0xFFFFU && item.orig_monnum == -IT_SRC_START);
}

bool origin_is_god_gift(const item_def& item, god_type *god)
{
    god_type junk;
    if (god == NULL)
        god = &junk;
    *god = GOD_NO_GOD;

    const int iorig = -item.orig_monnum;
    if (iorig > GOD_NO_GOD && iorig < NUM_GODS)
    {
        *god = static_cast<god_type>(iorig);
        return (true);
    }

    return (false);
}

bool origin_is_acquirement(const item_def& item, item_source_type *type)
{
    item_source_type junk;
    if (type == NULL)
        type = &junk;
    *type = IT_SRC_NONE;

    const int iorig = -item.orig_monnum;
    if (iorig == AQ_SCROLL || iorig == AQ_CARD_GENIE
        || iorig == AQ_WIZMODE)
    {
        *type = static_cast<item_source_type>(iorig);
        return (true);
    }

    return (false);
}

std::string origin_desc(const item_def &item)
{
    if (!origin_describable(item))
        return ("");

    if (_origin_is_original_equip(item))
        return "Original Equipment";

    std::string desc;
    if (item.orig_monnum)
    {
        if (item.orig_monnum < 0)
        {
            int iorig = -item.orig_monnum;
            switch (iorig)
            {
            case IT_SRC_SHOP:
                desc += "You bought " + _article_it(item) + " in a shop ";
                break;
            case IT_SRC_START:
                desc += "Buggy Original Equipment: ";
                break;
            case AQ_SCROLL:
                desc += "You acquired " + _article_it(item) + " ";
                break;
            case AQ_CARD_GENIE:
                desc += "You drew the Genie ";
                break;
            case AQ_WIZMODE:
                desc += "Your wizardly powers created "+ _article_it(item)+ " ";
                break;
            default:
                if (iorig > GOD_NO_GOD && iorig < NUM_GODS)
                {
                    desc += god_name(static_cast<god_type>(iorig))
                        + " gifted " + _article_it(item) + " to you ";
                }
                else
                {
                    // Bug really.
                    desc += "You stumbled upon " + _article_it(item) + " ";
                }
                break;
            }
        }
        else if (item.orig_monnum - 1 == MONS_DANCING_WEAPON)
            desc += "You subdued it ";
        else
        {
            desc += "You took " + _article_it(item) + " off "
                    + _origin_monster_name(item) + " ";
        }
    }
    else
        desc += "You found " + _article_it(item) + " ";

    desc += _origin_place_desc(item);
    return (desc);
}

bool pickup_single_item(int link, int qty)
{
    if (!player_can_reach_floor())
        return (false);

    item_def* item = &mitm[link];
    if (item->base_type == OBJ_GOLD && !qty && !i_feel_safe()
        && !yesno("Are you sure you want to pick up this pile of gold now?",
                  true, 'n'))
    {
        return (false);
    }
    if (qty == 0 && item->quantity > 1 && item->base_type != OBJ_GOLD)
    {
        const std::string prompt
                = make_stringf("Pick up how many of %s (; or enter for all)? ",
                               item->name(DESC_THE,
                                    false, false, false).c_str());

        qty = prompt_for_quantity(prompt.c_str());
        if (qty == -1)
            qty = item->quantity;
        else if (qty == 0)
        {
            canned_msg(MSG_OK);
            return (false);
        }
        else if (qty < item->quantity)
        {
            // Mark rest item as not eligible for autopickup.
            item->flags |= ISFLAG_DROPPED;
            item->flags &= ~ISFLAG_THROWN;
        }
    }

    if (qty < 1 || qty > item->quantity)
        qty = item->quantity;

    iflags_t oldflags = item->flags;
    item->flags &= ~(ISFLAG_THROWN | ISFLAG_DROPPED);
    int num = move_item_to_player(link, qty);
    if (item->defined())
        item->flags = oldflags;

    if (num == -1)
    {
        mpr("You can't carry that many items.");
        learned_something_new(HINT_HEAVY_LOAD);
        return (false);
    }
    else if (num == 0)
    {
        mpr("You can't carry that much weight.");
        learned_something_new(HINT_HEAVY_LOAD);
        return (false);
    }

    return (true);
}

bool player_on_single_stack()
{
    int o = you.visible_igrd(you.pos());
    if (o == NON_ITEM)
        return false;
    else
        return (mitm[o].link == NON_ITEM && mitm[o].quantity > 1);
}

void pickup(bool partial_quantity)
{
    int keyin = 'x';

    if (!player_can_reach_floor())
        return;

    int o = you.visible_igrd(you.pos());
    const int num_nonsquelched = _count_nonsquelched_items(o);

    // Store last_pickup in case we need to restore it.
    // Then clear it to fill with items picked up.
    std::map<int,int> tmp_l_p = you.last_pickup;
    you.last_pickup.clear();

    if (o == NON_ITEM)
    {
        mpr("There are no items here.");
    }
    else if (you.form == TRAN_ICE_BEAST && grd(you.pos()) == DNGN_DEEP_WATER)
    {
        mpr("You can't reach the bottom while floating on water.");
    }
    else if (mitm[o].link == NON_ITEM)      // just one item?
    {
        // Deliberately allowing the player to pick up
        // a killed item here.
        pickup_single_item(o, partial_quantity ? 0 : mitm[o].quantity);
    }
    else if (Options.pickup_mode != -1
             && num_nonsquelched >= Options.pickup_mode)
    {
        pickup_menu(o);
    }
    else
    {
        int next;
        mpr("There are several objects here.");
        std::string pickup_warning;
        while (o != NON_ITEM)
        {
            // Must save this because pickup can destroy the item.
            next = mitm[o].link;

            if (num_nonsquelched && _invisible_to_player(mitm[o]))
            {
                o = next;
                continue;
            }

            if (keyin != 'a')
            {
                std::string prompt = "Pick up %s? ("
                                     "(y)es/(n)o/(a)ll/(m)enu/*?g,/q)";

                mprf(MSGCH_PROMPT, prompt.c_str(),
                     get_menu_colour_prefix_tags(mitm[o],
                                                 DESC_A).c_str());

                mouse_control mc(MOUSE_MODE_MORE);
                keyin = getchk();
            }

            if (keyin == '*' || keyin == '?' || keyin == ',' || keyin == 'g'
                || keyin == 'm' || keyin == CK_MOUSE_CLICK)
            {
                pickup_menu(o);
                break;
            }

            if (keyin == 'q' || key_is_escape(keyin))
            {
                canned_msg(MSG_OK);
                break;
            }

            if (keyin == 'y' || keyin == 'a')
            {
                int num_to_take = mitm[o].quantity;
                const iflags_t old_flags(mitm[o].flags);
                mitm[o].flags &= ~(ISFLAG_THROWN | ISFLAG_DROPPED);
                int result = move_item_to_player(o, num_to_take);

                if (result == 0 || result == -1)
                {
                    if (result == 0)
                        pickup_warning = "You can't carry that much weight.";
                    else
                        pickup_warning = "You can't carry that many items.";

                    mitm[o].flags = old_flags;
                }
            }

            o = next;

            if (o == NON_ITEM && keyin != 'y' && keyin != 'a')
                canned_msg(MSG_OK);
        }

        if (!pickup_warning.empty())
            mpr(pickup_warning.c_str());
    }
    if (you.last_pickup.empty())
        you.last_pickup = tmp_l_p;
}

bool is_stackable_item(const item_def &item)
{
    if (!item.defined())
        return (false);

    if (item.base_type == OBJ_MISSILES
        || item.base_type == OBJ_FOOD
        || item.base_type == OBJ_SCROLLS
        || item.base_type == OBJ_POTIONS
        || item.base_type == OBJ_GOLD)
    {
        return (true);
    }

    return (false);
}

iflags_t ident_flags(const item_def &item)
{
    const iflags_t identmask = full_ident_mask(item);
    iflags_t flags = item.flags & identmask;

    if ((identmask & ISFLAG_KNOW_TYPE) && item_type_known(item))
        flags |= ISFLAG_KNOW_TYPE;

    return (flags);
}

bool items_similar(const item_def &item1, const item_def &item2, bool ignore_ident)
{
    // Base and sub-types must always be the same to stack.
    if (item1.base_type != item2.base_type || item1.sub_type != item2.sub_type)
        return (false);

    if (item1.base_type == OBJ_GOLD || item_is_rune(item1))
        return (true);

    // These classes also require pluses and special.
    if (item1.base_type == OBJ_WEAPONS         // only throwing weapons
        || item1.base_type == OBJ_MISSILES
        || item1.base_type == OBJ_FOOD)        // chunks
    {
        if (item1.plus != item2.plus
            || item1.plus2 != item2.plus2
            || ((item1.base_type == OBJ_FOOD && item2.sub_type == FOOD_CHUNK) ?
                // Reject chunk merge if chunk ages differ by more than 5
                abs(item1.special - item2.special) > 5
                // Non-chunk item specials must match exactly.
                : item1.special != item2.special))
        {
            return (false);
        }
    }

    // Check the ID flags.
    if (!ignore_ident && ident_flags(item1) != ident_flags(item2))
        return (false);

    // Check the non-ID flags, but ignore dropped, thrown, cosmetic,
    // and note flags. Also, whether item was in inventory before.
#define NON_IDENT_FLAGS ~(ISFLAG_IDENT_MASK | ISFLAG_COSMETIC_MASK | \
                          ISFLAG_DROPPED | ISFLAG_THROWN | \
                          ISFLAG_NOTED_ID | ISFLAG_NOTED_GET | \
                          ISFLAG_BEEN_IN_INV | ISFLAG_DROPPED_BY_ALLY)

    if ((item1.flags & NON_IDENT_FLAGS) != (item2.flags & NON_IDENT_FLAGS))
        return (false);

    // The inscriptions can differ if one of them is blank, but if they
    // are differing non-blank inscriptions then don't stack.
    if (item1.inscription != item2.inscription
        && !item1.inscription.empty() && !item2.inscription.empty())
    {
        return (false);
    }

    return (true);
}

bool items_stack(const item_def &item1, const item_def &item2,
                  bool force_merge, bool ignore_ident)
{
    // Both items must be stackable.
    if (!force_merge
        && (!is_stackable_item(item1) || !is_stackable_item(item2)))
    {
        return (false);
    }

    return items_similar(item1, item2, ignore_ident);
}

void merge_item_stacks(item_def &source, item_def &dest, int quant)
{
    if (quant == -1)
        quant = source.quantity;

    ASSERT(quant > 0 && quant <= source.quantity);

    if (is_blood_potion(source) && is_blood_potion(dest))
       merge_blood_potion_stacks(source, dest, quant);
}

static int _userdef_find_free_slot(const item_def &i)
{
#ifdef CLUA_BINDINGS
    int slot = -1;
    if (!clua.callfn("c_assign_invletter", "u>d", &i, &slot))
        return (-1);

    return (slot);
#else
    return -1;
#endif
}

int find_free_slot(const item_def &i)
{
#define slotisfree(s) \
            ((s) >= 0 && (s) < ENDOFPACK && !you.inv[s].defined())

    bool searchforward = false;
    // If we're doing Lua, see if there's a Lua function that can give
    // us a free slot.
    int slot = _userdef_find_free_slot(i);
    if (slot == -2 || Options.assign_item_slot == SS_FORWARD)
        searchforward = true;

    if (slotisfree(slot))
        return slot;

    // See if the item remembers where it's been. Lua code can play with
    // this field so be extra careful.
    if (isaalpha(i.slot))
        slot = letter_to_index(i.slot);

    if (slotisfree(slot))
        return slot;

    FixedBitArray<ENDOFPACK> disliked;
    if (i.base_type == OBJ_FOOD)
        disliked.set('e' - 'a'), disliked.set('y' - 'a');
    else if (i.base_type == OBJ_POTIONS)
        disliked.set('y' - 'a');

    if (!searchforward)
    {
        // This is the new default free slot search. We look for the last
        // available slot that does not leave a gap in the inventory.
        for (slot = ENDOFPACK - 1; slot >= 0; --slot)
        {
            if (you.inv[slot].defined())
            {
                if (slot + 1 < ENDOFPACK && !you.inv[slot + 1].defined()
                    && !disliked[slot + 1])
                {
                    return (slot + 1);
                }
            }
            else
            {
                if (slot + 1 < ENDOFPACK && you.inv[slot + 1].defined()
                    && !disliked[slot])
                {
                    return (slot);
                }
            }
        }
    }

    // Either searchforward is true, or search backwards failed and
    // we re-try searching the oposite direction.

    int badslot = -1;
    // Return first free slot
    for (slot = 0; slot < ENDOFPACK; ++slot)
        if (!you.inv[slot].defined())
            if (disliked[slot])
                badslot = slot;
            else
                return slot;

    // If the least preferred slot is the only choice, so be it.
    return (badslot);
#undef slotisfree
}

static void _got_item(item_def& item, int quant)
{
    seen_item(item);
    shopping_list.cull_identical_items(item);

    if (item.props.exists("needs_autopickup"))
        item.props.erase("needs_autopickup");
}

static void _got_gold(item_def& item, int quant, bool quiet)
{
    you.attribute[ATTR_GOLD_FOUND] += quant;

    if (you.religion == GOD_ZIN && !(item.flags & ISFLAG_THROWN))
        quant -= zin_tithe(item, quant, quiet);
    if (quant <= 0)
        return;
    you.add_gold(quant);

    if (!quiet)
    {
        mprf("You now have %d gold piece%s.",
             you.gold, you.gold != 1 ? "s" : "");
        learned_something_new(HINT_SEEN_GOLD);
    }
}

void note_inscribe_item(item_def &item)
{
    _autoinscribe_item(item);
    _origin_freeze(item, you.pos());
    you.attribute[ATTR_FRUIT_FOUND] |= item_fruit_mask(item);
    _check_note_item(item);
}

// Returns quantity of items moved into player's inventory and -1 if
// the player's inventory is full.
int move_item_to_player(int obj, int quant_got, bool quiet,
                        bool ignore_burden)
{
    if (item_is_stationary(mitm[obj]))
    {
        mpr("You cannot pick up the net that holds you!");
        // Fake a successful pickup (return 1), so we can continue to
        // pick up anything else that might be on this square.
        return (1);
    }

    if (mitm[obj].base_type == OBJ_ORBS && crawl_state.game_is_zotdef())
    {
        if (runes_in_pack() < 15)
        {
            mpr("You must possess at least fifteen runes to touch the sacred Orb which you defend.");
            return (1);
        }
    }

    int retval = quant_got;

    // Gold has no mass, so we handle it first.
    if (mitm[obj].base_type == OBJ_GOLD)
    {
        _got_gold(mitm[obj], quant_got, quiet);
        dec_mitm_item_quantity(obj, quant_got);

        you.turn_is_over = true;
        return (retval);
    }
    // So do runes.
    if (item_is_rune(mitm[obj]))
    {
        you.runes.set(mitm[obj].plus);
        _check_note_item(mitm[obj]);

        if (!quiet)
        {
            mprf("You pick up the %s rune and feel its power.",
                 rune_type_name(mitm[obj].plus));
            int nrunes = runes_in_pack();
            if (nrunes >= you.obtainable_runes)
                mpr("You have collected all the runes! Now go and win!");
            else if (nrunes == NUMBER_OF_RUNES_NEEDED
                     && !crawl_state.game_is_zotdef())
            {
                // might be inappropriate in new Sprints, please change it then
                mprf("%d runes! That's enough to enter the realm of Zot.",
                     nrunes);
            }
            else if (nrunes > 1)
                mprf("You now have %d runes.", nrunes);

            mpr("Press } to see all the runes you have collected.");
        }

        dungeon_events.fire_position_event(
            dgn_event(DET_ITEM_PICKUP, you.pos(), 0, obj, -1), you.pos());

        dec_mitm_item_quantity(obj, quant_got);
        you.turn_is_over = true;
        if (you.religion == GOD_ASHENZARI)
        {
            simple_god_message(" appreciates your discovery of this rune.");
            // Important!  This should _not_ be scaled by bondage level, as
            // otherwise people would curse just before picking up.
            gain_piety(10, 1);
        }

        return (retval);
    }

    const int unit_mass = item_mass(mitm[obj]);
    if (quant_got > mitm[obj].quantity || quant_got <= 0)
        quant_got = mitm[obj].quantity;

    const int imass = unit_mass * quant_got;

    bool partial_pickup = false;

    if (!ignore_burden && (you.burden + imass > carrying_capacity()))
    {
        // calculate quantity we can actually pick up
        int part = (carrying_capacity() - you.burden) / unit_mass;

        if (part < 1)
            return (0);

        // only pickup 'part' items
        quant_got = part;
        partial_pickup = true;

        retval = part;
    }

    if (is_stackable_item(mitm[obj]))
    {
        for (int m = 0; m < ENDOFPACK; m++)
        {
            if (items_stack(you.inv[m], mitm[obj], false, true))
            {
                if (!quiet && partial_pickup)
                    mpr("You can only carry some of what is here.");

                _check_note_item(mitm[obj]);

                const bool floor_god_gift
                    = mitm[obj].inscription.find("god gift")
                      != std::string::npos;
                const bool inv_god_gift
                    = you.inv[m].inscription.find("god gift")
                      != std::string::npos;

                // If the object on the ground is inscribed, but not
                // the one in inventory, then the inventory object
                // picks up the other's inscription.
                if (!(mitm[obj].inscription).empty()
                    && you.inv[m].inscription.empty())
                {
                    you.inv[m].inscription = mitm[obj].inscription;
                }

                // Remove god gift inscription unless both items have it.
                if (floor_god_gift && !inv_god_gift
                    || inv_god_gift && !floor_god_gift)
                {
                    you.inv[m].inscription
                        = replace_all(you.inv[m].inscription,
                                      "god gift, ", "");
                    you.inv[m].inscription
                        = replace_all(you.inv[m].inscription,
                                      "god gift", "");
                }

                // If only one of the stacks is identified,
                // identify the other to a similar extent.
                if (ident_flags(mitm[obj]) != ident_flags(you.inv[m]))
                {
                    if (!quiet)
                        mpr("These items seem quite similar.");
                    mitm[obj].flags |=
                        ident_flags(you.inv[m]) & you.inv[m].flags;
                    you.inv[m].flags |=
                        ident_flags(mitm[obj]) & mitm[obj].flags;
                }

                merge_item_stacks(mitm[obj], you.inv[m], quant_got);

                inc_inv_item_quantity(m, quant_got);
                dec_mitm_item_quantity(obj, quant_got);
                burden_change();

                _got_item(mitm[obj], quant_got);

                if (!quiet)
                {
                    mpr_nocap(get_menu_colour_prefix_tags(you.inv[m],
                                                          DESC_INVENTORY).c_str());
                }
                you.turn_is_over = true;

                you.last_pickup[m] = quant_got;
                return (retval);
            }
        }
    }

    // Can't combine, check for slot space.
    if (inv_count() >= ENDOFPACK)
        return (-1);

    if (!quiet && partial_pickup)
        mpr("You can only carry some of what is here.");

    int freeslot = find_free_slot(mitm[obj]);
    if (freeslot < 0 || freeslot >= ENDOFPACK
        || you.inv[freeslot].defined())
    {
        // Something is terribly wrong.
        return (-1);
    }

    if (mitm[obj].base_type == OBJ_ORBS
        && you.char_direction == GDT_DESCENDING)
    {
        // Take a note!
        _check_note_item(mitm[obj]);

        env.orb_pos = you.pos(); // can be wrong in wizmode
        orb_pickup_noise(you.pos(), 30);

        mpr("The lords of Pandemonium are not amused. Beware!", MSGCH_WARN);
        if (you.religion == GOD_CHEIBRIADOS)
        {
            mprf(MSGCH_GOD, "%s tells them not to hurry.",
                            god_name(you.religion).c_str());
        }
        mpr("Now all you have to do is get back out of the dungeon!", MSGCH_ORB);

        you.char_direction = GDT_ASCENDING;
        xom_is_stimulated(200, XM_INTRIGUED);
        invalidate_agrid(true);
    }

    coord_def p = mitm[obj].pos;
    // If moving an item directly from a monster to the player without the
    // item having been on the grid, then it really isn't a position event.
    if (in_bounds(p))
    {
        dungeon_events.fire_position_event(
            dgn_event(DET_ITEM_PICKUP, p, 0, obj, -1), p);
    }
    item_def &item = you.inv[freeslot];
    // Copy item.
    item        = mitm[obj];
    item.link   = freeslot;
    item.pos.set(-1, -1);
    // Remove "dropped by ally" flag.
    // Also, remove "unobtainable" as it was just proven false.
    item.flags &= ~(ISFLAG_DROPPED_BY_ALLY | ISFLAG_UNOBTAINABLE);

    if (!item.slot)
        item.slot = index_to_letter(item.link);

    god_id_item(item);

    note_inscribe_item(item);

    item.quantity = quant_got;
    if (is_blood_potion(mitm[obj]))
    {
        if (quant_got != mitm[obj].quantity)
        {
            // Remove oldest timers from original stack.
            for (int i = 0; i < quant_got; i++)
                remove_oldest_blood_potion(mitm[obj]);

            // ... and newest ones from picked up stack
            remove_newest_blood_potion(item);
        }
    }
    dec_mitm_item_quantity(obj, quant_got);
    you.m_quiver->on_inv_quantity_changed(freeslot, quant_got);
    burden_change();

    if (!quiet)
    {
        mpr_nocap(get_menu_colour_prefix_tags(you.inv[freeslot],
                                              DESC_INVENTORY).c_str());
    }
    if (crawl_state.game_is_hints())
    {
        taken_new_item(item.base_type);
        if (is_artefact(item) || get_equip_desc(item) != ISFLAG_NO_DESC)
            learned_something_new(HINT_SEEN_RANDART);
    }

    _got_item(item, item.quantity);

    you.turn_is_over = true;

    you.last_pickup[item.link] = retval;

    item_skills(item, you.start_train);

    return (retval);
}

void mark_items_non_pickup_at(const coord_def &pos)
{
    int item = igrd(pos);
    while (item != NON_ITEM)
    {
        mitm[item].flags |= ISFLAG_DROPPED;
        mitm[item].flags &= ~ISFLAG_THROWN;
        item = mitm[item].link;
    }
}

// Moves mitm[obj] to p... will modify the value of obj to
// be the index of the final object (possibly different).
//
// Done this way in the hopes that it will be obvious from
// calling code that "obj" is possibly modified.
//
// Returns false on error or level full - cases where you
// keep the item.
bool move_item_to_grid(int *const obj, const coord_def& p, bool silent)
{
    ASSERT(in_bounds(p));

    int& ob(*obj);
    // Must be a valid reference to a valid object.
    if (ob == NON_ITEM || !mitm[ob].defined())
        return (false);

    item_def& item(mitm[ob]);

    if (feat_destroys_item(grd(p), mitm[ob], !silenced(p) && !silent))
    {
        item_was_destroyed(item, NON_MONSTER);
        destroy_item(ob);
        ob = NON_ITEM;

        return (true);
    }

    if (you.see_cell(p))
        god_id_item(item);

    // If it's a stackable type...
    if (is_stackable_item(item))
    {
        // Look for similar item to stack:
        for (stack_iterator si(p); si; ++si)
        {
            // Check if item already linked here -- don't want to unlink it.
            if (ob == si->index())
                return (false);

            if (items_stack(item, *si))
            {
                // Add quantity to item already here, and dispose
                // of obj, while returning the found item. -- bwr
                inc_mitm_item_quantity(si->index(), item.quantity);
                merge_item_stacks(item, *si);
                destroy_item(ob);
                ob = si->index();
                return (true);
            }
        }
    }
    // Non-stackable item that's been fudge-stacked (monster throwing weapons).
    // Explode the stack when dropped. We have to special case chunks, ew.
    else if (item.quantity > 1
             && (item.base_type != OBJ_FOOD
                 || item.sub_type != FOOD_CHUNK))
    {
        while (item.quantity > 1)
        {
            // If we can't copy the items out, we lose the surplus.
            if (copy_item_to_grid(item, p, 1, false, true))
                --item.quantity;
            else
                item.quantity = 1;
        }
    }

    ASSERT(ob != NON_ITEM);

    // Need to actually move object, so first unlink from old position.
    unlink_item(ob);

    // Move item to coord.
    item.pos = p;

    // Link item to top of list.
    item.link = igrd(p);
    igrd(p) = ob;

<<<<<<< HEAD
=======
    if (item_is_orb(item))
    {
        if (you.level_type == LEVEL_DUNGEON)
            set_branch_flags(BFLAG_HAS_ORB);
        env.orb_pos = p;
        invalidate_agrid(true);
    }

>>>>>>> efb6b1fd
    return (true);
}

void move_item_stack_to_grid(const coord_def& from, const coord_def& to)
{
    if (igrd(from) == NON_ITEM)
        return;

    // Tell all items in stack what the new coordinate is.
    for (stack_iterator si(from); si; ++si)
    {
        si->pos = to;

        // Link last of the stack to the top of the old stack.
        if (si->link == NON_ITEM && igrd(to) != NON_ITEM)
        {
            si->link = igrd(to);
            break;
        }
    }

    igrd(to) = igrd(from);
    igrd(from) = NON_ITEM;
}


// Returns false if no items could be dropped.
bool copy_item_to_grid(const item_def &item, const coord_def& p,
                        int quant_drop, bool mark_dropped, bool silent)
{
    ASSERT(in_bounds(p));

    if (quant_drop == 0)
        return (false);

    if (feat_destroys_item(grd(p), item, !silenced(p) && !silent))
    {
        if (item_is_spellbook(item))
            destroy_spellbook(item);

        item_was_destroyed(item, NON_MONSTER);

        return (true);
    }

    // default quant_drop == -1 => drop all
    if (quant_drop < 0)
        quant_drop = item.quantity;

    // Loop through items at current location.
    if (is_stackable_item(item))
    {
        for (stack_iterator si(p); si; ++si)
        {
            if (items_stack(item, *si))
            {
                inc_mitm_item_quantity(si->index(), quant_drop);
                item_def copy = item;
                merge_item_stacks(copy, *si, quant_drop);

                if (mark_dropped)
                {
                    // If the items on the floor already have a nonzero slot,
                    // leave it as such, otherwise set the slot.
                    if (!si->slot)
                        si->slot = index_to_letter(item.link);

                    si->flags |= ISFLAG_DROPPED;
                    si->flags &= ~ISFLAG_THROWN;
                }
                return (true);
            }
        }
    }

    // Item not found in current stack, add new item to top.
    int new_item_idx = get_mitm_slot(10);
    if (new_item_idx == NON_ITEM)
        return (false);
    item_def& new_item = mitm[new_item_idx];

    // Copy item.
    new_item = item;

    // Set quantity, and set the item as unlinked.
    new_item.quantity = quant_drop;
    new_item.pos.reset();
    new_item.link = NON_ITEM;

    if (mark_dropped)
    {
        new_item.slot   = index_to_letter(item.link);
        new_item.flags |= ISFLAG_DROPPED;
        new_item.flags &= ~ISFLAG_THROWN;
        origin_set_unknown(new_item);
    }

    move_item_to_grid(&new_item_idx, p, true);
    if (is_blood_potion(item)
        && item.quantity != quant_drop) // partial drop only
    {
        // Since only the oldest potions have been dropped,
        // remove the newest ones.
        remove_newest_blood_potion(new_item);
    }

    return (true);
}

coord_def item_pos(const item_def &item)
{
    coord_def pos = item.pos;
    if (pos.equals(-2, -2))
        if (const monster *mon = item.holding_monster())
            pos = mon->pos();
        else
            die("item held by an invalid monster");
    else if (pos.equals(-1, -1))
        pos = you.pos();
    return pos;
}

//---------------------------------------------------------------
//
// move_top_item -- moves the top item of a stack to a new
// location.
//
//---------------------------------------------------------------
bool move_top_item(const coord_def &pos, const coord_def &dest)
{
    int item = igrd(pos);
    if (item == NON_ITEM)
        return (false);

    dungeon_events.fire_position_event(
        dgn_event(DET_ITEM_MOVED, pos, 0, item, -1, dest), pos);

    // Now move the item to its new possition...
    move_item_to_grid(&item, dest);

    return (true);
}

const item_def* top_item_at(const coord_def& where)
{
    const int link = you.visible_igrd(where);
    return (link == NON_ITEM) ? NULL : &mitm[link];
}

item_def *corpse_at(coord_def pos, int *num_corpses)
{
    item_def *corpse = NULL;
    if (num_corpses)
        *num_corpses = 0;
    // Determine how many corpses are available.
    for (stack_iterator si(pos, true); si; ++si)
    {
        if (item_is_corpse(*si))
        {
            if (!corpse)
            {
                corpse = &*si;
                if (!num_corpses)
                    return (corpse);
            }
            if (num_corpses)
                ++*num_corpses;
        }
    }
    return (corpse);
}

bool multiple_items_at(const coord_def& where)
{
    int found_count = 0;

    for (stack_iterator si(where); si && found_count < 2; ++si)
        ++found_count;

    return (found_count > 1);
}

bool drop_item(int item_dropped, int quant_drop)
{
    if (quant_drop < 0 || quant_drop > you.inv[item_dropped].quantity)
        quant_drop = you.inv[item_dropped].quantity;

    if (item_dropped == you.equip[EQ_LEFT_RING]
     || item_dropped == you.equip[EQ_RIGHT_RING]
     || item_dropped == you.equip[EQ_AMULET]
     || item_dropped == you.equip[EQ_RING_ONE]
     || item_dropped == you.equip[EQ_RING_TWO]
     || item_dropped == you.equip[EQ_RING_THREE]
     || item_dropped == you.equip[EQ_RING_FOUR]
     || item_dropped == you.equip[EQ_RING_FIVE]
     || item_dropped == you.equip[EQ_RING_SIX]
     || item_dropped == you.equip[EQ_RING_SEVEN]
     || item_dropped == you.equip[EQ_RING_EIGHT])
    {
        if (!Options.easy_unequip)
        {
            mpr("You will have to take that off first.");
            return (false);
        }

        if (remove_ring(item_dropped, true))
            start_delay(DELAY_DROP_ITEM, 1, item_dropped, 1);

        return (false);
    }

    if (item_dropped == you.equip[EQ_WEAPON]
        && you.inv[item_dropped].base_type == OBJ_WEAPONS
        && you.inv[item_dropped].cursed())
    {
        mprf("%s is stuck to you!", you.inv[item_dropped].name(DESC_THE).c_str());
        return (false);
    }

    for (int i = EQ_MIN_ARMOUR; i <= EQ_MAX_ARMOUR; i++)
    {
        if (item_dropped == you.equip[i] && you.equip[i] != -1)
        {
            if (!Options.easy_unequip)
            {
                mpr("You will have to take that off first.");
            }
            else if (check_warning_inscriptions(you.inv[item_dropped],
                                                OPER_TAKEOFF))
            {
                // If we take off the item, cue up the item being dropped
                if (takeoff_armour(item_dropped))
                    start_delay(DELAY_DROP_ITEM, 1, item_dropped, 1);
            }

            // Regardless, we want to return here because either we're
            // aborting the drop, or the drop is delayed until after
            // the armour is removed. -- bwr
            return (false);
        }
    }

    if (you.manual_index == item_dropped)
        stop_studying_manual();

    // [ds] easy_unequip does not apply to weapons.
    //
    // Unwield needs to be done before copy in order to clear things
    // like temporary brands. -- bwr
    if (item_dropped == you.equip[EQ_WEAPON]
        && quant_drop >= you.inv[item_dropped].quantity)
    {
        int old_time = you.time_taken;
        if (!wield_weapon(true, SLOT_BARE_HANDS))
            return (false);
        // Dropping a wielded item isn't any faster.
        you.time_taken = old_time;
    }

    const dungeon_feature_type my_grid = grd(you.pos());

    if (!copy_item_to_grid(you.inv[item_dropped],
                            you.pos(), quant_drop, true, true))
    {
        mpr("Too many items on this level, not dropping the item.");
        return (false);
    }

    mprf("You drop %s.",
         quant_name(you.inv[item_dropped], quant_drop, DESC_A).c_str());

    bool quiet = silenced(you.pos());

    // If you drop an item in as a merfolk, it is below the water line and
    // makes no noise falling.
    if (you.swimming())
        quiet = true;

    if (feat_destroys_item(my_grid, you.inv[item_dropped], !quiet))
        ;
    else if (strstr(you.inv[item_dropped].inscription.c_str(), "=s") != 0)
        StashTrack.add_stash();

    if (is_blood_potion(you.inv[item_dropped])
        && you.inv[item_dropped].quantity != quant_drop)
    {
        // Oldest potions have been dropped.
        for (int i = 0; i < quant_drop; i++)
            remove_oldest_blood_potion(you.inv[item_dropped]);
    }

    dec_inv_item_quantity(item_dropped, quant_drop);
    you.turn_is_over = true;
    you.time_taken = div_rand_round(you.time_taken * 8, 10);

    you.last_pickup.erase(item_dropped);

    return (true);
}

void drop_last()
{
    std::vector<SelItem> items_to_drop;

    for (std::map<int,int>::iterator it = you.last_pickup.begin();
        it != you.last_pickup.end(); ++it)
    {
        const item_def* item = &you.inv[it->first];
        if (item->quantity > 0)
            items_to_drop.push_back(SelItem(it->first, it->second, item));
    }

    if (items_to_drop.empty())
        mprf("No item to drop.");
    else
    {
        you.last_pickup.clear();
        _multidrop(items_to_drop);
    }
}

static std::string _drop_menu_title(const Menu *menu, const std::string &oldt)
{
    std::string res = _menu_burden_invstatus(menu) + " " + oldt;
    if (menu->is_set(MF_SINGLESELECT))
        res = "[Single drop] " + res;

    return (res);
}

int get_equip_slot(const item_def *item)
{
    int worn = -1;
    if (item && in_inventory(*item))
    {
        for (int i = 0; i < NUM_EQUIP; ++i)
        {
            if (you.equip[i] == item->link)
            {
                worn = i;
                break;
            }
        }
    }
    return worn;
}

mon_inv_type get_mon_equip_slot(const monster* mon, const item_def &item)
{
    ASSERT(mon->alive());

    mon_inv_type slot = item_to_mslot(item);

    if (slot == NUM_MONSTER_SLOTS)
        return NUM_MONSTER_SLOTS;

    if (mon->mslot_item(slot) == &item)
        return slot;

    if (slot == MSLOT_WEAPON && mon->mslot_item(MSLOT_ALT_WEAPON) == &item)
        return MSLOT_ALT_WEAPON;

    return NUM_MONSTER_SLOTS;
}

static std::string _drop_selitem_text(const std::vector<MenuEntry*> *s)
{
    bool extraturns = false;

    if (s->empty())
        return "";

    for (int i = 0, size = s->size(); i < size; ++i)
    {
        const item_def *item = static_cast<item_def *>((*s)[i]->data);
        const int eq = get_equip_slot(item);
        if (eq > EQ_WEAPON && eq < NUM_EQUIP)
        {
            extraturns = true;
            break;
        }
    }

    return (make_stringf(" (%u%s turn%s)",
                (unsigned int)s->size(),
                extraturns? "+" : "",
                s->size() > 1? "s" : ""));
}

std::vector<SelItem> items_for_multidrop;

// Arrange items that have been selected for multidrop so that
// equipped items are dropped after other items, and equipped items
// are dropped in the same order as their EQ_ slots are numbered.
static bool _drop_item_order(const SelItem &first, const SelItem &second)
{
    const item_def &i1 = you.inv[first.slot];
    const item_def &i2 = you.inv[second.slot];

    const int slot1 = get_equip_slot(&i1),
              slot2 = get_equip_slot(&i2);

    if (slot1 != -1 && slot2 != -1)
        return (slot1 < slot2);
    else if (slot1 != -1 && slot2 == -1)
        return (false);
    else if (slot2 != -1 && slot1 == -1)
        return (true);

    return (first.slot < second.slot);
}

//---------------------------------------------------------------
//
// drop
//
// Prompts the user for an item to drop
//
//---------------------------------------------------------------
void drop()
{
    if (inv_count() < 1 && you.gold == 0)
    {
        canned_msg(MSG_NOTHING_CARRIED);
        return;
    }

    std::vector<SelItem> tmp_items;
    tmp_items = prompt_invent_items("Drop what? (_ for help)", MT_DROP,
                                     -1, _drop_menu_title, true, true, 0,
                                     &Options.drop_filter, _drop_selitem_text,
                                     &items_for_multidrop);

    if (tmp_items.empty())
    {
        canned_msg(MSG_OK);
        return;
    }

    _multidrop(tmp_items);
}

static void _multidrop(std::vector<SelItem> tmp_items)
{
    // Sort the dropped items so we don't see weird behaviour when
    // dropping a worn robe before a cloak (old behaviour: remove
    // cloak, remove robe, wear cloak, drop robe, remove cloak, drop
    // cloak).
    std::sort(tmp_items.begin(), tmp_items.end(), _drop_item_order);

    // If the user answers "no" to an item an with a warning inscription,
    // then remove it from the list of items to drop by not copying it
    // over to items_for_multidrop.
    items_for_multidrop.clear();
    for (unsigned int i = 0; i < tmp_items.size(); ++i)
    {
        SelItem& si(tmp_items[i]);

        const int item_quant = si.item->quantity;

        // EVIL HACK: Fix item quantity to match the quantity we will drop,
        // in order to prevent misleading messages when dropping
        // 15 of 25 arrows inscribed with {!d}.
        if (si.quantity && si.quantity != item_quant)
            const_cast<item_def*>(si.item)->quantity = si.quantity;

        // Check if we can add it to the multidrop list.
        bool warning_ok = check_warning_inscriptions(*(si.item), OPER_DROP);

        // Restore the item quantity if we mangled it.
        if (item_quant != si.item->quantity)
            const_cast<item_def*>(si.item)->quantity = item_quant;

        if (warning_ok)
            items_for_multidrop.push_back(si);
    }

    if (items_for_multidrop.empty()) // no items.
    {
        canned_msg(MSG_OK);
        return;
    }

    if (items_for_multidrop.size() == 1) // only one item
    {
        drop_item(items_for_multidrop[0].slot, items_for_multidrop[0].quantity);
        items_for_multidrop.clear();
    }
    else
        start_delay(DELAY_MULTIDROP, items_for_multidrop.size());
}

static void _autoinscribe_item(item_def& item)
{
    // If there's an inscription already, do nothing - except
    // for automatically generated inscriptions
    if (!item.inscription.empty() && item.inscription != "god gift")
        return;
    const std::string old_inscription = item.inscription;
    item.inscription.clear();

    std::string iname = _autopickup_item_name(item);

    for (unsigned i = 0; i < Options.autoinscriptions.size(); ++i)
    {
        if (Options.autoinscriptions[i].first.matches(iname))
        {
            // Don't autoinscribe dropped items on ground with
            // "=g".  If the item matches a rule which adds "=g",
            // "=g" got added to it before it was dropped, and
            // then the user explicitly removed it because they
            // don't want to autopickup it again.
            std::string str = Options.autoinscriptions[i].second;
            if ((item.flags & ISFLAG_DROPPED) && !in_inventory(item))
                str = replace_all(str, "=g", "");

            // Note that this might cause the item inscription to
            // pass 80 characters.
            item.inscription += str;
        }
    }
    if (!old_inscription.empty())
    {
        if (item.inscription.empty())
            item.inscription = old_inscription;
        else
            item.inscription = old_inscription + ", " + item.inscription;
    }
}

static void _autoinscribe_floor_items()
{
    for (stack_iterator si(you.pos()); si; ++si)
        _autoinscribe_item(*si);
}

static void _autoinscribe_inventory()
{
    for (int i = 0; i < ENDOFPACK; i++)
        if (you.inv[i].defined())
            _autoinscribe_item(you.inv[i]);
}

bool need_to_autoinscribe()
{
    return will_autoinscribe;
}

void request_autoinscribe(bool do_inscribe)
{
    will_autoinscribe = do_inscribe;
}

void autoinscribe()
{
    _autoinscribe_floor_items();
    _autoinscribe_inventory();

    will_autoinscribe = false;
}

static inline std::string _autopickup_item_name(const item_def &item)
{
    return userdef_annotate_item(STASH_LUA_SEARCH_ANNOTATE, &item, true)
           + menu_colour_item_prefix(item, false) + " "
           + item.name(DESC_PLAIN);
}

static bool _is_option_autopickup(const item_def &item, std::string &iname)
{
    if (iname.empty())
        iname = _autopickup_item_name(item);

    for (unsigned i = 0, size = Options.force_autopickup.size(); i < size; ++i)
        if (Options.force_autopickup[i].first.matches(iname))
            return Options.force_autopickup[i].second;

#ifdef CLUA_BINDINGS
    bool res = clua.callbooleanfn(false, "ch_force_autopickup", "is",
                                        &item, iname.c_str());
    if (!clua.error.empty())
        mprf(MSGCH_ERROR, "ch_force_autopickup failed: %s",
             clua.error.c_str());

    if (res)
        return (true);

    res = clua.callbooleanfn(false, "ch_deny_autopickup", "is",
                             &item, iname.c_str());
    if (!clua.error.empty())
        mprf(MSGCH_ERROR, "ch_deny_autopickup failed: %s",
             clua.error.c_str());

    if (res)
        return (false);
#endif

    return (Options.autopickups & (1L << item.base_type));
}

bool item_needs_autopickup(const item_def &item)
{
    if (item_is_stationary(item))
        return (false);

    if (item.inscription.find("=g") != std::string::npos)
        return (true);

    if ((item.flags & ISFLAG_THROWN) && Options.pickup_thrown)
        return (true);

    if (item.flags & ISFLAG_DROPPED)
        return (false);

    if (item.props.exists("needs_autopickup"))
        return (true);

    std::string itemname;
    return _is_option_autopickup(item, itemname);
}

bool can_autopickup()
{
    // [ds] Checking for autopickups == 0 is a bad idea because
    // autopickup is still possible with inscriptions and
    // pickup_thrown.
    if (Options.autopickup_on <= 0)
        return (false);

    if (you.flight_mode() == FL_LEVITATE)
        return (false);

    if (!i_feel_safe())
        return (false);

    return (true);
}

typedef bool (*item_comparer)(const item_def& pickup_item,
                              const item_def& inv_item);

static bool _identical_types(const item_def& pickup_item,
                             const item_def& inv_item)
{
    return ((pickup_item.base_type == inv_item.base_type)
            && (pickup_item.sub_type == inv_item.sub_type));
}

static bool _edible_food(const item_def& pickup_item,
                         const item_def& inv_item)
{
    return (inv_item.base_type == OBJ_FOOD && !is_inedible(inv_item));
}

static bool _similar_equip(const item_def& pickup_item,
                           const item_def& inv_item)
{
    const equipment_type inv_slot = get_item_slot(inv_item);

    if (inv_slot == EQ_NONE)
        return (false);

    // If it's an unequipped cursed item the player might be looking
    // for a replacement.
    if (item_known_cursed(inv_item) && !item_is_equipped(inv_item))
        return (false);

    if (get_item_slot(pickup_item) != inv_slot)
        return (false);

    // Just filling the same slot is enough for armour to be considered
    // similar.
    if (pickup_item.base_type == OBJ_ARMOUR)
        return (true);

    // Launchers of the same type are similar.
    if ((pickup_item.sub_type >= WPN_BLOWGUN
         && pickup_item.sub_type <= WPN_LONGBOW)
             || pickup_item.sub_type == WPN_SLING)
    {
        return (pickup_item.sub_type != inv_item.sub_type);
    }

    return ((weapon_skill(pickup_item) == weapon_skill(inv_item))
            && (get_damage_type(pickup_item) == get_damage_type(inv_item)));
}

static bool _similar_wands(const item_def& pickup_item,
                           const item_def& inv_item)
{
    if (inv_item.base_type != OBJ_WANDS)
        return (false);

    if (pickup_item.sub_type != inv_item.sub_type)
        return (false);

    // Not similar if wand in inventory is known to be empty.
    return (inv_item.plus2 != ZAPCOUNT_EMPTY
            || (item_ident(inv_item, ISFLAG_KNOW_PLUSES)
                && inv_item.plus > 0));
}

static bool _similar_jewellery(const item_def& pickup_item,
                               const item_def& inv_item)
{
    if (inv_item.base_type != OBJ_JEWELLERY)
        return (false);

    if (pickup_item.sub_type != inv_item.sub_type)
        return (false);

    // For jewellery of the same sub-type, unidentified jewellery is
    // always considered similar, as is identified jewellery whose
    // effect doesn't stack.
    return (!item_type_known(inv_item)
            || (!jewellery_is_amulet(inv_item)
                && !ring_has_stackable_effect(inv_item)));
}

static bool _item_different_than_inv(const item_def& pickup_item,
                                     item_comparer comparer)
{
    for (int i = 0; i < ENDOFPACK; i++)
    {
        const item_def& inv_item(you.inv[i]);

        if (!inv_item.defined())
            continue;

        if ((*comparer)(pickup_item, inv_item))
            return (false);
    }

    return (true);
}

static bool _interesting_explore_pickup(const item_def& item)
{
    if (!(Options.explore_stop & ES_GREEDY_PICKUP_MASK))
        return (false);

    if (item.base_type == OBJ_GOLD)
        return (Options.explore_stop & ES_GREEDY_PICKUP_GOLD);

    if ((Options.explore_stop & ES_GREEDY_PICKUP_THROWN)
        && (item.flags & ISFLAG_THROWN))
    {
        return (true);
    }

    std::vector<text_pattern> &ignore = Options.explore_stop_pickup_ignore;
    if (!ignore.empty())
    {
        const std::string name = item.name(DESC_PLAIN);

        for (unsigned int i = 0; i < ignore.size(); i++)
            if (ignore[i].matches(name))
                return (false);
    }

    if (!(Options.explore_stop & ES_GREEDY_PICKUP_SMART))
        return (true);
    // "Smart" code follows.

    // If ES_GREEDY_PICKUP_THROWN isn't set, then smart greedy pickup
    // will ignore thrown items.
    if (item.flags & ISFLAG_THROWN)
        return (false);

    if (is_artefact(item))
        return (true);

    // Possbible ego items.
    if (!item_type_known(item) & (item.flags & ISFLAG_COSMETIC_MASK))
        return (true);

    switch (item.base_type)
    {
    case OBJ_WEAPONS:
    case OBJ_MISSILES:
    case OBJ_ARMOUR:
        // Ego items.
        if (item.special != 0)
            return (true);
        break;

    default:
        break;
    }

    switch (item.base_type)
    {
    case OBJ_WEAPONS:
    case OBJ_ARMOUR:
        return _item_different_than_inv(item, _similar_equip);

    case OBJ_WANDS:
        return _item_different_than_inv(item, _similar_wands);

    case OBJ_JEWELLERY:
        return _item_different_than_inv(item, _similar_jewellery);

    case OBJ_FOOD:
        if (you.religion == GOD_FEDHAS && is_fruit(item))
            return (true);

        if (is_inedible(item))
            return (false);

        // Interesting if we don't have any other edible food.
        return _item_different_than_inv(item, _edible_food);

    case OBJ_STAVES:
        // Rods are always interesting, even if you already have one of
        // the same type, since each rod has its own mana.
        if (item_is_rod(item))
            return (true);

        // Intentional fall-through.
    case OBJ_MISCELLANY:
        // Runes are always interesting.
        if (item_is_rune(item))
            return (true);

        // Decks always start out unidentified.
        if (is_deck(item))
            return (true);

        // Intentional fall-through.
    case OBJ_SCROLLS:
    case OBJ_POTIONS:
        // Item is boring only if there's an identical one in inventory.
        return _item_different_than_inv(item, _identical_types);

    case OBJ_BOOKS:
        // Books always start out unidentified.
        return (true);

    case OBJ_ORBS:
        // Orb is always interesting.
        return (true);

    default:
        break;
    }

    return (false);
}

static void _do_autopickup()
{
    bool did_pickup     = false;
    int  n_did_pickup   = 0;
    int  n_tried_pickup = 0;

    will_autopickup = false;

    if (!can_autopickup())
    {
        item_check(false);
        return;
    }

    // Store last_pickup in case we need to restore it.
    // Then clear it to fill with items picked up.
    std::map<int,int> tmp_l_p = you.last_pickup;
    you.last_pickup.clear();

    int o = you.visible_igrd(you.pos());

    std::string pickup_warning;
    while (o != NON_ITEM)
    {
        const int next = mitm[o].link;

        if (item_needs_autopickup(mitm[o]))
        {
            int num_to_take = mitm[o].quantity;
            if (Options.autopickup_no_burden && item_mass(mitm[o]) != 0)
            {
                int num_can_take =
                    (carrying_capacity(you.burden_state) - you.burden) /
                        item_mass(mitm[o]);

                if (num_can_take < num_to_take)
                {
                    if (!n_tried_pickup)
                    {
                        mpr("You can't pick everything up without burdening "
                            "yourself.");
                    }
                    n_tried_pickup++;
                    num_to_take = num_can_take;
                }

                if (num_can_take == 0)
                {
                    o = next;
                    continue;
                }
            }

            // Do this before it's picked up, otherwise the picked up
            // item will be in inventory and _interesting_explore_pickup()
            // will always return false.
            const bool interesting_pickup
                = _interesting_explore_pickup(mitm[o]);

            const iflags_t iflags(mitm[o].flags);
            if ((iflags & ISFLAG_THROWN))
                learned_something_new(HINT_AUTOPICKUP_THROWN);

            mitm[o].flags &= ~(ISFLAG_THROWN | ISFLAG_DROPPED);

            const int result = move_item_to_player(o, num_to_take);

            if (result == 0 || result == -1)
            {
                n_tried_pickup++;
                if (result == 0)
                    pickup_warning = "You can't carry any more.";
                else
                    pickup_warning = "Your pack is full.";
                mitm[o].flags = iflags;
            }
            else
            {
                did_pickup = true;
                if (interesting_pickup)
                    n_did_pickup++;
            }
        }

        o = next;
    }

    if (!pickup_warning.empty())
        mpr(pickup_warning.c_str());

    if (did_pickup)
        you.turn_is_over = true;

    if (you.last_pickup.empty())
        you.last_pickup = tmp_l_p;

    item_check(false);

    explore_pickup_event(n_did_pickup, n_tried_pickup);
}

void autopickup()
{
    _autoinscribe_floor_items();
    _do_autopickup();
}

int inv_count(void)
{
    int count = 0;

    for (int i = 0; i < ENDOFPACK; i++)
        if (you.inv[i].defined())
            count++;

    return count;
}

item_def *find_floor_item(object_class_type cls, int sub_type)
{
    for (int y = 0; y < GYM; ++y)
        for (int x = 0; x < GXM; ++x)
            for (stack_iterator si(coord_def(x,y)); si; ++si)
                if (si->defined()
                    && si->base_type == cls && si->sub_type == sub_type)
                {
                    return (& (*si));
                }

    return (NULL);
}

int item_on_floor(const item_def &item, const coord_def& where)
{
    // Check if the item is on the floor and reachable.
    for (int link = igrd(where); link != NON_ITEM; link = mitm[link].link)
        if (&mitm[link] == &item)
            return (link);

    return (NON_ITEM);
}

int get_max_subtype(object_class_type base_type)
{
    static int max_subtype[] =
    {
        NUM_WEAPONS,
        NUM_MISSILES,
        NUM_ARMOURS,
        NUM_WANDS,
        NUM_FOODS,
#if TAG_MAJOR_VERSION == 32
        0,              // unknown I
#endif
        NUM_SCROLLS,
        NUM_JEWELLERY,
        NUM_POTIONS,
#if TAG_MAJOR_VERSION == 32
        0,              // unknown II
#endif
        NUM_BOOKS,
        NUM_STAVES,
        1,              // Orbs         -- only one
        NUM_MISCELLANY,
        -1,              // corpses     -- handled specially
        1,              // gold         -- handled specially
#if TAG_MAJOR_VERSION == 32
        0,              // "gemstones"  -- no items of type
#endif
    };
    COMPILE_CHECK(sizeof(max_subtype)/sizeof(int) == NUM_OBJECT_CLASSES);

    ASSERT(base_type < NUM_OBJECT_CLASSES);

    return (max_subtype[base_type]);
}

equipment_type item_equip_slot(const item_def& item)
{
    if (!in_inventory(item))
        return (EQ_NONE);

    for (int i = 0; i < NUM_EQUIP; i++)
        if (item.link == you.equip[i])
            return (static_cast<equipment_type>(i));

    return (EQ_NONE);
}

// Includes melded items.
bool item_is_equipped(const item_def &item, bool quiver_too)
{
    return (item_equip_slot(item) != EQ_NONE
            || quiver_too && in_inventory(item)
               && item.link == you.m_quiver->get_fire_item());
}

bool item_is_melded(const item_def& item)
{
    equipment_type eq = item_equip_slot(item);
    return (eq != EQ_NONE && you.melded[eq]);
}

////////////////////////////////////////////////////////////////////////
// item_def functions.

bool item_def::has_spells() const
{
    return (item_is_spellbook(*this) && item_type_known(*this)
            || count_staff_spells(*this, true) > 1);
}

int item_def::book_number() const
{
    return (base_type == OBJ_BOOKS  ? sub_type                             :
            base_type == OBJ_STAVES ? sub_type + NUM_BOOKS - STAFF_FIRST_ROD + 1
                                    : -1);
}

bool item_def::cursed() const
{
    return (flags & ISFLAG_CURSED);
}

bool item_def::launched_by(const item_def &launcher) const
{
    if (base_type != OBJ_MISSILES)
        return (false);
    const missile_type mt = fires_ammo_type(launcher);
    return (sub_type == mt || (mt == MI_STONE && sub_type == MI_SLING_BULLET));
}

zap_type item_def::zap() const
{
    if (base_type != OBJ_WANDS)
        return (ZAP_DEBUGGING_RAY);

    zap_type result = ZAP_DEBUGGING_RAY;
    switch (static_cast<wand_type>(sub_type))
    {
    case WAND_FLAME:           result = ZAP_FLAME;           break;
    case WAND_FROST:           result = ZAP_FROST;           break;
    case WAND_SLOWING:         result = ZAP_SLOWING;         break;
    case WAND_HASTING:         result = ZAP_HASTING;         break;
    case WAND_MAGIC_DARTS:     result = ZAP_MAGIC_DARTS;     break;
    case WAND_HEAL_WOUNDS:     result = ZAP_HEAL_WOUNDS;     break;
    case WAND_PARALYSIS:       result = ZAP_PARALYSIS;       break;
    case WAND_FIRE:            result = ZAP_FIRE;            break;
    case WAND_COLD:            result = ZAP_COLD;            break;
    case WAND_CONFUSION:       result = ZAP_CONFUSION;       break;
    case WAND_INVISIBILITY:    result = ZAP_INVISIBILITY;    break;
    case WAND_DIGGING:         result = ZAP_DIGGING;         break;
    case WAND_FIREBALL:        result = ZAP_FIREBALL;        break;
    case WAND_TELEPORTATION:   result = ZAP_TELEPORTATION;   break;
    case WAND_LIGHTNING:       result = ZAP_LIGHTNING;       break;
    case WAND_POLYMORPH_OTHER: result = ZAP_POLYMORPH_OTHER; break;
    case WAND_ENSLAVEMENT:     result = ZAP_ENSLAVEMENT;     break;
    case WAND_DRAINING:        result = ZAP_NEGATIVE_ENERGY; break;
    case WAND_DISINTEGRATION:  result = ZAP_DISINTEGRATION;  break;
    case WAND_RANDOM_EFFECTS:
        result = static_cast<zap_type>(random2(ZAP_LAST_RANDOM + 1));
        if (one_chance_in(20))
            result = ZAP_NEGATIVE_ENERGY;
        if (one_chance_in(17))
            result = ZAP_ENSLAVEMENT;
        break;

    case NUM_WANDS: break;
    }
    return (result);
}

int item_def::index() const
{
    return (this - mitm.buffer());
}

int item_def::armour_rating() const
{
    if (!this->defined() || base_type != OBJ_ARMOUR)
        return (0);

    return (property(*this, PARM_AC) + plus);
}

monster* item_def::holding_monster() const
{
    if (!pos.equals(-2, -2))
        return (NULL);
    const int midx = link - NON_ITEM - 1;
    if (invalid_monster_index(midx))
        return (NULL);

    return (&menv[midx]);
}

void item_def::set_holding_monster(int midx)
{
    ASSERT(midx != NON_MONSTER);
    pos.set(-2, -2);
    link = NON_ITEM + 1 + midx;
}

bool item_def::held_by_monster() const
{
    return (pos.equals(-2, -2) && !invalid_monster_index(link - NON_ITEM - 1));
}

// Note:  This function is to isolate all the checks to see if
//        an item is valid (often just checking the quantity).
//
//        It shouldn't be used a a substitute for those cases
//        which actually want to check the quantity (as the
//        rules for unused objects might change).
bool item_def::defined() const
{
    return (base_type != OBJ_UNASSIGNED && quantity > 0);
}

// Checks whether the item is actually a good one.
// TODO: check brands, etc.
bool item_def::is_valid() const
{
    if (!defined())
        return (false);
    const int max_sub = get_max_subtype(base_type);
    if (max_sub != -1 && sub_type >= max_sub)
        return (false);
    if (colour == 0)
        return (false); // No black items.
    return (true);
}

// The Orb of Zot and unique runes are considered critical.
bool item_def::is_critical() const
{
    if (!defined())
        return (false);

    if (base_type == OBJ_ORBS)
        return (true);

    return (base_type == OBJ_MISCELLANY
            && sub_type == MISC_RUNE_OF_ZOT
            && plus != RUNE_DEMONIC
            && plus != RUNE_ABYSSAL);
}

// Is item something that no one would usually bother enchanting?
bool item_def::is_mundane() const
{
    switch (base_type)
    {
    case OBJ_WEAPONS:
        if (sub_type == WPN_CLUB
            || is_giant_club_type(sub_type))
        {
            return (true);
        }
        break;

    case OBJ_ARMOUR:
        if (sub_type == ARM_ANIMAL_SKIN)
            return (true);
        break;

    default:
        break;
    }

    return (false);
}

static void _rune_from_specs(const char* _specs, item_def &item)
{
    char specs[80];

    item.sub_type = MISC_RUNE_OF_ZOT;

    if (strstr(_specs, "rune of zot"))
        strlcpy(specs, _specs, std::min(strlen(_specs) - strlen(" of zot") + 1,
                                        sizeof(specs)));
    else
        strlcpy(specs, _specs, sizeof(specs));

    if (strlen(specs) > 4)
    {
        for (int i = 0; i < NUM_RUNE_TYPES; ++i)
        {
            item.plus = i;

            if (lowercase_string(item.name(DESC_PLAIN)).find(specs) != std::string::npos)
                return;
        }
    }

    while (true)
    {
        std::string line;
        for (int i = 0; i < NUM_RUNE_TYPES; i++)
        {
            line += make_stringf("[%c] %-10s ", i + 'a', rune_type_name(i));
            if (i % 5 == 4 || i == NUM_RUNE_TYPES - 1)
            {
                mpr(line, MSGCH_PROMPT);
                line.clear();
            }
        }
        mpr("Which rune (ESC to exit)? ", MSGCH_PROMPT);

        int keyin = tolower(get_ch());

        if (key_is_escape(keyin) || keyin == ' '
            || keyin == '\r' || keyin == '\n')
        {
            canned_msg(MSG_OK);
            item.base_type = OBJ_UNASSIGNED;
            return;
        }

        if (keyin < 'a' || keyin >= 'a' + NUM_RUNE_TYPES)
            continue;

        item.plus = keyin - 'a';

        return;
    }
}

static void _deck_from_specs(const char* _specs, item_def &item)
{
    std::string specs    = _specs;
    std::string type_str = "";

    trim_string(specs);

    if (specs.find(" of ") != std::string::npos)
    {
        type_str = specs.substr(specs.find(" of ") + 4);

        if (type_str.find("card") != std::string::npos
            || type_str.find("deck") != std::string::npos)
        {
            type_str = "";
        }

        trim_string(type_str);
    }

    misc_item_type types[] = {
        MISC_DECK_OF_ESCAPE,
        MISC_DECK_OF_DESTRUCTION,
        MISC_DECK_OF_DUNGEONS,
        MISC_DECK_OF_SUMMONING,
        MISC_DECK_OF_WONDERS,
        MISC_DECK_OF_PUNISHMENT,
        MISC_DECK_OF_WAR,
        MISC_DECK_OF_CHANGES,
        MISC_DECK_OF_DEFENCE,
        NUM_MISCELLANY
    };

    item.special  = DECK_RARITY_COMMON;
    item.sub_type = NUM_MISCELLANY;

    if (!type_str.empty())
    {
        for (int i = 0; types[i] != NUM_MISCELLANY; ++i)
        {
            item.sub_type = types[i];
            item.plus     = 1;
            init_deck(item);
            // Remove "plain " from front.
            std::string name = item.name(DESC_PLAIN).substr(6);
            item.props.clear();

            if (name.find(type_str) != std::string::npos)
                break;
        }
    }

    if (item.sub_type == NUM_MISCELLANY)
    {
        while (true)
        {
            mpr(
"[a] escape     [b] destruction [c] dungeons [d] summoning [e] wonders",
                MSGCH_PROMPT);
            mpr(
"[f] punishment [g] war         [h] changes  [i] defence",
                MSGCH_PROMPT);
            mpr("Which deck (ESC to exit)? ");

            const int keyin = tolower(get_ch());

            if (key_is_escape(keyin) || keyin == ' '
                || keyin == '\r' || keyin == '\n')
            {
                canned_msg(MSG_OK);
                item.base_type = OBJ_UNASSIGNED;
                return;
            }

            if (keyin < 'a' || keyin > 'i')
                continue;

            item.sub_type = types[keyin - 'a'];
            break;
        }
    }

    const char* rarities[] = {
        "plain",
        "ornate",
        "legendary",
        NULL
    };

    int rarity_val = -1;

    for (int i = 0; rarities[i] != NULL; ++i)
        if (specs.find(rarities[i]) != std::string::npos)
        {
            rarity_val = i;
            break;
        }

    if (rarity_val == -1)
    {
        while (true)
        {
            mpr("[a] plain [b] ornate [c] legendary? (ESC to exit)",
                MSGCH_PROMPT);

            int keyin = tolower(get_ch());

            if (key_is_escape(keyin) || keyin == ' '
                || keyin == '\r' || keyin == '\n')
            {
                canned_msg(MSG_OK);
                item.base_type = OBJ_UNASSIGNED;
                return;
            }

            switch (keyin)
            {
            case 'p': keyin = 'a'; break;
            case 'o': keyin = 'b'; break;
            case 'l': keyin = 'c'; break;
            }

            if (keyin < 'a' || keyin > 'c')
                continue;

            rarity_val = keyin - 'a';
            break;
        }
    }

    const deck_rarity_type rarity =
        static_cast<deck_rarity_type>(DECK_RARITY_COMMON + rarity_val);
    item.special = rarity;

    int num = prompt_for_int("How many cards? ", false);

    if (num <= 0)
    {
        canned_msg(MSG_OK);
        item.base_type = OBJ_UNASSIGNED;
        return;
    }

    item.plus = num;

    init_deck(item);
}

static void _rune_or_deck_from_specs(const char* specs, item_def &item)
{
    if (strstr(specs, "rune"))
        _rune_from_specs(specs, item);
    else if (strstr(specs, "deck") || strstr(specs, "card"))
        _deck_from_specs(specs, item);
}

static bool _book_from_spell(const char* specs, item_def &item)
{
    spell_type type = spell_by_name(specs, true);

    if (type == SPELL_NO_SPELL)
        return (false);

    for (int i = 0; i < NUM_FIXED_BOOKS; ++i)
        for (int j = 0; j < 8; ++j)
            if (which_spell_in_book(i, j) == type)
            {
                item.sub_type = i;
                return (true);
            }

    return (false);
}

bool get_item_by_name(item_def *item, char* specs,
                      object_class_type class_wanted, bool create_for_real)
{
    int            type_wanted    = -1;
    int            special_wanted = 0;

    // In order to get the sub-type, we'll fill out the base type...
    // then we're going to iterate over all possible subtype values
    // and see if we get a winner. -- bwr
    item->base_type = class_wanted;
    item->sub_type  = 0;
    item->plus      = 0;
    item->plus2     = 0;
    item->special   = 0;
    item->flags     = 0;
    item->quantity  = 1;
    // Don't use set_ident_flags(), to avoid getting a spurious ID note.
    item->flags    |= ISFLAG_IDENT_MASK;

    if (class_wanted == OBJ_MISCELLANY)
    {
        // Leaves object unmodified if it wasn't a rune or deck.
        _rune_or_deck_from_specs(specs, *item);

        if (item->base_type == OBJ_UNASSIGNED)
        {
            // Rune or deck creation canceled, clean up item->
            return (false);
        }
    }

    if (!item->sub_type)
    {
        type_wanted = -1;
        size_t best_index  = 10000;

        for (int i = 0; i < get_max_subtype(item->base_type); ++i)
        {
            item->sub_type = i;
            size_t pos = lowercase_string(item->name(DESC_PLAIN)).find(specs);
            if (pos != std::string::npos)
            {
                // Earliest match is the winner.
                if (pos < best_index)
                {
                    if (create_for_real)
                        mpr(item->name(DESC_PLAIN).c_str());
                    type_wanted = i;
                    best_index = pos;
                }
            }
        }

        if (type_wanted != -1)
        {
            item->sub_type = type_wanted;
            if (!create_for_real)
                return (true);
        }
        else
        {
            switch (class_wanted)
            {
            case OBJ_BOOKS:
                // Try if we get a match against a spell.
                if (_book_from_spell(specs, *item))
                    type_wanted = item->sub_type;
                break;

            // Search for a matching unrandart.
            case OBJ_WEAPONS:
            case OBJ_ARMOUR:
            case OBJ_JEWELLERY:
            {
                for (int unrand = 0; unrand < NO_UNRANDARTS; ++unrand)
                {
                    int index = unrand + UNRAND_START;
                    unrandart_entry* entry = get_unrand_entry(index);

                    size_t pos = lowercase_string(entry->name).find(specs);
                    if (pos != std::string::npos && entry->base_type == class_wanted)
                    {
                        make_item_unrandart(*item, index);
                        if (create_for_real)
                        {
                            mprf("%s (%s)", entry->name,
                                 debug_art_val_str(*item).c_str());
                        }
                        return true;
                    }
                }

                // Reset base type to class_wanted, if nothing found.
                item->base_type = class_wanted;
                item->sub_type  = 0;
                break;
            }

            default:
                break;
            }
        }

        if (type_wanted == -1)
        {
            // ds -- If specs is a valid int, try using that.
            //       Since zero is atoi's copout, the wizard
            //       must enter (subtype + 1).
            if (!(type_wanted = atoi(specs)))
                return (false);

            type_wanted--;

            item->sub_type = type_wanted;
        }
    }

    if (!create_for_real)
        return (true);

    switch (item->base_type)
    {
    case OBJ_MISSILES:
        item->quantity = 30;
        // intentional fall-through
    case OBJ_WEAPONS:
    case OBJ_ARMOUR:
    {
        char buf[80];
        msgwin_get_line_autohist("What ego type? ", buf, sizeof(buf));

        if (buf[0] != '\0')
        {
            std::string buf_lwr = lowercase_string(buf);
            special_wanted = 0;
            size_t best_index = 10000;

            for (int i = SPWPN_NORMAL + 1; i < SPWPN_DEBUG_RANDART; ++i)
            {
                item->special = i;
                size_t pos = lowercase_string(item->name(DESC_PLAIN)).find(buf_lwr);
                if (pos != std::string::npos)
                {
                    // earliest match is the winner
                    if (pos < best_index)
                    {
                        if (create_for_real)
                            mpr(item->name(DESC_PLAIN).c_str());
                        special_wanted = i;
                        best_index = pos;
                    }
                }
            }

            item->special = special_wanted;
        }
        break;
    }

    case OBJ_BOOKS:
        if (item->sub_type == BOOK_MANUAL)
        {
            skill_type skill =
                    debug_prompt_for_skill("A manual for which skill? ");

            if (skill != SK_NONE)
            {
                item->plus  = skill;
                item->plus2 = random_range(2000, 3000);
            }
            else
                mpr("Sorry, no books on that skill today.");
        }
        else if (type_wanted == BOOK_RANDART_THEME)
            make_book_theme_randart(*item, 0, 0, 5 + coinflip(), 20);
        else if (type_wanted == BOOK_RANDART_LEVEL)
        {
            int level = random_range(1, 9);
            int max_spells = 5 + level/3;
            make_book_level_randart(*item, level, max_spells);
        }
        break;

    case OBJ_WANDS:
        item->plus = 24;
        break;

    case OBJ_STAVES:
        if (item_is_rod(*item))
        {
            item->plus  = MAX_ROD_CHARGE * ROD_CHARGE_MULT;
            item->plus2 = MAX_ROD_CHARGE * ROD_CHARGE_MULT;
            init_rod_mp(*item);
        }
        break;

    case OBJ_MISCELLANY:
        if (!item_is_rune(*item) && !is_deck(*item))
            item->plus = 50;
        break;

    case OBJ_POTIONS:
        item->quantity = 12;
        if (is_blood_potion(*item))
        {
            const char* prompt;
            if (item->sub_type == POT_BLOOD)
            {
                prompt = "# turns away from coagulation? "
                         "[ENTER for fully fresh] ";
            }
            else
            {
                prompt = "# turns away from rotting? "
                         "[ENTER for fully fresh] ";
            }
            int age = prompt_for_int(prompt, false);

            if (age <= 0)
                age = -1;
            else if (item->sub_type == POT_BLOOD)
                age += 500;

            init_stack_blood_potions(*item, age);
        }
        break;

    case OBJ_FOOD:
    case OBJ_SCROLLS:
        item->quantity = 12;
        break;

    case OBJ_JEWELLERY:
        if (jewellery_is_amulet(*item))
            break;

        switch (item->sub_type)
        {
        case RING_SLAYING:
            item->plus2 = 5;
            // intentional fall-through
        case RING_PROTECTION:
        case RING_EVASION:
        case RING_STRENGTH:
        case RING_DEXTERITY:
        case RING_INTELLIGENCE:
            item->plus = 5;
        default:
            break;
        }

    default:
        break;
    }

    item_set_appearance(*item);

    return (true);
}

// Returns the position of the Orb on the floor, or
// coord_def() if not present
coord_def orb_position()
{
    item_def* orb = find_floor_item(OBJ_ORBS, ORB_ZOT);
    return (orb ? orb->pos: coord_def());
}

void move_items(const coord_def r, const coord_def p)
{
    ASSERT(in_bounds(r));
    ASSERT(in_bounds(p));

    int it = igrd(r);
    while (it != NON_ITEM)
    {
        mitm[it].pos.x = p.x;
        mitm[it].pos.y = p.y;
        if (mitm[it].link == NON_ITEM)
        {
            // Link to the stack on the target grid p,
            // or NON_ITEM, if empty.
            mitm[it].link = igrd(p);
            break;
        }
        it = mitm[it].link;
    }

    // Move entire stack over to p.
    igrd(p) = igrd(r);
    igrd(r) = NON_ITEM;
}

// erase everything the player doesn't know
item_info get_item_info(const item_def& item)
{
    item_info ii;

    ii.base_type = item.base_type;
    ii.quantity = item.quantity;
    ii.colour = item.colour;
    ii.inscription = item.inscription;
    ii.flags = item.flags & (0
            | ISFLAG_IDENT_MASK | ISFLAG_BLESSED_WEAPON | ISFLAG_SEEN_CURSED
            | ISFLAG_ARTEFACT_MASK | ISFLAG_DROPPED | ISFLAG_THROWN
            | ISFLAG_COSMETIC_MASK | ISFLAG_RACIAL_MASK);

    if (in_inventory(item))
    {
        ii.link = item.link;
        ii.slot = item.slot;
        ii.pos = coord_def(-1, -1);
    }
    else
        ii.pos = grid2player(item.pos);

    // keep god number
    if (item.orig_monnum < 0)
        ii.orig_monnum = item.orig_monnum;

    switch (item.base_type)
    {
    case OBJ_WEAPONS:
    case OBJ_MISSILES:
        ii.sub_type = item.sub_type;
        if (item_ident(ii, ISFLAG_KNOW_PLUSES))
        {
            ii.plus = item.plus;
            ii.plus2 = item.plus2;
        }
        if (item_type_known(item))
            ii.special = item.special; // brand
        break;
    case OBJ_ARMOUR:
        ii.sub_type = item.sub_type;
        ii.plus2    = item.plus2;      // sub-subtype (gauntlets, etc)
        if (item_ident(ii, ISFLAG_KNOW_PLUSES))
            ii.plus = item.plus;
        if (item_type_known(item))
            ii.special = item.special; // brand
        break;
    case OBJ_WANDS:
        if (item_type_known(item))
            ii.sub_type = item.sub_type;
        ii.special = item.special; // appearance
        if (item_ident(ii, ISFLAG_KNOW_PLUSES))
            ii.plus = item.plus; // charges
        ii.plus2 = item.plus2; // num zapped/recharged or empty
        break;
    case OBJ_POTIONS:
        if (item_type_known(item))
            ii.sub_type = item.sub_type;
        ii.plus = item.plus; // appearance
        break;
    case OBJ_FOOD:
        ii.sub_type = item.sub_type;
        if (ii.sub_type == FOOD_CHUNK)
        {
            ii.plus = item.plus; // monster
            ii.special = food_is_rotten(item) ? 99 : 100;
        }
        break;
    case OBJ_CORPSES:
        ii.sub_type = item.sub_type;
        ii.plus = item.plus; // monster
        ii.special = food_is_rotten(item) ? 99 : 100;
        break;
    case OBJ_SCROLLS:
        if (item_type_known(item))
            ii.sub_type = item.sub_type;
        ii.special = item.special; // name seed, part 1
        ii.plus = item.plus;  // name seed, part 2
        break;
    case OBJ_JEWELLERY:
        if (item_type_known(item))
            ii.sub_type = item.sub_type;
        else
        {
            ii.sub_type = jewellery_is_amulet(item) ? AMU_FIRST_AMULET : RING_FIRST_RING;
            if (item_ident(ii, ISFLAG_KNOW_PLUSES))
                ii.plus = item.plus; // str/dex/int/ac/ev ring plus
        }
        ii.special = item.special; // appearance
        break;
    case OBJ_BOOKS:
        if (item_type_known(item) || !item_is_spellbook(item))
            ii.sub_type = item.sub_type;
        ii.special = item.special; // appearance
        break;
    case OBJ_STAVES:
        if (item_type_known(item))
        {
            ii.sub_type = item.sub_type;
            if (item_ident(ii, ISFLAG_KNOW_PLUSES))
            {
                if (item.props.exists("rod_enchantment"))
                    ii.props["rod_enchantment"] = item.props["rod_enchantment"];
                ii.plus = item.plus;
                ii.plus2 = item.plus2;
            }
        }
        else
            ii.sub_type = item_is_rod(item) ? STAFF_FIRST_ROD : 0;
        ii.special = item.special; // appearance
        break;
    case OBJ_MISCELLANY:
        if (item_type_known(item))
            ii.sub_type = item.sub_type;
        else
        {
            if (item.sub_type >= MISC_DECK_OF_ESCAPE && item.sub_type <= MISC_DECK_OF_DEFENCE)
                ii.sub_type = MISC_DECK_OF_ESCAPE;
            else
                ii.sub_type = item.sub_type;
        }

        if (ii.sub_type == MISC_RUNE_OF_ZOT)
            ii.plus = item.plus; // which rune

        if (ii.sub_type == MISC_DECK_OF_ESCAPE)
        {
            const int num_cards = cards_in_deck(item);
            CrawlVector info_cards;
            CrawlVector info_card_flags;
            bool found_unmarked = false;
            for (int i = 0; i < num_cards; ++i)
            {
                uint8_t flags;
                const card_type card = get_card_and_flags(item, -i-1, flags);
                if (flags & CFLAG_MARKED)
                {
                    info_cards.push_back((char)card);
                    info_card_flags.push_back((char)flags);
                }
                else if (!found_unmarked)
                {
                    // special card to tell at which point cards are no longer continuous
                    info_cards.push_back((char)0);
                    info_card_flags.push_back((char)0);
                    found_unmarked = true;
                }
            }
            // TODO: this leaks both whether the seen cards are still there and their order: the representation needs to be fixed
            for (int i = 0; i < num_cards; ++i)
            {
                uint8_t flags;
                const card_type card = get_card_and_flags(item, -i-1, flags);
                if (flags & CFLAG_SEEN && !(flags & CFLAG_MARKED))
                {
                    info_cards.push_back((char)card);
                    info_card_flags.push_back((char)flags);
                }
            }
            ii.props["cards"] = info_cards;
            ii.props["card_flags"] = info_card_flags;
        }
        break;
    case OBJ_ORBS:
    case OBJ_GOLD:
    default:
        ii.sub_type = item.sub_type;
    }

    if (item_ident(item, ISFLAG_KNOW_CURSE))
        ii.flags |= (item.flags & ISFLAG_CURSED);

    if (item_type_known(item))
    {
        if (item.props.exists(ARTEFACT_NAME_KEY))
            ii.props[ARTEFACT_NAME_KEY] = item.props[ARTEFACT_NAME_KEY];
    }

    const char* copy_props[] = {ARTEFACT_APPEAR_KEY, KNOWN_PROPS_KEY,
                                CORPSE_NAME_KEY, CORPSE_NAME_TYPE_KEY,
                                "jewellery_tried", "drawn_cards"};
    for (unsigned i = 0; i < (sizeof(copy_props) / sizeof(copy_props[0])); ++i)
    {
        if (item.props.exists(copy_props[i]))
            ii.props[copy_props[i]] = item.props[copy_props[i]];
    }

    if (item.props.exists(ARTEFACT_PROPS_KEY))
    {
        CrawlVector props = item.props[ARTEFACT_PROPS_KEY].get_vector();
        const CrawlVector &known = item.props[KNOWN_PROPS_KEY].get_vector();

        for (unsigned i = 0; i < props.size(); ++i)
        {
            if (i >= known.size() || !known[i].get_bool())
                props[i] = (short)0;
        }

        ii.props[ARTEFACT_PROPS_KEY] = props;
    }

    return ii;
}

int runes_in_pack()
{
    int num_runes = 0;

    for (int i = 0; i < NUM_RUNE_TYPES; i++)
        if (you.runes[i])
            num_runes++;

    return num_runes;
}

bool player_has_orb()
{
    if (you.char_direction != GDT_ASCENDING)
        return false;

    for (int i = 0; i < ENDOFPACK; i++)
    {
        if (you.inv[i].defined()
            && you.inv[i].base_type == OBJ_ORBS
            && you.inv[i].sub_type == ORB_ZOT)
        {
            return (true);
        }
    }
    return false;
}

static const object_class_type _mimic_item_classes[] =
{
    OBJ_GOLD,
    OBJ_WEAPONS,
    OBJ_ARMOUR,
    OBJ_SCROLLS,
    OBJ_POTIONS,
    OBJ_BOOKS,
    OBJ_STAVES,
};

object_class_type get_random_item_mimic_type()
{
    return _mimic_item_classes[random2(ARRAYSZ(_mimic_item_classes))];
}

object_class_type get_item_mimic_type()
{
    mesclr();
    std::map<char, object_class_type> choices;
    char letter = 'a';
    for (unsigned int i = 0; i < ARRAYSZ(_mimic_item_classes); ++i)
    {
        mprf("[%c] %s ", letter,
             item_class_name(_mimic_item_classes[i], true).c_str());
        choices[letter++] = _mimic_item_classes[i];
    }
    mprf("[%c] random", letter);
    choices[letter] = OBJ_RANDOM;
    mpr("\nWhat kind of item mimic? ", MSGCH_PROMPT);
    const int keyin = tolower(get_ch());

    if (choices.find(keyin) == choices.end())
        return OBJ_UNASSIGNED;
    else if (choices[keyin] == OBJ_RANDOM)
        return get_random_item_mimic_type();
    else
        return choices[keyin];
}

bool is_valid_mimic_item(object_class_type type)
{
    for (unsigned int i = 0; i < ARRAYSZ(_mimic_item_classes); ++i)
        if (type == _mimic_item_classes[i])
            return true;
    return false;
}<|MERGE_RESOLUTION|>--- conflicted
+++ resolved
@@ -1982,17 +1982,12 @@
     item.link = igrd(p);
     igrd(p) = ob;
 
-<<<<<<< HEAD
-=======
     if (item_is_orb(item))
     {
-        if (you.level_type == LEVEL_DUNGEON)
-            set_branch_flags(BFLAG_HAS_ORB);
         env.orb_pos = p;
         invalidate_agrid(true);
     }
 
->>>>>>> efb6b1fd
     return (true);
 }
 
