/**
 * @file
 * @brief Terrain related functions.
**/

#include "AppHdr.h"

#include "externs.h"
#include "terrain.h"

#include <algorithm>
#include <sstream>

#include "areas.h"
#include "branch.h"
#include "cloud.h"
#include "coordit.h"
#include "dgn-overview.h"
#include "dgnevent.h"
#include "directn.h"
#include "dungeon.h"
#include "map_knowledge.h"
#include "feature.h"
#include "fprop.h"
#include "godabil.h"
#include "itemprop.h"
#include "items.h"
#include "libutil.h"
#include "message.h"
#include "misc.h"
#include "mon-place.h"
#include "coord.h"
#include "mon-util.h"
#include "ouch.h"
#include "player.h"
#include "random.h"
#include "religion.h"
#include "species.h"
#include "spl-transloc.h"
#include "env.h"
#include "state.h"
#include "stringutil.h"
#include "tileview.h"
#include "travel.h"
#include "transform.h"
#include "traps.h"
#include "view.h"
#include "viewchar.h"
#include "mapmark.h"

static bool _revert_terrain_to(coord_def pos, dungeon_feature_type newfeat);

actor* actor_at(const coord_def& c)
{
    if (!in_bounds(c))
        return NULL;
    if (c == you.pos())
        return &you;
    return monster_at(c);
}

/** Can a malign gateway be placed on this feature?
 */
bool feat_is_malign_gateway_suitable(dungeon_feature_type feat)
{
    return feat == DNGN_FLOOR || feat == DNGN_SHALLOW_WATER;
}

/** Is this feature a type of wall?
 */
bool feat_is_wall(dungeon_feature_type feat)
{
    return get_feature_def(feat).flags & FFT_WALL;
}

/** Is this feature one of the main stone downstairs of a level?
 */
bool feat_is_stone_stair_down(dungeon_feature_type feat)
{
     return feat == DNGN_STONE_STAIRS_DOWN_I
            || feat == DNGN_STONE_STAIRS_DOWN_II
            || feat == DNGN_STONE_STAIRS_DOWN_III;
}

/** Is this feature one of the main stone upstairs of a level?
 */
bool feat_is_stone_stair_up(dungeon_feature_type feat)
{
    return feat == DNGN_STONE_STAIRS_UP_I
           || feat == DNGN_STONE_STAIRS_UP_II
           || feat == DNGN_STONE_STAIRS_UP_III;
}

/** Is this feature one of the main stone stairs of a level?
 */
bool feat_is_stone_stair(dungeon_feature_type feat)
{
    return feat_is_stone_stair_up(feat) || feat_is_stone_stair_down(feat);
}

/** Is it possible to call this feature a staircase? (purely cosmetic)
 */
bool feat_is_staircase(dungeon_feature_type feat)
{
    if (feat_is_stone_stair(feat))
        return true;

    // All branch entries/exits are staircases, except for Zot and Vaults entry.
    if (feat == DNGN_ENTER_VAULTS
        || feat == DNGN_RETURN_FROM_VAULTS
        || feat == DNGN_ENTER_ZOT
        || feat == DNGN_RETURN_FROM_ZOT)
    {
        return false;
    }

    return feat_is_branch_entrance(feat)
           || feat_is_branch_exit(feat)
           || feat == DNGN_ABYSSAL_STAIR;
}

/** Is this feature a branch entrance that should show up on ^O?
 */
bool feat_is_branch_entrance(dungeon_feature_type feat)
{
    if (feat == DNGN_ENTER_HELL)
        return false;

    for (branch_iterator it; it; it++)
    {
        if (it->entry_stairs == feat
            && is_connected_branch(it->id))
        {
            return true;
        }
    }

    return false;
}

/** Counterpart to feat_is_branch_entrance.
 */
bool feat_is_branch_exit(dungeon_feature_type feat)
{
    if (feat == DNGN_ENTER_HELL || feat == DNGN_EXIT_HELL)
        return false;

    for (branch_iterator it; it; it++)
    {
        if (it->exit_stairs == feat
            && is_connected_branch(it->id))
        {
            return true;
        }
    }

    return false;
}

/** Is this feature an entrance to a portal branch?
 */
bool feat_is_portal_entrance(dungeon_feature_type feat)
{
    // These are have different rules from normal connected branches, but they
    // also have different rules from "portal vaults," and are more similar to
    // real branches in some respects.
    if (feat == DNGN_ENTER_ABYSS || feat == DNGN_ENTER_PANDEMONIUM)
        return false;

    for (branch_iterator it; it; it++)
    {
        if (it->entry_stairs == feat
            && !is_connected_branch(it->id))
        {
            return true;
        }
    }
#if TAG_MAJOR_VERSION == 34
    if (feat == DNGN_ENTER_PORTAL_VAULT)
        return true;
#endif

    return false;
}

/** Counterpart to feat_is_portal_entrance.
 */
bool feat_is_portal_exit(dungeon_feature_type feat)
{
    if (feat == DNGN_EXIT_ABYSS || feat == DNGN_EXIT_PANDEMONIUM)
        return false;

    for (branch_iterator it; it; it++)
    {
        if (it->exit_stairs == feat
            && !is_connected_branch(it->id))
        {
            return true;
        }
    }
#if TAG_MAJOR_VERSION == 34
    if (feat == DNGN_EXIT_PORTAL_VAULT)
        return true;
#endif

    return false;
}

/** Is this feature a kind of portal?
 */
bool feat_is_portal(dungeon_feature_type feat)
{
    return feat == DNGN_MALIGN_GATEWAY
        || feat_is_portal_entrance(feat)
        || feat_is_portal_exit(feat);
}

/** Is this feature a kind of level exit?
 */
bool feat_is_stair(dungeon_feature_type gridc)
{
    return feat_is_travelable_stair(gridc) || feat_is_gate(gridc);
}

/** Is this feature a level exit stair with a consistent endpoint?
 */
bool feat_is_travelable_stair(dungeon_feature_type feat)
{
    return feat_is_stone_stair(feat)
           || feat_is_escape_hatch(feat)
           || feat_is_branch_entrance(feat)
           || feat_is_branch_exit(feat)
           || feat == DNGN_ENTER_HELL
           || feat == DNGN_EXIT_HELL;
}

/** Is this feature an escape hatch?
 */
bool feat_is_escape_hatch(dungeon_feature_type feat)
{
    return feat == DNGN_ESCAPE_HATCH_DOWN
           || feat == DNGN_ESCAPE_HATCH_UP;
}

/** Is this feature a gate?
  * XXX: Why does this matter??
 */
bool feat_is_gate(dungeon_feature_type feat)
{
    if (feat_is_portal_entrance(feat)
        || feat_is_portal_exit(feat))
    {
        return true;
    }

    switch (feat)
    {
    case DNGN_ENTER_ABYSS:
    case DNGN_EXIT_THROUGH_ABYSS:
    case DNGN_EXIT_ABYSS:
    case DNGN_ABYSSAL_STAIR:
    case DNGN_ENTER_PANDEMONIUM:
    case DNGN_EXIT_PANDEMONIUM:
    case DNGN_TRANSIT_PANDEMONIUM:
    case DNGN_ENTER_VAULTS:
    case DNGN_RETURN_FROM_VAULTS:
    case DNGN_ENTER_ZOT:
    case DNGN_RETURN_FROM_ZOT:
    case DNGN_ENTER_HELL:
    case DNGN_EXIT_HELL:
    case DNGN_ENTER_DIS:
    case DNGN_ENTER_GEHENNA:
    case DNGN_ENTER_COCYTUS:
    case DNGN_ENTER_TARTARUS:
        return true;
    default:
        return false;
    }
}

/** What command do you use to traverse this feature?
 *
 *  @param feat the feature.
 *  @returns CMD_GO_UPSTAIRS if it's a stair up, CMD_GO_DOWNSTAIRS if it's a
 *           stair down, and CMD_NO_CMD if it can't be used to move.
 */
command_type feat_stair_direction(dungeon_feature_type feat)
{
    if (feat_is_portal_entrance(feat)
        || feat_is_branch_entrance(feat))
    {
        return CMD_GO_DOWNSTAIRS;
    }
    if (feat_is_portal_exit(feat)
        || feat_is_branch_exit(feat))
    {
        return CMD_GO_UPSTAIRS;
    }

    switch (feat)
    {
    case DNGN_STONE_STAIRS_UP_I:
    case DNGN_STONE_STAIRS_UP_II:
    case DNGN_STONE_STAIRS_UP_III:
    case DNGN_ESCAPE_HATCH_UP:
    case DNGN_ENTER_SHOP:
    case DNGN_EXIT_HELL:
        return CMD_GO_UPSTAIRS;

    case DNGN_ENTER_HELL:
    case DNGN_STONE_STAIRS_DOWN_I:
    case DNGN_STONE_STAIRS_DOWN_II:
    case DNGN_STONE_STAIRS_DOWN_III:
    case DNGN_ESCAPE_HATCH_DOWN:
    case DNGN_ENTER_ABYSS:
    case DNGN_EXIT_THROUGH_ABYSS:
    case DNGN_EXIT_ABYSS:
    case DNGN_ABYSSAL_STAIR:
    case DNGN_ENTER_PANDEMONIUM:
    case DNGN_EXIT_PANDEMONIUM:
    case DNGN_TRANSIT_PANDEMONIUM:
        return CMD_GO_DOWNSTAIRS;

    default:
        return CMD_NO_CMD;
    }
}

/** Can you normally see through this feature?
 */
bool feat_is_opaque(dungeon_feature_type feat)
{
    return get_feature_def(feat).flags & FFT_OPAQUE;
}

/** Can you move into this feature in normal play?
 */
bool feat_is_solid(dungeon_feature_type feat)
{
    return get_feature_def(feat).flags & FFT_SOLID;
}

/** Can you move into this cell in normal play?
 */
bool cell_is_solid(const coord_def &c)
{
    return feat_is_solid(grd(c));
}

/** Can a human stand on this feature without flying?
 */
bool feat_has_solid_floor(dungeon_feature_type feat)
{
    return !feat_is_solid(feat) && feat != DNGN_DEEP_WATER
           && feat != DNGN_LAVA;
}

/** Is there enough dry floor on this feature to stand without penalty?
 */
bool feat_has_dry_floor(dungeon_feature_type feat)
{
    return feat_has_solid_floor(feat) && !feat_is_water(feat);
}

/** Is this feature a variety of door?
 */
bool feat_is_door(dungeon_feature_type feat)
{
    return feat == DNGN_CLOSED_DOOR || feat == DNGN_RUNED_DOOR
           || feat == DNGN_OPEN_DOOR || feat == DNGN_SEALED_DOOR;
}

/** Is this feature a variety of closed door?
 */
bool feat_is_closed_door(dungeon_feature_type feat)
{
    return feat == DNGN_CLOSED_DOOR || feat == DNGN_RUNED_DOOR
           || feat == DNGN_SEALED_DOOR;
}

/** Has this feature been sealed by a vault warden?
 */
bool feat_is_sealed(dungeon_feature_type feat)
{
    return feat == DNGN_SEALED_STAIRS_DOWN || feat == DNGN_SEALED_STAIRS_UP
           || feat == DNGN_SEALED_DOOR;
}

/** Is this feature a type of statue, i.e., granite or an idol?
 */
bool feat_is_statuelike(dungeon_feature_type feat)
{
    return feat == DNGN_ORCISH_IDOL || feat == DNGN_GRANITE_STATUE;
}

/** Is this feature permanent, unalterable rock?
 */
bool feat_is_permarock(dungeon_feature_type feat)
{
    return feat == DNGN_PERMAROCK_WALL || feat == DNGN_CLEAR_PERMAROCK_WALL;
}

/** Is this feature a type of trap?
 *
 *  @param feat the feature.
 *  @param undiscovered_too whether a trap not yet found counts.
 *  @returns true if it's a trap.
 */
bool feat_is_trap(dungeon_feature_type feat, bool undiscovered_too)
{
    return feat == DNGN_TRAP_MECHANICAL || feat == DNGN_TRAP_TELEPORT
           || feat == DNGN_TRAP_ALARM   || feat == DNGN_TRAP_ZOT
           || feat == DNGN_PASSAGE_OF_GOLUBRIA // FIXME
           || feat == DNGN_TRAP_SHAFT || feat == DNGN_TRAP_WEB
           || undiscovered_too && feat == DNGN_UNDISCOVERED_TRAP;
}

/** Is this feature a type of water, with the concomitant dangers/bonuss?
 */
bool feat_is_water(dungeon_feature_type feat)
{
    return feat == DNGN_SHALLOW_WATER
           || feat == DNGN_DEEP_WATER
           || feat == DNGN_OPEN_SEA;
}

/** Does this feature have enough water to keep water-only monsters alive in it?
 */
bool feat_is_watery(dungeon_feature_type feat)
{
    return feat_is_water(feat) || feat == DNGN_FOUNTAIN_BLUE;
}

/** Is this feature a kind of lava?
 */
bool feat_is_lava(dungeon_feature_type feat)
{
    return feat == DNGN_LAVA || feat == DNGN_LAVA_SEA;
}

static int _god_altars[][2] =
{
    { GOD_ZIN, DNGN_ALTAR_ZIN },
    { GOD_SHINING_ONE, DNGN_ALTAR_SHINING_ONE },
    { GOD_KIKUBAAQUDGHA, DNGN_ALTAR_KIKUBAAQUDGHA },
    { GOD_YREDELEMNUL, DNGN_ALTAR_YREDELEMNUL },
    { GOD_XOM, DNGN_ALTAR_XOM },
    { GOD_VEHUMET, DNGN_ALTAR_VEHUMET },
    { GOD_OKAWARU, DNGN_ALTAR_OKAWARU },
    { GOD_MAKHLEB, DNGN_ALTAR_MAKHLEB },
    { GOD_SIF_MUNA, DNGN_ALTAR_SIF_MUNA },
    { GOD_TROG, DNGN_ALTAR_TROG },
    { GOD_NEMELEX_XOBEH, DNGN_ALTAR_NEMELEX_XOBEH },
    { GOD_ELYVILON, DNGN_ALTAR_ELYVILON },
    { GOD_LUGONU, DNGN_ALTAR_LUGONU },
    { GOD_BEOGH, DNGN_ALTAR_BEOGH },
    { GOD_JIYVA, DNGN_ALTAR_JIYVA },
    { GOD_FEDHAS, DNGN_ALTAR_FEDHAS },
    { GOD_CHEIBRIADOS, DNGN_ALTAR_CHEIBRIADOS },
    { GOD_ASHENZARI, DNGN_ALTAR_ASHENZARI },
    { GOD_DITHMENOS, DNGN_ALTAR_DITHMENOS },
    { GOD_GOZAG, DNGN_ALTAR_GOZAG },
    { GOD_QAZLAL, DNGN_ALTAR_QAZLAL },
};

/** Whose altar is this feature?
 *
 *  @param feat the feature.
 *  @returns GOD_NO_GOD if not an altar, otherwise the god_type of the god.
 */
god_type feat_altar_god(dungeon_feature_type feat)
{
<<<<<<< HEAD
    for (unsigned i = 0; i < ARRAYSZ(_god_altars); i++)
        if ((dungeon_feature_type) _god_altars[i][1] == feat)
            return (god_type) _god_altars[i][0];
=======
#if TAG_MAJOR_VERSION == 34
    if (feat == DNGN_ALTAR_GOZAG)
        return GOD_GOZAG;
    if (feat == DNGN_ALTAR_QAZLAL)
        return GOD_QAZLAL;
    if (feat == DNGN_ALTAR_RU)
        return GOD_RU;
#endif
    if (feat >= DNGN_ALTAR_FIRST_GOD && feat <= DNGN_ALTAR_LAST_GOD)
        return static_cast<god_type>(feat - DNGN_ALTAR_FIRST_GOD + 1);
>>>>>>> ba02c95d

    return GOD_NO_GOD;
}

/** What feature is the altar of this god?
 *
 *  @param god the god.
 *  @returns DNGN_FLOOR for an invalid god, the god's altar otherwise.
 */
dungeon_feature_type altar_for_god(god_type god)
{

<<<<<<< HEAD
    for (unsigned i = 0; i < ARRAYSZ(_god_altars); i++)
        if ((god_type) _god_altars[i][0] == god)
            return (dungeon_feature_type) _god_altars[i][1];
=======
#if TAG_MAJOR_VERSION == 34
    if (god == GOD_GOZAG)
        return DNGN_ALTAR_GOZAG;
    if (god == GOD_QAZLAL)
        return DNGN_ALTAR_QAZLAL;
    if (god == GOD_RU)
        return DNGN_ALTAR_RU;
#endif
>>>>>>> ba02c95d

    return DNGN_FLOOR;
}

/** Is this feature an altar to any god?
 */
bool feat_is_altar(dungeon_feature_type grid)
{
    return feat_altar_god(grid) != GOD_NO_GOD;
}

/** Is this feature an altar to the player's god?
 *
 *  @param feat the feature.
 *  @returns true if the player has a god and this is its altar.
 */
bool feat_is_player_altar(dungeon_feature_type grid)
{
    return !you_worship(GOD_NO_GOD) && you_worship(feat_altar_god(grid));
}

/** Is this feature a tree?
 */
bool feat_is_tree(dungeon_feature_type feat)
{
    return feat == DNGN_TREE;
}

/** Is this feature made of metal?
 */
bool feat_is_metal(dungeon_feature_type feat)
{
    return feat == DNGN_METAL_WALL || feat == DNGN_GRATE;
}

/** XXX: not sure what this means
 */
bool feat_is_bidirectional_portal(dungeon_feature_type feat)
{
    return get_feature_dchar(feat) == DCHAR_ARCH
           && feat_stair_direction(feat) != CMD_NO_CMD
           && feat != DNGN_ENTER_ZOT
           && feat != DNGN_RETURN_FROM_ZOT
           && feat != DNGN_RETURN_FROM_VAULTS
           && feat != DNGN_EXIT_HELL;
}

/** Is this feature a type of fountain?
 */
bool feat_is_fountain(dungeon_feature_type feat)
{
    return feat == DNGN_FOUNTAIN_BLUE
           || feat == DNGN_FOUNTAIN_SPARKLING
           || feat == DNGN_FOUNTAIN_BLOOD
           || feat == DNGN_DRY_FOUNTAIN;
}

/** Is this feature non-solid enough that you can reach past it?
 */
bool feat_is_reachable_past(dungeon_feature_type feat)
{
    return !feat_is_opaque(feat) && !feat_is_wall(feat) && feat != DNGN_GRATE;
}

/** Is this feature important to the game?
 *
 *  @param feat the feature.
 *  @returns true for altars, stairs/portals, and malign gateways (???).
 */
bool feat_is_critical(dungeon_feature_type feat)
{
    return feat_stair_direction(feat) != CMD_NO_CMD
           || feat_altar_god(feat) != GOD_NO_GOD
           || feat == DNGN_MALIGN_GATEWAY;
}

/** Can you use this feature for a map border?
 */
bool feat_is_valid_border(dungeon_feature_type feat)
{
    return feat_is_wall(feat)
           || feat_is_tree(feat)
           || feat == DNGN_OPEN_SEA
           || feat == DNGN_LAVA_SEA;
}

/** Can this feature be a mimic?
 *
 *  @param feat the feature
 *  @param strict if true, disallow features for which being a mimic would be bad in
                  normal generation; vaults can still use such mimics.
 *  @returns whether this could make a valid mimic type.
 */
bool feat_is_mimicable(dungeon_feature_type feat, bool strict)
{
    if (!strict && feat != DNGN_FLOOR && feat != DNGN_SHALLOW_WATER
        && feat != DNGN_DEEP_WATER)
    {
        return true;
    }

    // Don't risk trapping the player inside a portal vault.
    if (feat_is_portal_exit(feat))
        return false;

    // There's only one branch exit.
    if (feat_is_branch_exit(feat))
        return false;

    if (feat_is_portal(feat) || feat_is_gate(feat))
        return true;

    if (feat_is_stone_stair(feat) || feat_is_branch_entrance(feat))
        return true;

    if (feat == DNGN_ENTER_SHOP)
        return true;

    return false;
}

int count_neighbours_with_func(const coord_def& c, bool (*checker)(dungeon_feature_type))
{
    int count = 0;
    for (adjacent_iterator ai(c); ai; ++ai)
    {
        if (checker(grd(*ai)))
            count++;
    }
    return count;
}

// For internal use by find_connected_identical only.
static void _find_connected_identical(const coord_def &d,
                                      dungeon_feature_type ft,
                                      set<coord_def>& out)
{
    if (grd(d) != ft)
        return;

    string prop = env.markers.property_at(d, MAT_ANY, "connected_exclude");

    if (!prop.empty())
    {
        // Don't treat this square as connected to anything. Ignore it.
        // Continue the search in other directions.
        return;
    }

    if (out.insert(d).second)
    {
        _find_connected_identical(coord_def(d.x+1, d.y), ft, out);
        _find_connected_identical(coord_def(d.x-1, d.y), ft, out);
        _find_connected_identical(coord_def(d.x, d.y+1), ft, out);
        _find_connected_identical(coord_def(d.x, d.y-1), ft, out);
    }
}

// Find all connected cells containing ft, starting at d.
void find_connected_identical(const coord_def &d, set<coord_def>& out)
{
    string prop = env.markers.property_at(d, MAT_ANY, "connected_exclude");

    if (!prop.empty())
        out.insert(d);
    else
        _find_connected_identical(d, grd(d), out);
}

void get_door_description(int door_size, const char** adjective, const char** noun)
{
    const char* descriptions[] =
    {
        "miniscule " , "buggy door",
        ""           , "door",
        "large "     , "door",
        ""           , "gate",
        "huge "      , "gate",
    };

    int max_idx = static_cast<int>(ARRAYSZ(descriptions) - 2);
    const unsigned int idx = min(door_size*2, max_idx);

    *adjective = descriptions[idx];
    *noun = descriptions[idx+1];
}

coord_def get_random_stair()
{
    vector<coord_def> st;
    for (rectangle_iterator ri(1); ri; ++ri)
    {
        const dungeon_feature_type feat = grd(*ri);
        if (feat_is_travelable_stair(feat) && !feat_is_escape_hatch(feat)
            && (crawl_state.game_is_zotdef() || feat != DNGN_EXIT_DUNGEON)
            && feat != DNGN_EXIT_HELL)
        {
            st.push_back(*ri);
        }
    }
    if (st.empty())
        return coord_def();        // sanity check: shouldn't happen
    return st[random2(st.size())];
}

static unique_ptr<map_mask_boolean> _slime_wall_precomputed_neighbour_mask;

static void _precompute_slime_wall_neighbours()
{
    map_mask_boolean &mask(*_slime_wall_precomputed_neighbour_mask.get());
    for (rectangle_iterator ri(1); ri; ++ri)
    {
        if (grd(*ri) == DNGN_SLIMY_WALL)
        {
            for (adjacent_iterator ai(*ri); ai; ++ai)
                mask(*ai) = true;
        }
    }
}

unwind_slime_wall_precomputer::unwind_slime_wall_precomputer(bool docompute)
    : did_compute_mask(false)
{
    if (!(env.level_state & LSTATE_SLIMY_WALL))
        return;

    if (docompute && !_slime_wall_precomputed_neighbour_mask.get())
    {
        did_compute_mask = true;
        _slime_wall_precomputed_neighbour_mask.reset(
            new map_mask_boolean(false));
        _precompute_slime_wall_neighbours();
    }
}

unwind_slime_wall_precomputer::~unwind_slime_wall_precomputer()
{
    if (did_compute_mask)
        _slime_wall_precomputed_neighbour_mask.reset(NULL);
}

bool slime_wall_neighbour(const coord_def& c)
{
    if (!(env.level_state & LSTATE_SLIMY_WALL))
        return false;

    if (_slime_wall_precomputed_neighbour_mask.get())
        return (*_slime_wall_precomputed_neighbour_mask)(c);

    for (adjacent_iterator ai(c); ai; ++ai)
        if (env.grid(*ai) == DNGN_SLIMY_WALL)
            return true;
    return false;
}

bool feat_destroys_item(dungeon_feature_type feat, const item_def &item,
                        bool noisy)
{
    switch (feat)
    {
    case DNGN_SHALLOW_WATER:
    case DNGN_DEEP_WATER:
        if (noisy)
            mprf(MSGCH_SOUND, "You hear a splash.");
        return false;

    case DNGN_LAVA:
        if (noisy)
            mprf(MSGCH_SOUND, "You hear a sizzling splash.");
        return true;

    default:
        return false;
    }
}

// For checking whether items would be inaccessible when they wouldn't technically be
// destroyed - ignores Merfolk/Fedhas ability to access items in deep water.
bool feat_virtually_destroys_item(dungeon_feature_type feat,
                                  const item_def &item,  bool noisy)
{
    const bool destroyed = feat_destroys_item(feat, item, noisy);
    return destroyed || feat == DNGN_DEEP_WATER;
}

static coord_def _dgn_find_nearest_square(
    const coord_def &pos,
    void *thing,
    bool (*acceptable)(const coord_def &, void *thing),
    bool (*traversable)(const coord_def &) = NULL)
{
    memset(travel_point_distance, 0, sizeof(travel_distance_grid_t));

    vector<coord_def> points[2];
    int iter = 0;
    points[iter].push_back(pos);

    while (!points[iter].empty())
    {
        // Iterate each layer of BFS in random order to avoid bias.
        shuffle_array(points[iter]);
        for (vector<coord_def>::iterator i = points[iter].begin();
             i != points[iter].end(); ++i)
        {
            const coord_def &p = *i;

            if (p != pos && acceptable(p, thing))
                return p;

            travel_point_distance[p.x][p.y] = 1;
            for (int yi = -1; yi <= 1; ++yi)
                for (int xi = -1; xi <= 1; ++xi)
                {
                    if (!xi && !yi)
                        continue;

                    const coord_def np = p + coord_def(xi, yi);
                    if (!in_bounds(np) || travel_point_distance[np.x][np.y])
                        continue;

                    if (traversable && !traversable(np))
                        continue;

                    points[!iter].push_back(np);
                }
        }

        points[iter].clear();
        iter = !iter;
    }

    return coord_def(0, 0); // Not found.
}

static bool _item_safe_square(const coord_def &pos, void *item)
{
    const dungeon_feature_type feat = grd(pos);
    return feat_is_traversable(feat)
           && !feat_destroys_item(feat, *static_cast<item_def *>(item));
}

static bool _item_traversable_square(const coord_def &pos)
{
    return !cell_is_solid(pos);
}

// Moves an item on the floor to the nearest adjacent floor-space.
static bool _dgn_shift_item(const coord_def &pos, item_def &item)
{
    // First try to avoid pushing things through solid features...
    coord_def np = _dgn_find_nearest_square(pos, &item, _item_safe_square,
                                            _item_traversable_square);
    // ... but if we have to, so be it.
    if (!in_bounds(np) || np == pos)
        np = _dgn_find_nearest_square(pos, &item, _item_safe_square);

    if (in_bounds(np) && np != pos)
    {
        int index = item.index();
        move_item_to_grid(&index, np);
        return true;
    }
    return false;
}

static bool _is_feature_shift_target(const coord_def &pos, void*)
{
    return grd(pos) == DNGN_FLOOR && !dungeon_events.has_listeners_at(pos)
                && !actor_at(pos);
}

// Moves everything at src to dst. This is not a swap operation: src will be
// left with the same feature it started with, and should be overwritten with
// something new. Assumes there are no actors in the destination square.
//
// Things that are moved:
// 1. Dungeon terrain (set to DNGN_UNSEEN)
// 2. Actors (including the player)
// 3. Items
// 4. Clouds
// 5. Terrain properties
// 6. Terrain colours
// 7. Vault (map) mask
// 8. Vault id mask
// 9. Map markers, dungeon listeners, shopping list
//10. Player's knowledge
void dgn_move_entities_at(coord_def src, coord_def dst,
                          bool move_player,
                          bool move_monster,
                          bool move_items)
{
    if (!in_bounds(dst) || !in_bounds(src) || src == dst)
        return;

    move_notable_thing(src, dst);

    dungeon_feature_type dfeat = grd(src);
    if (dfeat == DNGN_ENTER_SHOP)
    {
        if (shop_struct *s = get_shop(src))
        {
            env.tgrid(dst)    = env.tgrid(s->pos);
            env.tgrid(s->pos) = NON_ENTITY;
            // Can't leave the source square as a shop now that all
            // the bookkeeping data has moved.
            grd(src)          = DNGN_FLOOR;
            s->pos = dst;
        }
        else // Destroy invalid shops.
            dfeat = DNGN_FLOOR;
    }
    else if (feat_is_trap(dfeat, true))
    {
        if (trap_def *trap = find_trap(src))
        {
            env.tgrid(dst) = env.tgrid(trap->pos);
            env.tgrid(trap->pos) = NON_ENTITY;
            // Can't leave the source square as a trap now that all
            // the bookkeeping data has moved.
            grd(src)          = DNGN_FLOOR;
            trap->pos = dst;
        }
        else // Destroy invalid traps.
            dfeat = DNGN_FLOOR;
    }

    grd(dst) = dfeat;

    if (move_monster || move_player)
        ASSERT(!actor_at(dst));

    if (move_monster)
    {
        if (monster* mon = monster_at(src))
        {
            mon->moveto(dst);
            if (mon->type == MONS_ELDRITCH_TENTACLE)
            {
                if (mon->props.exists("base_position"))
                {
                    coord_def delta = dst - src;
                    coord_def base_pos = mon->props["base_position"].get_coord();
                    base_pos += delta;
                    mon->props["base_position"].get_coord() = base_pos;
                }

            }
            mgrd(dst) = mgrd(src);
            mgrd(src) = NON_MONSTER;
        }
    }

    if (move_player && you.pos() == src)
        you.shiftto(dst);

    if (move_items)
        move_item_stack_to_grid(src, dst);

    if (cell_is_solid(dst))
    {
        int cl = env.cgrid(dst);
        if (cl != EMPTY_CLOUD)
            delete_cloud(cl);
    }
    else
        move_cloud_to(src, dst);

    // Move terrain colours and properties.
    env.pgrid(dst) = env.pgrid(src);
    env.grid_colours(dst) = env.grid_colours(src);
#ifdef USE_TILE
    env.tile_bk_fg(dst) = env.tile_bk_fg(src);
    env.tile_bk_bg(dst) = env.tile_bk_bg(src);
    env.tile_bk_cloud(dst) = env.tile_bk_cloud(src);
#endif
    env.tile_flv(dst) = env.tile_flv(src);

    // Move vault masks.
    env.level_map_mask(dst) = env.level_map_mask(src);
    env.level_map_ids(dst) = env.level_map_ids(src);

    // Move markers, dungeon listeners and shopping list.
    env.markers.move(src, dst);
    dungeon_events.move_listeners(src, dst);
    shopping_list.move_things(src, dst);

    // Move player's knowledge.
    env.map_knowledge(dst) = env.map_knowledge(src);
    env.map_seen.set(dst, env.map_seen(src));
    StashTrack.move_stash(src, dst);
}

static bool _dgn_shift_feature(const coord_def &pos)
{
    const dungeon_feature_type dfeat = grd(pos);
    if (!feat_is_critical(dfeat) && !env.markers.find(pos, MAT_ANY))
        return false;

    const coord_def dest =
        _dgn_find_nearest_square(pos, NULL, _is_feature_shift_target);

    dgn_move_entities_at(pos, dest, false, false, false);
    return true;
}

static void _dgn_check_terrain_items(const coord_def &pos, bool preserve_items)
{
    const dungeon_feature_type feat = grd(pos);

    int item = igrd(pos);
    while (item != NON_ITEM)
    {
        const int curr = item;
        item = mitm[item].link;

        if (!feat_is_solid(feat) && !feat_destroys_item(feat, mitm[curr]))
            continue;

        // Game-critical item.
        if (preserve_items || mitm[curr].is_critical())
            _dgn_shift_item(pos, mitm[curr]);
        else
        {
            feat_destroys_item(feat, mitm[curr], true);
            item_was_destroyed(mitm[curr]);
            destroy_item(curr);
        }
    }
}

static void _dgn_check_terrain_monsters(const coord_def &pos)
{
    if (monster* m = monster_at(pos))
        m->apply_location_effects(pos);
}

// Clear blood or mold off of terrain that shouldn't have it.  Also clear
// of blood if a bloody wall has been dug out and replaced by a floor,
// or if a bloody floor has been replaced by a wall.
static void _dgn_check_terrain_covering(const coord_def &pos,
                                     dungeon_feature_type old_feat,
                                     dungeon_feature_type new_feat)
{
    if (!testbits(env.pgrid(pos), FPROP_BLOODY)
        && !is_moldy(pos))
    {
        return;
    }

    if (new_feat == DNGN_UNSEEN)
    {
        // Caller has already changed the grid, and old_feat is actually
        // the new feat.
        if (old_feat != DNGN_FLOOR && !feat_is_solid(old_feat))
        {
            env.pgrid(pos) &= ~(FPROP_BLOODY);
            remove_mold(pos);
        }
    }
    else
    {
        if (feat_is_solid(old_feat) != feat_is_solid(new_feat)
            || feat_is_water(new_feat) || new_feat == DNGN_LAVA
            || feat_is_critical(new_feat))
        {
            env.pgrid(pos) &= ~(FPROP_BLOODY);
            remove_mold(pos);
        }
    }
}

static void _dgn_check_terrain_player(const coord_def pos)
{
    if (pos != you.pos())
        return;

    if (you.can_pass_through(pos))
        move_player_to_grid(pos, false);
    else
        you_teleport_now(true);
}

void dungeon_terrain_changed(const coord_def &pos,
                             dungeon_feature_type nfeat,
                             bool affect_player,
                             bool preserve_features,
                             bool preserve_items,
                             int colour)
{
    if (grd(pos) == nfeat)
        return;

    _dgn_check_terrain_covering(pos, grd(pos), nfeat);

    if (nfeat != DNGN_UNSEEN)
    {
        if (preserve_features)
            _dgn_shift_feature(pos);

        unnotice_feature(level_pos(level_id::current(), pos));

        grd(pos) = nfeat;
        env.grid_colours(pos) = colour;
        // Reset feature tile
        env.tile_flv(pos).feat = 0;
        env.tile_flv(pos).feat_idx = 0;

        if (is_notable_terrain(nfeat) && you.see_cell(pos))
            seen_notable_thing(nfeat, pos);

        // Don't destroy a trap which was just placed.
        if (feat_is_trap(nfeat))
            destroy_trap(pos);
    }

    _dgn_check_terrain_items(pos, preserve_items);
    _dgn_check_terrain_monsters(pos);

    if (affect_player)
        _dgn_check_terrain_player(pos);

    set_terrain_changed(pos);

    // Deal with doors being created by changing features.
    tile_init_flavour(pos);
}

static void _announce_swap_real(coord_def orig_pos, coord_def dest_pos)
{
    const dungeon_feature_type orig_feat = grd(dest_pos);

    const string orig_name =
        feature_description_at(dest_pos, false,
                            you.see_cell(orig_pos) ? DESC_THE : DESC_A,
                            false);

    string prep = feat_preposition(orig_feat, false);

    string orig_actor, dest_actor;
    if (orig_pos == you.pos())
        orig_actor = "you";
    else if (const monster* m = monster_at(orig_pos))
    {
        if (you.can_see(m))
            orig_actor = m->name(DESC_THE);
    }

    if (dest_pos == you.pos())
        dest_actor = "you";
    else if (const monster* m = monster_at(dest_pos))
    {
        if (you.can_see(m))
            dest_actor = m->name(DESC_THE);
    }

    ostringstream str;
    str << orig_name << " ";
    if (you.see_cell(orig_pos) && !you.see_cell(dest_pos))
    {
        str << "suddenly disappears";
        if (!orig_actor.empty())
            str << " from " << prep << " " << orig_actor;
    }
    else if (!you.see_cell(orig_pos) && you.see_cell(dest_pos))
    {
        str << "suddenly appears";
        if (!dest_actor.empty())
            str << " " << prep << " " << dest_actor;
    }
    else
    {
        str << "moves";
        if (!orig_actor.empty())
            str << " from " << prep << " " << orig_actor;
        if (!dest_actor.empty())
            str << " to " << prep << " " << dest_actor;
    }
    str << "!";
    mpr(str.str().c_str());
}

static void _announce_swap(coord_def pos1, coord_def pos2)
{
    if (!you.see_cell(pos1) && !you.see_cell(pos2))
        return;

    const dungeon_feature_type feat1 = grd(pos1);
    const dungeon_feature_type feat2 = grd(pos2);

    if (feat1 == feat2)
        return;

    const bool notable_seen1 = is_notable_terrain(feat1) && you.see_cell(pos1);
    const bool notable_seen2 = is_notable_terrain(feat2) && you.see_cell(pos2);
    coord_def orig_pos, dest_pos;

    if (notable_seen1 && notable_seen2)
    {
        _announce_swap_real(pos1, pos2);
        _announce_swap_real(pos2, pos1);
    }
    else if (notable_seen1)
        _announce_swap_real(pos2, pos1);
    else if (notable_seen2)
        _announce_swap_real(pos1, pos2);
    else if (you.see_cell(pos2))
        _announce_swap_real(pos1, pos2);
    else
        _announce_swap_real(pos2, pos1);
}

bool swap_features(const coord_def &pos1, const coord_def &pos2,
                   bool swap_everything, bool announce)
{
    ASSERT_IN_BOUNDS(pos1);
    ASSERT_IN_BOUNDS(pos2);
    ASSERT(pos1 != pos2);

    if (is_sanctuary(pos1) || is_sanctuary(pos2))
        return false;

    const dungeon_feature_type feat1 = grd(pos1);
    const dungeon_feature_type feat2 = grd(pos2);

    if (is_notable_terrain(feat1) && !you.see_cell(pos1)
        && env.map_knowledge(pos1).known())
    {
        return false;
    }

    if (is_notable_terrain(feat2) && !you.see_cell(pos2)
        && env.map_knowledge(pos2).known())
    {
        return false;
    }

    const unsigned short col1 = env.grid_colours(pos1);
    const unsigned short col2 = env.grid_colours(pos2);

    const terrain_property_t prop1 = env.pgrid(pos1);
    const terrain_property_t prop2 = env.pgrid(pos2);

    trap_def* trap1 = find_trap(pos1);
    trap_def* trap2 = find_trap(pos2);

    shop_struct* shop1 = get_shop(pos1);
    shop_struct* shop2 = get_shop(pos2);

    // Find a temporary holding place for pos1 stuff to be moved to
    // before pos2 is moved to pos1.
    coord_def temp(-1, -1);
    for (int x = X_BOUND_1 + 1; x < X_BOUND_2; x++)
    {
        for (int y = Y_BOUND_1 + 1; y < Y_BOUND_2; y++)
        {
            coord_def pos(x, y);
            if (pos == pos1 || pos == pos2)
                continue;

            if (!env.markers.find(pos, MAT_ANY)
                && !is_notable_terrain(grd(pos))
                && env.cgrid(pos) == EMPTY_CLOUD)
            {
                temp = pos;
                break;
            }
        }
        if (in_bounds(temp))
            break;
    }

    if (!in_bounds(temp))
    {
        mprf(MSGCH_ERROR, "swap_features(): No boring squares on level?");
        return false;
    }

    // OK, now we guarantee the move.

    (void) move_notable_thing(pos1, temp);
    env.markers.move(pos1, temp);
    dungeon_events.move_listeners(pos1, temp);
    grd(pos1) = DNGN_UNSEEN;
    env.pgrid(pos1) = 0;

    (void) move_notable_thing(pos2, pos1);
    env.markers.move(pos2, pos1);
    dungeon_events.move_listeners(pos2, pos1);
    env.pgrid(pos1) = prop2;
    env.pgrid(pos2) = prop1;

    (void) move_notable_thing(temp, pos2);
    env.markers.move(temp, pos2);
    dungeon_events.move_listeners(temp, pos2);

    // Swap features and colours.
    grd(pos2) = feat1;
    grd(pos1) = feat2;

    env.grid_colours(pos1) = col2;
    env.grid_colours(pos2) = col1;

    // Swap traps.
    if (trap1)
        trap1->pos = pos2;
    if (trap2)
        trap2->pos = pos1;

    // Swap shops.
    if (shop1)
        shop1->pos = pos2;
    if (shop2)
        shop2->pos = pos1;

    if (!swap_everything)
    {
        _dgn_check_terrain_items(pos1, false);
        _dgn_check_terrain_monsters(pos1);
        _dgn_check_terrain_player(pos1);
        set_terrain_changed(pos1);

        _dgn_check_terrain_items(pos2, false);
        _dgn_check_terrain_monsters(pos2);
        _dgn_check_terrain_player(pos2);
        set_terrain_changed(pos2);

        if (announce)
            _announce_swap(pos1, pos2);
        return true;
    }

    // Swap items.
    for (stack_iterator si(pos1); si; ++si)
        si->pos = pos1;

    for (stack_iterator si(pos2); si; ++si)
        si->pos = pos2;

    // Swap monsters.
    // Note that trapping nets, etc., move together
    // with the monster/player, so don't clear them.
    const int m1 = mgrd(pos1);
    const int m2 = mgrd(pos2);

    mgrd(pos1) = m2;
    mgrd(pos2) = m1;

    if (monster_at(pos1))
    {
        menv[mgrd(pos1)].set_position(pos1);
        menv[mgrd(pos1)].clear_far_constrictions();
    }
    if (monster_at(pos2))
    {
        menv[mgrd(pos2)].set_position(pos2);
        menv[mgrd(pos2)].clear_far_constrictions();
    }

    // Swap clouds.
    move_cloud(env.cgrid(pos1), temp);
    move_cloud(env.cgrid(pos2), pos1);
    move_cloud(env.cgrid(temp), pos2);

    if (pos1 == you.pos())
    {
        you.set_position(pos2);
        you.clear_far_constrictions();
        viewwindow();
    }
    else if (pos2 == you.pos())
    {
        you.set_position(pos1);
        you.clear_far_constrictions();
        viewwindow();
    }

    set_terrain_changed(pos1);
    set_terrain_changed(pos2);

    if (announce)
        _announce_swap(pos1, pos2);

    return true;
}

static bool _ok_dest_cell(const actor* orig_actor,
                          const dungeon_feature_type orig_feat,
                          const coord_def dest_pos)
{
    const dungeon_feature_type dest_feat = grd(dest_pos);

    if (orig_feat == dest_feat)
        return false;

    if (is_notable_terrain(dest_feat))
        return false;

    if (find_trap(dest_pos))
        return false;

    actor* dest_actor = actor_at(dest_pos);

    if (orig_actor && !orig_actor->is_habitable_feat(dest_feat))
        return false;
    if (dest_actor && !dest_actor->is_habitable_feat(orig_feat))
        return false;

    return true;
}

bool slide_feature_over(const coord_def &src, coord_def preferred_dest,
                        bool announce)
{
    ASSERT_IN_BOUNDS(src);

    const dungeon_feature_type orig_feat = grd(src);
    const actor* orig_actor = actor_at(src);

    if (in_bounds(preferred_dest)
        && _ok_dest_cell(orig_actor, orig_feat, preferred_dest))
    {
        ASSERT(preferred_dest != src);
    }
    else
    {
        int squares = 0;
        for (adjacent_iterator ai(src); ai; ++ai)
        {
            if (_ok_dest_cell(orig_actor, orig_feat, *ai)
                && one_chance_in(++squares))
            {
                preferred_dest = *ai;
            }
        }
    }

    if (!in_bounds(preferred_dest))
        return false;

    ASSERT(preferred_dest != src);
    return swap_features(src, preferred_dest, false, announce);
}

/**
 * Apply harmful environmental effects from the current tile terrain to the
 * player.
 *
 * @param entry     The terrain type in question.
 */
void fall_into_a_pool(dungeon_feature_type terrain)
{
    if (terrain == DNGN_DEEP_WATER)
    {
        if (beogh_water_walk() || form_likes_water())
            return;

        if (species_likes_water(you.species) && !you.transform_uncancellable)
        {
            emergency_untransform();
            return;
        }
    }

    mprf("You fall into the %s!",
         (terrain == DNGN_LAVA)       ? "lava" :
         (terrain == DNGN_DEEP_WATER) ? "water"
                                      : "programming rift");

    more();
    clear_messages();
    if (terrain == DNGN_LAVA)
    {
        if (you.species == SP_MUMMY)
            mpr("You burn to ash...");
        else
            mpr("The lava burns you to a cinder!");
        ouch(INSTANT_DEATH, NON_MONSTER, KILLED_BY_LAVA);
    }
    else if (terrain == DNGN_DEEP_WATER)
    {
        mpr("You sink like a stone!");

        if (you.is_artificial() || you.is_undead)
            mpr("You fall apart...");
        else
            mpr("You drown...");

        ouch(INSTANT_DEATH, NON_MONSTER, KILLED_BY_WATER);
    }
}

typedef map<string, dungeon_feature_type> feat_desc_map;
static feat_desc_map feat_desc_cache;

void init_feat_desc_cache()
{
    for (int i = 0; i < NUM_FEATURES; i++)
    {
        dungeon_feature_type feat = static_cast<dungeon_feature_type>(i);
        string               desc = feature_description(feat);

        lowercase(desc);
        if (!feat_desc_cache.count(desc))
            feat_desc_cache[desc] = feat;
    }
}

dungeon_feature_type feat_by_desc(string desc)
{
    lowercase(desc);

    if (desc[desc.size() - 1] != '.')
        desc += ".";

    feat_desc_map::iterator i = feat_desc_cache.find(desc);

    if (i != feat_desc_cache.end())
        return i->second;

    return DNGN_UNSEEN;
}

// If active is true, the player is just stepping onto the feature, with the
// message: "<feature> slides away as you move <prep> it!"
// Else, the actor is already on the feature:
// "<feature> moves from <prep origin> to <prep destination>!"
string feat_preposition(dungeon_feature_type feat, bool active, const actor* who)
{
    const bool         airborne = !who || who->airborne();
    const command_type dir      = feat_stair_direction(feat);

    if (dir == CMD_NO_CMD)
    {
        if (feat == DNGN_STONE_ARCH)
            return "beside";
        else if (feat_is_solid(feat)) // Passwall?
        {
            if (active)
                return "inside";
            else
                return "around";
        }
        else if (!airborne)
        {
            if (feat == DNGN_LAVA || feat_is_water(feat))
            {
                if (active)
                    return "into";
                else
                    return "around";
            }
            else
            {
                if (active)
                    return "onto";
                else
                    return "under";
            }
        }
    }

    if (dir == CMD_GO_UPSTAIRS && feat_is_escape_hatch(feat))
    {
        if (active)
            return "under";
        else
            return "above";
    }

    if (airborne)
    {
        if (active)
            return "over";
        else
            return "beneath";
    }

    if (dir == CMD_GO_DOWNSTAIRS
        && (feat_is_staircase(feat) || feat_is_escape_hatch(feat)))
    {
        if (active)
            return "onto";
        else
            return "beneath";
    }
    else
        return "beside";
}

string stair_climb_verb(dungeon_feature_type feat)
{
    ASSERT(feat_stair_direction(feat) != CMD_NO_CMD);

    if (feat_is_staircase(feat))
        return "climb";
    else if (feat_is_escape_hatch(feat))
        return "use";
    else
        return "pass through";
}

/** Find the feature with this name.
 *
 *  @param name The name (not the user-visible one) to be matched.
 *  @returns DNGN_UNSEEN if name is "", DNGN_FLOOR if the name is for a
 *           dead/forbidden god, and the first entry in the enum with a
 *           matching name otherwise.
 */
dungeon_feature_type dungeon_feature_by_name(const string &name)
{
    if (name.empty())
        return DNGN_UNSEEN;

    for (unsigned i = 0; i < NUM_FEATURES; ++i)
    {
        dungeon_feature_type feat = static_cast<dungeon_feature_type>(i);

        if (!is_valid_feature_type(feat))
            continue;

        if (get_feature_def(feat).vaultname == name)
        {

            if (feat_is_altar(feat)
                && is_unavailable_god(feat_altar_god(feat)))
            {
                return DNGN_FLOOR;
            }

            return feat;
        }
    }

    return DNGN_UNSEEN;
}

/** Find feature names that contain this name.
 *
 *  @param name The string to be matched.
 *  @returns a list of matching names.
 */
vector<string> dungeon_feature_matches(const string &name)
{
    vector<string> matches;

    if (name.empty())
        return matches;

    for (unsigned i = 0; i < NUM_FEATURES; ++i)
    {
        dungeon_feature_type feat = static_cast<dungeon_feature_type>(i);

        if (!is_valid_feature_type(feat))
            continue;

        const char *featname = get_feature_def(feat).vaultname;
        if (strstr(featname, name.c_str()))
            matches.push_back(featname);
    }

    return matches;
}

/** Get the lua/wizmode name for a feature.
 *
 *  @param rfeat The feature type to be found.
 *  @returns NULL if rfeat is not defined, the vaultname of the corresponding
 *           feature_def otherwise.
 */
const char *dungeon_feature_name(dungeon_feature_type rfeat)
{
    if (!is_valid_feature_type(rfeat))
        return NULL;

    return get_feature_def(rfeat).vaultname;
}

void destroy_wall(const coord_def& p)
{
    if (!in_bounds(p))
        return;

    // Blood does not transfer onto floor.
    if (is_bloodcovered(p))
        env.pgrid(p) &= ~(FPROP_BLOODY);

    remove_mold(p);

    _revert_terrain_to(p, (player_in_branch(BRANCH_SWAMP) ? DNGN_SHALLOW_WATER
                                                          : DNGN_FLOOR));
    env.level_map_mask(p) |= MMT_TURNED_TO_FLOOR;
}

/**
 * Check if an actor can cling to a cell.
 *
 * Wall clinging is done only on orthogonal walls.
 *
 * @param pos The coordinates of the cell.
 *
 * @return Whether the cell is clingable.
 */
bool cell_is_clingable(const coord_def pos)
{
    for (orth_adjacent_iterator ai(pos); ai; ++ai)
        if (feat_is_wall(env.grid(*ai)) || feat_is_closed_door(env.grid(*ai)))
            return true;

    return false;
}

/**
 * Check if an actor can cling from a cell to another.
 *
 * "clinging" to a wall means being orthogonally (left, right, up, down) next
 * to it. A spider can cling to several squares. A move is allowed if the
 * spider clings to an adjacent wall square or the same wall square before and
 * after moving. Being over floor or shallow water and next to a wall counts as
 * clinging to that wall (no further action needed).
 *
 * Example:
 * ~ = deep water
 * * = deep water the spider can reach
 *
 *  #####
 *  ~~#~~
 *  ~~~*~
 *  **s#*
 *  #####
 *
 * Look at Mantis #2704 for more examples.
 *
 * @param from The coordinates of the starting position.
 * @param to The coordinates of the destination.
 *
 * @return Whether it is possible to cling from one cell to another.
 */
bool cell_can_cling_to(const coord_def& from, const coord_def to)
{
    if (!in_bounds(to))
        return false;

    for (orth_adjacent_iterator ai(from); ai; ++ai)
    {
        if (feat_is_wall(env.grid(*ai)))
        {
            for (orth_adjacent_iterator ai2(to, false); ai2; ++ai2)
                if (feat_is_wall(env.grid(*ai2)) && distance2(*ai, *ai2) <= 1)
                    return true;
        }
    }

        return false;
}

const char* feat_type_name(dungeon_feature_type feat)
{
    if (feat_is_door(feat))
        return "door";
    if (feat_is_wall(feat))
        return "wall";
    if (feat == DNGN_GRATE)
        return "grate";
    if (feat_is_tree(feat))
        return "tree";
    if (feat_is_statuelike(feat))
        return "statue";
    if (feat_is_water(feat))
        return "water";
    if (feat_is_lava(feat))
        return "lava";
    if (feat_is_altar(feat))
        return "altar";
    if (feat_is_trap(feat))
        return "trap";
    if (feat_is_escape_hatch(feat))
        return "escape hatch";
    if (feat_is_portal(feat) || feat_is_gate(feat))
        return "portal";
    if (feat_is_travelable_stair(feat))
        return "staircase";
    if (feat == DNGN_ENTER_SHOP || feat == DNGN_ABANDONED_SHOP)
        return "shop";
    if (feat_is_fountain(feat))
        return "fountain";
    if (feat == DNGN_UNSEEN)
        return "unknown terrain";
    return "floor";
}

void set_terrain_changed(const coord_def p)
{
    if (cell_is_solid(p))
    {
        int cl = env.cgrid(p);
        if (cl != EMPTY_CLOUD)
            delete_cloud(cl);
    }

    if (grd(p) == DNGN_SLIMY_WALL)
        env.level_state |= LSTATE_SLIMY_WALL;
    else if (grd(p) == DNGN_OPEN_DOOR)
    {
        // Restore colour from door-change markers
        vector<map_marker*> markers = env.markers.get_markers_at(p);
        for (int i = 0, size = markers.size(); i < size; ++i)
        {
            if (markers[i]->get_type() == MAT_TERRAIN_CHANGE)
            {
                map_terrain_change_marker* marker =
                    dynamic_cast<map_terrain_change_marker*>(markers[i]);

                if (marker->change_type == TERRAIN_CHANGE_DOOR_SEAL
                    && marker->colour != BLACK)
                {
                    // Restore the unsealed colour.
                    dgn_set_grid_colour_at(p, marker->colour);
                    break;
                }
            }
        }
    }

    env.map_knowledge(p).flags |= MAP_CHANGED_FLAG;

    dungeon_events.fire_position_event(DET_FEAT_CHANGE, p);

    los_terrain_changed(p);

    for (orth_adjacent_iterator ai(p); ai; ++ai)
        if (actor *act = actor_at(*ai))
            act->check_clinging(false, feat_is_door(grd(p)));
}

bool is_boring_terrain(dungeon_feature_type feat)
{
    if (!is_notable_terrain(feat))
        return true;

    // Altars in the temple are boring.
    if (feat_is_altar(feat) && player_in_branch(BRANCH_TEMPLE))
        return true;

    // Only note the first entrance to the Abyss/Pan/Hell
    // which is found.
    if ((feat == DNGN_ENTER_ABYSS || feat == DNGN_ENTER_PANDEMONIUM
         || feat == DNGN_ENTER_HELL)
         && overview_knows_num_portals(feat) > 1)
    {
        return true;
    }

    return false;
}

dungeon_feature_type orig_terrain(coord_def pos)
{
    const map_marker *mark = env.markers.find(pos, MAT_TERRAIN_CHANGE);
    if (!mark)
        return grd(pos);

    const map_terrain_change_marker *terch
        = dynamic_cast<const map_terrain_change_marker *>(mark);
    ASSERTM(terch, "%s has incorrect class", mark->debug_describe().c_str());

    return terch->old_feature;
}

void temp_change_terrain(coord_def pos, dungeon_feature_type newfeat, int dur,
                         terrain_change_type type, const monster* mon)
{
    dungeon_feature_type old_feat = grd(pos);
    vector<map_marker*> markers = env.markers.get_markers_at(pos);
    for (int i = 0, size = markers.size(); i < size; ++i)
    {
        if (markers[i]->get_type() == MAT_TERRAIN_CHANGE)
        {
            map_terrain_change_marker* marker =
                    dynamic_cast<map_terrain_change_marker*>(markers[i]);

            // If change type matches, just modify old one; no need to add new one
            if (marker->change_type == type)
            {
                if (marker->new_feature == newfeat)
                {
                    if (marker->duration < dur)
                    {
                        marker->duration = dur;
                        if (mon)
                            marker->mon_num = mon->mid;
                    }
                }
                else
                {
                    marker->new_feature = newfeat;
                    marker->duration = dur;
                    if (mon)
                        marker->mon_num = mon->mid;
                }
                return;
            }
            else
                old_feat = marker->old_feature;
        }
    }

    // If we are trying to change terrain into what it already is, don't actually
    // add another marker (unless the current terrain is due to some OTHER marker)
    if (grd(pos) == newfeat && newfeat == old_feat)
        return;

    int col = env.grid_colours(pos);
    map_terrain_change_marker *marker =
        new map_terrain_change_marker(pos, old_feat, newfeat, dur, type,
                                      mon ? mon->mid : 0, col);
    env.markers.add(marker);
    env.markers.clear_need_activate();
    dungeon_terrain_changed(pos, newfeat, true, false, true);
}

static bool _revert_terrain_to(coord_def pos, dungeon_feature_type newfeat)
{
    vector<map_marker*> markers = env.markers.get_markers_at(pos);

    bool found_marker = false;
    for (int i = 0, size = markers.size(); i < size; ++i)
    {
        if (markers[i]->get_type() == MAT_TERRAIN_CHANGE)
        {
            found_marker = true;
            map_terrain_change_marker* marker =
                    dynamic_cast<map_terrain_change_marker*>(markers[i]);

            // Don't revert sealed doors to normal doors if we're trying to
            // remove the door altogether
            // Same for destroyed trees
            if ((marker->change_type == TERRAIN_CHANGE_DOOR_SEAL
                || marker->change_type == TERRAIN_CHANGE_FORESTED)
                && newfeat == DNGN_FLOOR)
            {
                env.markers.remove(marker);
            }
            else
            {
                newfeat = marker->old_feature;
                if (marker->new_feature == grd(pos))
                    env.markers.remove(marker);
            }
        }
    }

    grd(pos) = newfeat;
    set_terrain_changed(pos);

    if (found_marker)
    {
        tile_clear_flavour(pos);
        tile_init_flavour(pos);
    }

    return true;
}

bool revert_terrain_change(coord_def pos, terrain_change_type ctype)
{
    vector<map_marker*> markers = env.markers.get_markers_at(pos);
    dungeon_feature_type newfeat = DNGN_UNSEEN;
    int colour = BLACK;

    for (int i = 0, size = markers.size(); i < size; ++i)
    {
        if (markers[i]->get_type() == MAT_TERRAIN_CHANGE)
        {
            map_terrain_change_marker* marker =
                    dynamic_cast<map_terrain_change_marker*>(markers[i]);

            if (marker->change_type == ctype)
            {
                if (marker->colour != BLACK)
                    colour = marker->colour;
                if (!newfeat)
                    newfeat = marker->old_feature;
                env.markers.remove(marker);
            }
            else
            {
                // If we had an old colour, give it to the other marker.
                if (colour != BLACK)
                    marker->colour = colour;
                colour = BLACK;
                newfeat = marker->new_feature;
            }
        }
    }

    // Don't revert opened sealed doors.
    if (feat_is_door(newfeat) && grd(pos) == DNGN_OPEN_DOOR)
        newfeat = DNGN_UNSEEN;

    if (newfeat != DNGN_UNSEEN)
    {
        dungeon_terrain_changed(pos, newfeat, true, false, true, colour);
        return true;
    }
    else
        return false;
}

bool is_temp_terrain(coord_def pos)
{
    vector<map_marker*> markers = env.markers.get_markers_at(pos);

    for (int i = 0, size = markers.size(); i < size; ++i)
    {
        if (markers[i]->get_type() == MAT_TERRAIN_CHANGE)
            return true;
    }

    return false;
}

bool plant_forbidden_at(const coord_def &p, bool connectivity_only)
{
    // ....  Prevent this arrangement by never placing a plant in a way that
    // #P##  locally disconnects two adjacent cells.  We scan clockwise around
    // ##.#  p looking for maximal contiguous sequences of traversable cells.
    // #?##  If we find more than one (and they don't join up cyclically),
    //       reject the configuration so the plant doesn't disconnect floor.
    //
    // ...   We do reject many non-problematic cases, such as this one; dpeg
    // #P#   suggests doing a connectivity check in ruination after placing
    // ...   plants, and removing cut-point plants then.

    // First traversable index, last consecutive traversable index, and
    // the next traversable index after last+1.
    int first = -1, last = -1, next = -1;
    int passable = 0;
    for (int i = 0; i < 8; i++)
    {
        coord_def q = p + Compass[i];

        if (feat_is_traversable(grd(q), true))
        {
            ++passable;
            if (first < 0)
                first = i;
            else if (last >= 0 && next < 0)
            {
                // Found a maybe-disconnected traversable cell.  This is only
                // acceptable if it might connect up at the end.
                if (first == 0)
                    next = i;
                else
                    return true;
            }
        }
        else
        {
            if (first >= 0 && last < 0)
                last = i - 1;
            else if (next >= 0)
                return true;
        }
    }

    // ?#.  Forbid this arrangement when the ? squares are walls.
    // #P#  If multiple plants conspire to do something similar, that's
    // ##?  fine: we just want to avoid the most common occurrences.
    //      This would be an info leak (that at least one ? is not a wall)
    //      were it not for the previous check.

    return passable <= 1 && !connectivity_only;
}<|MERGE_RESOLUTION|>--- conflicted
+++ resolved
@@ -461,6 +461,7 @@
     { GOD_DITHMENOS, DNGN_ALTAR_DITHMENOS },
     { GOD_GOZAG, DNGN_ALTAR_GOZAG },
     { GOD_QAZLAL, DNGN_ALTAR_QAZLAL },
+    { GOD_RU, DNGN_ALTAR_RU },
 };
 
 /** Whose altar is this feature?
@@ -470,22 +471,9 @@
  */
 god_type feat_altar_god(dungeon_feature_type feat)
 {
-<<<<<<< HEAD
     for (unsigned i = 0; i < ARRAYSZ(_god_altars); i++)
         if ((dungeon_feature_type) _god_altars[i][1] == feat)
             return (god_type) _god_altars[i][0];
-=======
-#if TAG_MAJOR_VERSION == 34
-    if (feat == DNGN_ALTAR_GOZAG)
-        return GOD_GOZAG;
-    if (feat == DNGN_ALTAR_QAZLAL)
-        return GOD_QAZLAL;
-    if (feat == DNGN_ALTAR_RU)
-        return GOD_RU;
-#endif
-    if (feat >= DNGN_ALTAR_FIRST_GOD && feat <= DNGN_ALTAR_LAST_GOD)
-        return static_cast<god_type>(feat - DNGN_ALTAR_FIRST_GOD + 1);
->>>>>>> ba02c95d
 
     return GOD_NO_GOD;
 }
@@ -498,20 +486,9 @@
 dungeon_feature_type altar_for_god(god_type god)
 {
 
-<<<<<<< HEAD
     for (unsigned i = 0; i < ARRAYSZ(_god_altars); i++)
         if ((god_type) _god_altars[i][0] == god)
             return (dungeon_feature_type) _god_altars[i][1];
-=======
-#if TAG_MAJOR_VERSION == 34
-    if (god == GOD_GOZAG)
-        return DNGN_ALTAR_GOZAG;
-    if (god == GOD_QAZLAL)
-        return DNGN_ALTAR_QAZLAL;
-    if (god == GOD_RU)
-        return DNGN_ALTAR_RU;
-#endif
->>>>>>> ba02c95d
 
     return DNGN_FLOOR;
 }
