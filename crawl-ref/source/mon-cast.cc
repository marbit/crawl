--- conflicted
+++ resolved
@@ -1506,11 +1506,8 @@
     case SPELL_GRAVITAS:
     case SPELL_ENTROPIC_WEAVE:
     case SPELL_SUMMON_EXECUTIONERS:
-<<<<<<< HEAD
+    case SPELL_DOOM_HOWL:
     case SPELL_AURA_OF_BRILLIANCE:
-=======
-    case SPELL_DOOM_HOWL:
->>>>>>> 26805c26
         pbolt.range = 0;
         pbolt.glyph = 0;
         return true;
@@ -6584,17 +6581,15 @@
         return;
     }
 
-<<<<<<< HEAD
+    case SPELL_DOOM_HOWL:
+        _doom_howl(*mons);
+        break;
+
     case SPELL_AURA_OF_BRILLIANCE:
         simple_monster_message(mons, " begins emitting a brilliant aura!");
         mons->add_ench(ENCH_BRILLIANCE_AURA);
         aura_of_brilliance(mons);
         return;
-=======
-    case SPELL_DOOM_HOWL:
-        _doom_howl(*mons);
-        break;
->>>>>>> 26805c26
     }
 
     // If a monster just came into view and immediately cast a spell,
@@ -8120,7 +8115,10 @@
 
         return true;
 
-<<<<<<< HEAD
+    case SPELL_DOOM_HOWL:
+        return !foe || !foe->is_player() || you.duration[DUR_DOOM_HOWL]
+                || you.duration[DUR_DOOM_HOWL_IMMUNITY];
+
     case SPELL_AURA_OF_BRILLIANCE:
         if (!foe || !mon->can_see(*foe))
             return true;
@@ -8129,11 +8127,6 @@
             if (_valid_aura_of_brilliance_ally(mon, *mi))
                 return false;
         return true;
-=======
-    case SPELL_DOOM_HOWL:
-        return !foe || !foe->is_player() || you.duration[DUR_DOOM_HOWL]
-                || you.duration[DUR_DOOM_HOWL_IMMUNITY];
->>>>>>> 26805c26
 
 #if TAG_MAJOR_VERSION == 34
     case SPELL_SUMMON_TWISTER:
