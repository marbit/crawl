--- conflicted
+++ resolved
@@ -881,7 +881,6 @@
             simple_monster_message(this, " is no longer more vulnerable to fire.");
         break;
 
-<<<<<<< HEAD
     case ENCH_SIREN_SONG:
         props.erase("song_count");
         break;
@@ -895,7 +894,8 @@
     case ENCH_POISON_VULN:
         if (!quiet)
             simple_monster_message(this, " is no longer more vulnerable to poison.");
-=======
+        break;
+
     case ENCH_ICEMAIL:
         ac -= ICEMAIL_MAX;
         if (!quiet && you.can_see(this))
@@ -943,7 +943,6 @@
     case ENCH_SAP_MAGIC:
         if (!quiet)
             simple_monster_message(this, " is no longer being sapped.");
->>>>>>> 1437299f
         break;
 
     default:
@@ -1053,13 +1052,9 @@
         case ENCH_ROUSED: case ENCH_BREATH_WEAPON: case ENCH_DEATHS_DOOR:
         case ENCH_OZOCUBUS_ARMOUR: case ENCH_WRETCHED: case ENCH_SCREAMED:
         case ENCH_BLIND: case ENCH_WORD_OF_RECALL: case ENCH_INJURY_BOND:
-<<<<<<< HEAD
         case ENCH_FLAYED: case ENCH_BARBS: case ENCH_BUILDING_CHARGE:
-=======
-        case ENCH_FLAYED: case ENCH_AGILE: case ENCH_FROZEN:
-        case ENCH_EPHEMERAL_INFUSION: case ENCH_BLACK_MARK:
-        case ENCH_SAP_MAGIC:
->>>>>>> 1437299f
+        case ENCH_AGILE: case ENCH_FROZEN: case ENCH_EPHEMERAL_INFUSION:
+        case ENCH_BLACK_MARK: case ENCH_SAP_MAGIC:
             lose_ench_levels(i->second, levels);
             break;
 
@@ -1268,17 +1263,14 @@
     case ENCH_AWAKEN_VINES:
     case ENCH_WIND_AIDED:
     case ENCH_FIRE_VULN:
-<<<<<<< HEAD
     case ENCH_BARBS:
     case ENCH_POISON_VULN:
     case ENCH_RETCHING:
     case ENCH_DIMENSION_ANCHOR:
-=======
     case ENCH_AGILE:
     case ENCH_FROZEN:
     case ENCH_EPHEMERAL_INFUSION:
     case ENCH_SAP_MAGIC:
->>>>>>> 1437299f
     // case ENCH_ROLLING:
         decay_enchantment(en);
         break;
@@ -1984,8 +1976,6 @@
         }
         break;
 
-<<<<<<< HEAD
-
     case ENCH_SIREN_SONG:
         // If we've gotten silenced or somehow incapacitated since we started,
         // cancel the song
@@ -2023,11 +2013,11 @@
                                    MSGCH_MONSTER_ENCHANT);
         }
         number = min((int)number + 1, 5);
-=======
+        break;
+
     case ENCH_GRAND_AVATAR:
         if (!me.agent() || !me.agent()->alive())
             del_ench(ENCH_GRAND_AVATAR, true, false);
->>>>>>> 1437299f
         break;
 
     default:
@@ -2176,14 +2166,10 @@
     "drowning", "flayed", "haunting", "retching", "weak", "dimension_anchor",
     "awaken vines", "control_winds", "wind_aided", "summon_capped",
     "toxic_radiance", "grasping_roots_source", "grasping_roots",
-<<<<<<< HEAD
     "iood_charged", "fire_vuln", "tornado_cooldown", "siren_song",
-    "barbs", "building_charge", "poison_vuln", "buggy",
-=======
-    "iood_charged", "fire_vuln", "tornado_cooldown",  "icemail", "agile",
+    "barbs", "building_charge", "poison_vuln", "icemail", "agile",
     "frozen", "ephemeral_infusion", "black_mark", "grand_avatar",
     "sap magic", "buggy",
->>>>>>> 1437299f
 };
 
 static const char *_mons_enchantment_name(enchant_type ench)
