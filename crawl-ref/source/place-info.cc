--- conflicted
+++ resolved
@@ -6,21 +6,12 @@
 #include "player.h"
 
 PlaceInfo::PlaceInfo()
-<<<<<<< HEAD
     : branch((branch_type)-2), num_visits(0),
-      levels_seen(0), mon_kill_exp(0), mon_kill_exp_avail(0),
-      turns_total(0), turns_explore(0), turns_travel(0), turns_interlevel(0),
-      turns_resting(0), turns_other(0), elapsed_total(0),
-      elapsed_explore(0), elapsed_travel(0), elapsed_interlevel(0),
-      elapsed_resting(0), elapsed_other(0)
-=======
-    : level_type(-2), branch(-2), num_visits(0),
       levels_seen(0), mon_kill_exp(0), turns_total(0), turns_explore(0),
       turns_travel(0), turns_interlevel(0), turns_resting(0),
       turns_other(0), elapsed_total(0), elapsed_explore(0),
       elapsed_travel(0), elapsed_interlevel(0), elapsed_resting(0),
       elapsed_other(0)
->>>>>>> efb6b1fd
 {
     for (int i = 0; i < KC_NCATEGORIES; i++)
         mon_kill_num[i] = 0;
