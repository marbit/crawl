#ifndef TAG_VERSION_H
#define TAG_VERSION_H

// Character info has its own top-level tag, mismatching majors don't break
// compatibility there.
// DO NOT BUMP THIS UNLESS YOU KNOW WHAT YOU'RE DOING. This would break
// the save browser across versions, possibly leading to overwritten games.
// It's only there in case there's no way out.
#define TAG_CHR_FORMAT 0

// Let CDO updaters know if the syntax changes.
// Really, really, REALLY _never_ ever bump this and clean up old #ifdefs
// in a single commit, please. Making clean-up and actual code changes,
// especially of this size, separated is vital for sanity.
#ifndef TAG_MAJOR_VERSION
#define TAG_MAJOR_VERSION 34
#endif

// Minor version will be reset to zero when major version changes.
enum tag_minor_version
{
    TAG_MINOR_INVALID         = -1,
    TAG_MINOR_RESET           = 0, // Minor tags were reset
#if TAG_MAJOR_VERSION == 34
    TAG_MINOR_BRANCHES_LEFT,       // Note the first time branches are left
    TAG_MINOR_VAULT_LIST,          // Don't try to store you.vault_list as prop
    TAG_MINOR_TRAPS_DETERM,        // Searching for traps is deterministic.
    TAG_MINOR_ACTION_THROW,        // Store base type of throw objects.
    TAG_MINOR_TEMP_MUTATIONS,      // Enable transient mutations
    TAG_MINOR_AUTOINSCRIPTIONS,    // Artefact inscriptions are added on the fly
    TAG_MINOR_UNCANCELLABLES,      // Restart uncancellable questions upon save load
    TAG_MINOR_DEEP_ABYSS,          // Multi-level abyss
    TAG_MINOR_COORD_SERIALIZER,    // Serialize coord_def as int
    TAG_MINOR_REMOVE_ABYSS_SEED,   // Remove the abyss seed.
    TAG_MINOR_REIFY_SUBVAULTS,     // Save subvaults with level for attribution
    TAG_MINOR_VEHUMET_SPELL_GIFT,  // Vehumet gift spells instead of books
    TAG_MINOR_0_11 = 17,           // 0.11 final saves
    TAG_MINOR_0_12,                // (no change)
    TAG_MINOR_BATTLESPHERE_MID,    // Monster battlesphere (mid of creator)
    TAG_MINOR_MALMUTATE,           // Convert Polymorph to Malmutate on old monsters
    TAG_MINOR_VEHUMET_MULTI_GIFTS, // Vehumet can offer multiple spells at once
    TAG_MINOR_ADD_ABYSS_SEED,      // Reinstate abyss seed. Mistakes were made.
    TAG_MINOR_COMPANION_LIST,      // Added companion list
    TAG_MINOR_INCREMENTAL_RECALL,  // Made recall incremental
    TAG_MINOR_GOD_GIFT,            // Remove {god gift} from inscriptions.
    TAG_MINOR_NOME_NO_MORE,        // Remove unused gnome variable.
    TAG_MINOR_NO_SPLINT,           // Remove splint mail
    TAG_MINOR_ORIG_MONNUM,         // orig_monnum is type rather than type+1.
    TAG_MINOR_SPRINT_SCORES,       // Separate score lists for each sprint map
    TAG_MINOR_FOOD_AUTOPICKUP,     // Separate meat, fruit, others in \ menu.
    TAG_MINOR_LORC_TEMPERATURE,    // Save lava orc temperature
    TAG_MINOR_GARGOYLE_DR,         // Gargoyle damage reduction
    TAG_MINOR_TRAVEL_ALLY_PACE,    // Pace travel to slowest ally setting
    TAG_MINOR_AUTOMATIC_MANUALS,   // Manuals are now always studied
    TAG_MINOR_RM_GARGOYLE_DR,      // Gargoyle DR is redundant.
    TAG_MINOR_STAT_ZERO,           // Stat zero doesn't cause death.
    TAG_MINOR_BOX_OF_BEASTS_CHARGES, // Box of Beasts counts its charges.
    TAG_MINOR_WAR_DOG_REMOVAL,     // War dogs become wolves, then disappear
    TAG_MINOR_CANARIES,            // Canaries in save files.
    TAG_MINOR_CHIMERA_GHOST_DEMON, // Use ghost demon
    TAG_MINOR_MONSTER_PARTS,       // Flag the presence of ghost_demon (and more)
    TAG_MINOR_OPTIONAL_PARTS,      // Make three big monster structs optional.
    TAG_MINOR_SHORT_SPELL_TYPE,    // Spell types changed to short instead of byte
    TAG_MINOR_FORGOTTEN_MAP,       // X^F can be undone.
    TAG_MINOR_CONTAM_SCALE,        // Scale the magic contamination by a factor of 1000
    TAG_MINOR_SUMMONER,            // Store summoner data.
    TAG_MINOR_STAT_MUT,            // Flag for converting stat mutations
    TAG_MINOR_MAP_ORDER,           // map_def::order added to des cache
    TAG_MINOR_FIXED_CONSTRICTION,  // Corrected a constricting marshalling bug.
    TAG_MINOR_SEEDS,               // Per-game seeds for deterministic stuff.
    TAG_MINOR_ABYSS_BRANCHES,      // Spawn abyss monsters from other branches.
    TAG_MINOR_BRANCH_ENTRY,        // Store branch entry point (rather than just depth).
    TAG_MINOR_16_BIT_TABLE,        // Increase the limit for CrawlVector/HashTable to 65535.
    TAG_MINOR_ABIL_1000,           // Start god ability enums at 1000.
    TAG_MINOR_CLASS_HP_0,          // Base class maxhp at 0.
    TAG_MINOR_NOISES,              // Save incompat recovery wrt ATTR_NOISES.
    TAG_MINOR_ABIL_GOD_FIXUP,      // Movement of some non-god-specific abils.
    TAG_MINOR_NEMELEX_DUNGEONS,    // Make nemelex not give/track decks of dungeons.
    TAG_MINOR_DEMONSPAWN,          // Save compat wrt demonspawn enemies.
    TAG_MINOR_EVENT_TIMERS,        // "Every 20 turn" effects are less determinstic.
    TAG_MINOR_EVENT_TIMER_FIX,     // Correct event timers in transferred games
    TAG_MINOR_MONINFO_ENERGY,      // Energy usage in monster_info
    TAG_MINOR_BOOK_ID,             // Track spellbooks you've identified
    TAG_MINOR_MISC_SHOP_CHANGE,    // Wand and gadget shops merged
    TAG_MINOR_HORN_GERYON_CHANGE,  // Horn of geryon changed to an xp-evoker
    TAG_MINOR_NEMELEX_WEIGHTS,     // Nemelex deck weighting removed
    TAG_MINOR_UNSEEN_MONSTER,      // Invis indicators for monsters going from seen to unseen
    TAG_MINOR_MR_ITEM_RESCALE,     // Rescaled MR property on items.
    TAG_MINOR_MANGROVES,           // Turn all mangroves into trees.
    TAG_MINOR_FIX_FEAT_SHIFT,      // Fix feature shifts from the last tag.
    TAG_MINOR_FUNGUS_FORM,         // Removed confusing touch duration from fungus form.
    TAG_MINOR_STEALTH_RESCALE,     // Item properties: rescaled Stealth, removed Hunger.
    TAG_MINOR_ATTACK_DESCS,        // Added attacks to monster_info.
    TAG_MINOR_BRIBE_BRANCH,        // Bribe branch tracking
    TAG_MINOR_CLOUD_OWNER,         // Track owners of clouds in map knowledge
    TAG_MINOR_NO_DEVICE_HEAL,      // Made MUT_NO_DEVICE_HEAL a normal bad mutation.
    TAG_MINOR_DIET_MUT,            // Remove carnivore/herbivore muts from random generation.
    TAG_MINOR_SAGE_REMOVAL,        // Removed the Sage card and status.
    TAG_MINOR_CALC_UNRAND_REACTS,  // Compute you.unrand_reacts on load
    TAG_MINOR_SAPROVOROUS,         // Remove Saprovorous from several species
    TAG_MINOR_CE_HA_DIET,          // Remove intrinsic diet muts from Ce & Ha
    TAG_MINOR_NO_POT_FOOD,         // Remove Royal Jellies & Ambrosia
    TAG_MINOR_ROT_IMMUNITY,        // Make rot immunity an intrinsic mutation.
    TAG_MINOR_FOUL_STENCH,         // Remove Saprovore from the Foul Stench DS Facet
    TAG_MINOR_FOOD_PURGE,          // Cleaning up old types of food.
    TAG_MINOR_FOOD_PURGE_AP_FIX,   // Correctly carry over old fruit autopickup.
    TAG_MINOR_WEIGHTLESS,          // Removal of player burden.
    TAG_MINOR_DS_CLOUD_MUTATIONS,  // Change Ds conservation muts to cloud immunities.
    TAG_MINOR_FRIENDLY_PICKUP,     // Remove the friendly_pickup setting.
    TAG_MINOR_STICKY_FLAME,        // Change the name of you.props "napalmer" & "napalm_aux"
    TAG_MINOR_SLAYRING_PLUSES,     // Combine Acc/Dam on rings of slaying and artefacts.
    TAG_MINOR_MERGE_EW,            // Combine enchant weapons scrolls.
    TAG_MINOR_WEAPON_PLUSES,       // Combine to-hit/to-dam enchantment on weapons.
    TAG_MINOR_SAVE_TERRAIN_COLOUR, // Save colour in terrain-change markers.
    TAG_MINOR_REMOVE_BASE_MP,      // Remove base MP bonus.
    TAG_MINOR_METABOLISM,          // Remove random fast/slow meta mutations
    TAG_MINOR_RU_SACRIFICES,       // Store Ru sacrifices in an array for coloration
    TAG_MINOR_IS_UNDEAD,           // Remove the old "is_undead" player field
    TAG_MINOR_REMOVE_MON_AC_EV,    // Remove the old "ac" & "ev" monster fields
    TAG_MINOR_DISPLAY_MON_AC_EV,   // Marshall & unmarshall ac/ev in monster_info
    TAG_MINOR_PLACE_UNPACK,        // Some packed places are level_ids.
    TAG_MINOR_NO_JUMP,             // Removal of jump-attack.
    TAG_MINOR_MONSTER_SPELL_SLOTS, // Introduce monster spell slot flags/freqs
    TAG_MINOR_ARB_SPELL_SLOTS,     // Arbitrary number of monster spell slots.
    TAG_MINOR_CUT_CUTLASSES,       // Turn crummy cutlasses into real rapiers.
    TAG_MINOR_NO_GHOST_SPELLCASTER,// Remove an unused field in ghost_demon
    TAG_MINOR_MID_BEHOLDERS,       // you.beholders and fearmongers store mids
    TAG_MINOR_REMOVE_ITEM_COLOUR,  // don't store item colour as state
    TAG_MINOR_CORPSE_CRASH,        // don't crash when loading corpses
    TAG_MINOR_INIT_RND,            // initialize rnd in more places
    TAG_MINOR_RING_PLUSSES,        // don't generate +144 rings
    TAG_MINOR_BLESSED_WPNS,        // Remove blessed long blade base types
    TAG_MINOR_MON_COLOUR_LOOKUP,   // monster colour lookup when possible
    TAG_MINOR_CONSUM_APPEARANCE,   // Stop storing item appearance in .plus
    TAG_MINOR_NEG_IDESC,           // Fix a sign conversion error
    TAG_MINOR_GHOST_ENERGY,        // ghost_demon has move_energy field
    TAG_MINOR_TENTACLE_MID,        // Use mids for tentacle code
    TAG_MINOR_CORPSE_COLOUR,       // Fix corpses with invalid colour.
    TAG_MINOR_MANGLE_CORPSES,      // Turn NEVER_HIDE corpses into MANGLED_CORPSEs
    TAG_MINOR_ZOT_OPEN,            // Don't store whether you opened Zot
    TAG_MINOR_EXPLORE_MODE,        // Store whether you are in explore mode
    TAG_MINOR_RANDLICHES,          // Liches are now GHOST_DEMONs
    TAG_MINOR_ISFLAG_HANDLED,      // Game tracks which items player has handled
    TAG_MINOR_SHOP_HACK,           // The shop hack is dead!
    TAG_MINOR_STACKABLE_EVOKERS,   // XP evokers stack
    TAG_MINOR_REALLY_16_BIT_VEC,   // CrawlVector size really saved as 16-bit
    TAG_MINOR_FIX_8_BIT_VEC_MAX,   // Fix up bad CrawlVector max size
    TAG_MINOR_TRACK_BANISHER,      // Persist the name of the last thing that banished the player
    TAG_MINOR_SHOALS_LITE,         // Remove deep water from old Shoals
    TAG_MINOR_FIX_EXPLORE_MODE,    // Fix char selection screen on old versions
    TAG_MINOR_UNSTACKABLE_EVOKERS, // XP evokers no longer stack
    TAG_MINOR_NO_NEGATIVE_VULN,    // Remove negative energy vulnerability
    TAG_MINOR_MAX_XL,              // Store max XL instead of hardcoding it
    TAG_MINOR_NO_RPOIS_MINUS,      // Remove rPois- artefacts
    TAG_MINOR_XP_PENANCE,          // Let gods other than Ash use xp penance
    TAG_MINOR_SPIT_POISON,         // Give Nagas MUT_SPIT_POISON
    TAG_MINOR_REAL_MUTS,           // Give some species proper mutations
    TAG_MINOR_NO_FORLORN,          // Remove Forlorn mutation
    TAG_MINOR_MP_WANDS,            // Make MP wands a single-level mutation
    TAG_MINOR_TELEPORTITIS,        // Rescale teleportitis on artefacts
    TAG_MINOR_ROTTING,             // Remove rot-over-time
    TAG_MINOR_STAT_ZERO_DURATION,  // Stat zero uses a duration
    TAG_MINOR_INT_REGEN,           // hp/mp regen are ints
    TAG_MINOR_NAGA_METABOLISM,     // nagas have slow metabolism
    TAG_MINOR_BOOL_FLIGHT,         // flight is just a bool
    TAG_MINOR_STAT_LOSS_XP,        // Stat loss recovers with XP
    TAG_MINOR_DETERIORATION,       // 2-level deterioration mutation
    TAG_MINOR_RU_DELAY_STACKING,   // Let Ru delay timers stack again
    TAG_MINOR_NO_TWISTER,          // Remove ARTP_TWISTER
    TAG_MINOR_NO_ZOTDEF,           // remove zotdef, along with zot_points and zotdef_wave_name
    TAG_MINOR_SAVED_PIETY,         // allowed good-god piety to survive through an atheist period
    TAG_MINOR_GHOST_SINV,          // marshall ghost_demon sinv
    TAG_MINOR_ID_STATES,           // turn item_type_id_state_type into a bool
    TAG_MINOR_MON_HD_INFO,         // store player-known monster HD info
    TAG_MINOR_NO_LEVEL_FLAGS,      // remove a field of env
    TAG_MINOR_EXORCISE,            // liches, a. liches, & spellforged servitors are no longer ghost_demons
    TAG_MINOR_BLINK_MUT,           // 1-level blink mutation
<<<<<<< HEAD
    TAG_MINOR_OUBLIETTE,           // Add the Oubliette portal
=======
    TAG_MINOR_RUNE_TYPE,           // runes became a base type
>>>>>>> 696773cf
#endif
    NUM_TAG_MINORS,
    TAG_MINOR_VERSION = NUM_TAG_MINORS - 1
};

// Marshalled as a byte in several places.
COMPILE_CHECK(TAG_MINOR_VERSION <= 0xff);

#endif<|MERGE_RESOLUTION|>--- conflicted
+++ resolved
@@ -175,11 +175,8 @@
     TAG_MINOR_NO_LEVEL_FLAGS,      // remove a field of env
     TAG_MINOR_EXORCISE,            // liches, a. liches, & spellforged servitors are no longer ghost_demons
     TAG_MINOR_BLINK_MUT,           // 1-level blink mutation
-<<<<<<< HEAD
-    TAG_MINOR_OUBLIETTE,           // Add the Oubliette portal
-=======
     TAG_MINOR_RUNE_TYPE,           // runes became a base type
->>>>>>> 696773cf
+    TAG_MINOR_OUBLIETTE,           // Add the Oubliette portal    
 #endif
     NUM_TAG_MINORS,
     TAG_MINOR_VERSION = NUM_TAG_MINORS - 1
