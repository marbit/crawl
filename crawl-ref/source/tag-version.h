--- conflicted
+++ resolved
@@ -80,16 +80,13 @@
     TAG_MINOR_EVENT_TIMERS,        // "Every 20 turn" effects are less determinstic.
     TAG_MINOR_EVENT_TIMER_FIX,     // Correct event timers in transferred games
     TAG_MINOR_MONINFO_ENERGY,      // Energy usage in monster_info
-<<<<<<< HEAD
-    TAG_MINOR_CROSSTRAIN,          // Simplify crosstraining
-=======
     TAG_MINOR_BOOK_ID,             // Track spellbooks you've identified
     TAG_MINOR_MISC_SHOP_CHANGE,    // Wand and gadget shops merged
     TAG_MINOR_HORN_GERYON_CHANGE,  // Horn of geryon changed to an xp-evoker
     TAG_MINOR_NEMELEX_WEIGHTS,     // Nemelex deck weighting removed
     TAG_MINOR_UNSEEN_MONSTER,      // Invis indicators for monsters going from seen to unseen
     TAG_MINOR_MR_ITEM_RESCALE,     // Rescaled MR property on items.
->>>>>>> 53487550
+    TAG_MINOR_CROSSTRAIN,          // Simplify crosstraining
 #endif
     NUM_TAG_MINORS,
     TAG_MINOR_VERSION = NUM_TAG_MINORS - 1
