--- conflicted
+++ resolved
@@ -659,30 +659,6 @@
  */
 static int _acquirement_misc_subtype(bool divine, int & /*quantity*/)
 {
-<<<<<<< HEAD
-    // Total weight if none have been seen is 100.
-    int result = random_choose_weighted(           // Decks given lowest weight.
-    (divine ?                                 0 :  1), MISC_DECK_OF_WONDERS,
-    (divine ?                                 0 :  2), MISC_DECK_OF_CHANGES,
-    (divine ?                                 0 :  2), MISC_DECK_OF_DEFENCE,
-                                                   // These have charges, so
-                                                   // give them a constant
-                                                   // weight.
-    (player_mutation_level(MUT_NO_LOVE) ?     0 :  7), MISC_BOX_OF_BEASTS,
-    (player_mutation_level(MUT_NO_LOVE) ?     0 :  7), MISC_SACK_OF_SPIDERS,
-    (player_mutation_level(MUT_NO_LOVE) ?     0 :  7), MISC_PHANTOM_MIRROR,
-                                                   // The player never needs
-                                                   // more than one.
-    (you.seen_misc[MISC_DISC_OF_STORMS] ?     0 :  7), MISC_DISC_OF_STORMS,
-    (you.seen_misc[MISC_LAMP_OF_FIRE] ?       0 : 15), MISC_LAMP_OF_FIRE,
-    (you.seen_misc[MISC_PHIAL_OF_FLOODS] ?    0 : 15), MISC_PHIAL_OF_FLOODS,
-    (you.seen_misc[MISC_FAN_OF_GALES] ?       0 : 15), MISC_FAN_OF_GALES,
-    (you.seen_misc[MISC_STONE_OF_TREMORS] ?   0 : 15), MISC_STONE_OF_TREMORS,
-    (you.seen_misc[MISC_LANTERN_OF_SHADOWS] ? 0 :  7), MISC_LANTERN_OF_SHADOWS,
-                                                   0);
-
-=======
->>>>>>> 7f7dc421
     // Give a crystal ball based on both evocations and either spellcasting or
     // invocations if we haven't seen one.
     int skills = you.skills[SK_EVOCATIONS]
@@ -697,9 +673,9 @@
     const vector<pair<int, int> > choices =
     {
         // Decks have lowest weight.
-        {MISC_DECK_OF_WONDERS,                              1},
-        {MISC_DECK_OF_CHANGES,                              2},
-        {MISC_DECK_OF_DEFENCE,                              2},
+        {MISC_DECK_OF_WONDERS,              (divine ? 0 :  1)},
+        {MISC_DECK_OF_CHANGES,              (divine ? 0 :  2)},
+        {MISC_DECK_OF_DEFENCE,              (divine ? 0 :  2)},
         // These have charges, so give them a constant weight.
         {MISC_BOX_OF_BEASTS,
             (player_mutation_level(MUT_NO_LOVE) ?     0 :  7)},
