/**
 * @file
 * @brief Monsters class methods
**/

#include "AppHdr.h"

#include <algorithm>
#include <functional>
#include <queue>

#include "act-iter.h"
#include "areas.h"
#include "artefact.h"
#include "art-enum.h"
#include "attitude-change.h"
#include "bloodspatter.h"
#include "cloud.h"
#include "colour.h"
#include "coordit.h"
#include "database.h"
#include "dgnevent.h"
#include "dgn-overview.h"
#include "directn.h"
#include "effects.h"
#include "english.h"
#include "env.h"
#include "fight.h"
#include "fineff.h"
#include "fprop.h"
#include "ghost.h"
#include "godabil.h"
#include "godconduct.h"
#include "goditem.h"
#include "itemname.h"
#include "itemprop.h"
#include "items.h"
#include "libutil.h"
#include "makeitem.h"
#include "message.h"
#include "mon-abil.h"
#include "mon-act.h"
#include "mon-behv.h"
#include "mon-book.h"
#include "mon-cast.h"
#include "mon-chimera.h"
#include "mon-clone.h"
#include "mon-death.h"
#include "mon-place.h"
#include "mon-poly.h"
#include "mon-tentacle.h"
#include "mon-transit.h"
#include "religion.h"
#include "rot.h"
#include "spl-monench.h"
#include "spl-summoning.h"
#include "spl-util.h"
#include "state.h"
#include "stringutil.h"
#include "teleport.h"
#include "terrain.h"
#ifdef USE_TILE
#include "tilepick.h"
#include "tileview.h"
#endif
#include "traps.h"
#include "view.h"
#include "xom.h"

monster::monster()
    : hit_points(0), max_hit_points(0),
      speed(0), speed_increment(0), target(), firing_pos(),
      patrol_point(), travel_target(MTRAV_NONE), inv(NON_ITEM), spells(),
      attitude(ATT_HOSTILE), behaviour(BEH_WANDER), foe(MHITYOU),
      enchantments(), flags(0), experience(0), base_monster(MONS_NO_MONSTER),
      number(0), colour(COLOUR_INHERIT), foe_memory(0), god(GOD_NO_GOD),
      ghost(), seen_context(SC_NONE), client_id(0), hit_dice(0)

{
    type = MONS_NO_MONSTER;
    travel_path.clear();
    props.clear();
    if (crawl_state.game_is_arena())
        foe = MHITNOT;
    shield_blocks = 0;

    constricting = 0;

    clear_constricted();
    went_unseen_this_turn = false;
    unseen_pos = coord_def(0, 0);
};

// Empty destructor to keep unique_ptr happy with incomplete ghost_demon type.
monster::~monster()
{
}

monster::monster(const monster& mon)
{
    constricting = 0;
    init_with(mon);
}

monster &monster::operator = (const monster& mon)
{
    if (this != &mon)
        init_with(mon);
    return *this;
}

void monster::reset()
{
    mname.clear();
    enchantments.clear();
    ench_cache.reset();
    ench_countdown = 0;
    inv.init(NON_ITEM);
    spells.clear();

    mid             = 0;
    flags           = 0;
    experience      = 0;
    type            = MONS_NO_MONSTER;
    base_monster    = MONS_NO_MONSTER;
    hit_points      = 0;
    max_hit_points  = 0;
    hit_dice        = 0;
    speed_increment = 0;
    attitude        = ATT_HOSTILE;
    behaviour       = BEH_SLEEP;
    foe             = MHITNOT;
    summoner        = 0;
    number          = 0;
    damage_friendly = 0;
    damage_total    = 0;
    shield_blocks   = 0;
    foe_memory      = 0;
    god             = GOD_NO_GOD;
    went_unseen_this_turn = false;
    unseen_pos = coord_def(0, 0);

    mons_remove_from_grid(this);
    target.reset();
    position.reset();
    firing_pos.reset();
    patrol_point.reset();
    travel_target = MTRAV_NONE;
    travel_path.clear();
    ghost.reset(NULL);
    seen_context = SC_NONE;
    props.clear();
    clear_constricted();
    // no actual in-game monster should be reset while still constricting
    ASSERT(!constricting);

    client_id = 0;

    // Just for completeness.
    speed           = 0;
    colour         = COLOUR_INHERIT;
}

void monster::init_with(const monster& mon)
{
    reset();

    mid               = mon.mid;
    mname             = mon.mname;
    type              = mon.type;
    base_monster      = mon.base_monster;
    hit_points        = mon.hit_points;
    max_hit_points    = mon.max_hit_points;
    hit_dice          = mon.hit_dice;
    speed             = mon.speed;
    speed_increment   = mon.speed_increment;
    position          = mon.position;
    target            = mon.target;
    firing_pos        = mon.firing_pos;
    patrol_point      = mon.patrol_point;
    travel_target     = mon.travel_target;
    travel_path       = mon.travel_path;
    inv               = mon.inv;
    spells            = mon.spells;
    attitude          = mon.attitude;
    behaviour         = mon.behaviour;
    foe               = mon.foe;
    enchantments      = mon.enchantments;
    ench_cache        = mon.ench_cache;
    flags             = mon.flags;
    experience        = mon.experience;
    number            = mon.number;
    colour            = mon.colour;
    summoner          = mon.summoner;
    foe_memory        = mon.foe_memory;
    god               = mon.god;
    props             = mon.props;
    damage_friendly   = mon.damage_friendly;
    damage_total      = mon.damage_total;

    if (mon.ghost.get())
        ghost.reset(new ghost_demon(*mon.ghost));
    else
        ghost.reset(NULL);
}

uint32_t monster::last_client_id = 0;

uint32_t monster::get_client_id() const
{
    return client_id;
}

void monster::reset_client_id()
{
    client_id = 0;
}

void monster::ensure_has_client_id()
{
    if (client_id == 0)
        client_id = ++last_client_id;
}

mon_attitude_type monster::temp_attitude() const
{
    if (has_ench(ENCH_HEXED))
    {
        actor *agent = monster_by_mid(get_ench(ENCH_HEXED).source);
        if (agent)
        {
            ASSERT(agent->is_monster());
            return agent->as_monster()->attitude;
        }
        return ATT_HOSTILE; // ???
    }
    if (has_ench(ENCH_CHARM) || has_ench(ENCH_PERMA_BRIBED))
        return ATT_FRIENDLY;
    else if (has_ench(ENCH_BRIBED))
        return ATT_GOOD_NEUTRAL; // ???
    else
        return attitude;
}

bool monster::swimming() const
{
    const dungeon_feature_type grid = grd(pos());
    return feat_is_watery(grid) && mons_primary_habitat(this) == HT_WATER;
}

bool monster::wants_submerge() const
{
    // Trapdoor spiders don't re-submerge randomly.
    if (type == MONS_TRAPDOOR_SPIDER)
        return false;

    // Don't submerge if we just unsubmerged to shout.
    if (seen_context == SC_FISH_SURFACES_SHOUT)
        return false;

    if (!mons_is_retreating(this) && mons_can_move_towards_target(this))
        return false;

    return !mons_landlubbers_in_reach(this);
}

bool monster::submerged() const
{
    // FIXME, switch to 4.1's MF_SUBMERGED system which is much cleaner.
    // Can't find any reference to MF_SUBMERGED anywhere. Don't know what
    // this means. - abrahamwl
    return has_ench(ENCH_SUBMERGED);
}

bool monster::extra_balanced_at(const coord_def p) const
{
    const dungeon_feature_type grid = grd(p);
    return (mons_genus(type) == MONS_DRACONIAN
            && draco_or_demonspawn_subspecies(this) == MONS_GREY_DRACONIAN)
                || grid == DNGN_SHALLOW_WATER
                   && (mons_genus(type) == MONS_NAGA // tails, not feet
                       || body_size(PSIZE_BODY) >= SIZE_LARGE);
}

bool monster::extra_balanced() const
{
    return extra_balanced_at(pos());
}

/**
 * Monster floundering conditions.
 *
 * Floundering reduces movement speed and can cause the monster to fumble
 * its attacks. It can be caused by water or by Leda's liquefaction.
 *
 * @param p Coordinates of position to check.
 * @return Whether the monster would be floundering at p.
 */
bool monster::floundering_at(const coord_def p) const
{
    const dungeon_feature_type grid = grd(p);
    return (liquefied(p)
            || (feat_is_water(grid)
                // Can't use monster_habitable_grid() because that'll return
                // true for non-water monsters in shallow water.
                && mons_primary_habitat(this) != HT_WATER
                // Use real_amphibious to detect giant non-water monsters in
                // deep water, who flounder despite being treated as amphibious.
                && mons_habitat(this, true) != HT_AMPHIBIOUS
                && !extra_balanced_at(p)))
           && !cannot_fight()
           && ground_level();
}

bool monster::floundering() const
{
    return floundering_at(pos());
}

bool monster::can_pass_through_feat(dungeon_feature_type grid) const
{
    return mons_class_can_pass(mons_base_type(this), grid);
}

bool monster::is_habitable_feat(dungeon_feature_type actual_grid) const
{
    return monster_habitable_grid(this, actual_grid);
}

bool monster::can_drown() const
{
    // Presumably a electric eel in lava or a lavafish in deep water could
    // drown, but that should never happen, so this simple check should
    // be enough.
    switch (mons_primary_habitat(this))
    {
    case HT_WATER:
    case HT_LAVA:
    case HT_AMPHIBIOUS:
        return false;
    default:
        break;
    }

    return !is_unbreathing();
}

size_type monster::body_size(size_part_type /* psize */, bool /* base */) const
{
    monster_info mi(this, MILEV_NAME);
    return mi.body_size();
}

int monster::body_weight(bool /*base*/) const
{
    monster_type mc = mons_base_type(this);

    int weight = mons_weight(mc);

    if (type == MONS_SPECTRAL_THING)
        weight = 0;

    if (type == MONS_SKELETON)
        weight /= 2;

    // Slime creature weight is multiplied by the number merged.
    if (mc == MONS_SLIME_CREATURE && blob_size > 1)
        weight *= blob_size;

    return weight;
}

brand_type monster::damage_brand(int which_attack)
{
    const item_def *mweap = weapon(which_attack);

    if (!mweap)
    {
        if (mons_is_ghost_demon(type))
            return ghost->brand;

        return SPWPN_NORMAL;
    }

    return !is_range_weapon(*mweap) ? static_cast<brand_type>(get_weapon_brand(*mweap))
                                    : SPWPN_NORMAL;
}

int monster::damage_type(int which_attack)
{
    const item_def *mweap = weapon(which_attack);

    if (!mweap)
    {
        const mon_attack_def atk = mons_attack_spec(this, which_attack);
        return (atk.type == AT_CLAW)          ? DVORP_CLAWING :
               (atk.type == AT_TENTACLE_SLAP) ? DVORP_TENTACLE
                                              : DVORP_CRUSHING;
    }

    return get_vorpal_type(*mweap);
}

/**
 * Return the delay caused by attacking with the provided weapon & projectile.
 *
 * @param weap          The weapon to be used; may be null.
 * @param projectile    The projectile to be fired/thrown; may be null.
 * @param random        Whether to randomize delay, or provide a fixed value
 *                      for display.
 * @param scaled        Unused (interface parameter)
 * @return              The time taken by an attack with the given weapon &
 *                      projectile, in aut.
 */
random_var monster::attack_delay(const item_def *weap,
                                 const item_def *projectile,
                                 bool random, bool scaled,
                                 bool /*shield*/) const
{
    const bool use_unarmed =
        (projectile) ? is_launched(this, weap, *projectile) != LRET_LAUNCHED
                     : !weap;

    if (use_unarmed || !weap)
        return 10;

    int delay = property(*weap, PWPN_SPEED);
    if (get_weapon_brand(*weap) == SPWPN_SPEED)
        delay = random ? div_rand_round(2 * delay, 3) : (2 * delay)/3;
    return random ? div_rand_round(10 + delay, 2) : (10 + delay) / 2;
}

int monster::has_claws(bool allow_tran) const
{
    for (int i = 0; i < MAX_NUM_ATTACKS; i++)
    {
        const mon_attack_def atk = mons_attack_spec(this, i);
        if (atk.type == AT_CLAW)
        {
            // Some better criteria would be better.
            if (body_size() < SIZE_LARGE || atk.damage < 15)
                return 1;
            return 3;
        }
    }

    return 0;
}

item_def *monster::missiles()
{
    return inv[MSLOT_MISSILE] != NON_ITEM ? &mitm[inv[MSLOT_MISSILE]] : NULL;
}

int monster::missile_count()
{
    if (const item_def *missile = missiles())
        return missile->quantity;

    return 0;
}

item_def *monster::launcher()
{
    item_def *weap = mslot_item(MSLOT_WEAPON);
    if (weap && is_range_weapon(*weap))
        return weap;

    weap = mslot_item(MSLOT_ALT_WEAPON);
    return weap && is_range_weapon(*weap) ? weap : NULL;
}

// Does not check whether the monster can dual-wield - that is the
// caller's responsibility.
static int _mons_offhand_weapon_index(const monster* m)
{
    return m->inv[MSLOT_ALT_WEAPON];
}

item_def *monster::weapon(int which_attack) const
{
    const mon_attack_def attk = mons_attack_spec(this, which_attack);
    if (attk.type != AT_HIT && attk.type != AT_WEAP_ONLY
        && attk.type != AT_KITE && attk.type != AT_SWOOP)
    {
        return NULL;
    }

    // Even/odd attacks use main/offhand weapon.
    if (which_attack > 1)
        which_attack &= 1;

    // This randomly picks one of the wielded weapons for monsters that can use
    // two weapons. Not ideal, but better than nothing. fight.cc does it right,
    // for various values of right.
    int weap = inv[MSLOT_WEAPON];

    if (which_attack && mons_wields_two_weapons(this))
    {
        const int offhand = _mons_offhand_weapon_index(this);
        if (offhand != NON_ITEM
            && (weap == NON_ITEM || which_attack == 1 || coinflip()))
        {
            weap = offhand;
        }
    }

    return weap == NON_ITEM ? NULL : &mitm[weap];
}

/**
 * Find a monster's melee weapon, if any.
 *
 * Finds melee weapons carried in the primary or aux slot; if the monster has
 * both (dual-wielding), choose one with a coinflip.
 *
 * @return A melee weapon that the monster is holding, or null.
 */
item_def *monster::melee_weapon() const
{
    item_def* first_weapon = mslot_item(MSLOT_WEAPON);
    item_def* second_weapon = mslot_item(MSLOT_ALT_WEAPON);
    const bool primary_is_melee = first_weapon
                                  && is_melee_weapon(*first_weapon);
    const bool secondary_is_melee = second_weapon
                                    && is_melee_weapon(*second_weapon);
    if (primary_is_melee && secondary_is_melee)
        return coinflip() ? first_weapon : second_weapon;
    if (primary_is_melee)
        return first_weapon;
    if (secondary_is_melee)
        return second_weapon;
    return NULL;
}

// Give hands required to wield weapon.
hands_reqd_type monster::hands_reqd(const item_def &item) const
{
    if (mons_genus(type) == MONS_FORMICID)
        return HANDS_ONE;
    return actor::hands_reqd(item);
}

bool monster::can_wield(const item_def& item, bool ignore_curse,
                         bool ignore_brand, bool ignore_shield,
                         bool ignore_transform) const
{
    // Monsters can only wield weapons or go unarmed (OBJ_UNASSIGNED
    // means unarmed).
    if (item.base_type != OBJ_WEAPONS && item.base_type != OBJ_UNASSIGNED)
        return false;

    // These *are* weapons, so they can't wield another weapon or
    // unwield themselves.
    if (mons_class_is_animated_weapon(type))
        return false;

    // MF_HARD_RESET means that all items the monster is carrying will
    // disappear when it does, so it can't accept new items or give up
    // the ones it has.
    if (flags & MF_HARD_RESET)
        return false;

    // Summoned items can only be held by summoned monsters.
    if ((item.flags & ISFLAG_SUMMONED) && !is_summoned())
        return false;

    item_def* weap1 = NULL;
    if (inv[MSLOT_WEAPON] != NON_ITEM)
        weap1 = &mitm[inv[MSLOT_WEAPON]];

    int       avail_slots = 1;
    item_def* weap2       = NULL;
    if (mons_wields_two_weapons(this))
    {
        if (!weap1 || hands_reqd(*weap1) != HANDS_TWO)
            avail_slots = 2;

        const int offhand = _mons_offhand_weapon_index(this);
        if (offhand != NON_ITEM)
            weap2 = &mitm[offhand];
    }

    // If we're already wielding it, then of course we can wield it.
    if (&item == weap1 || &item == weap2)
        return true;

    // Barehanded needs two hands.
    const bool two_handed = item.base_type == OBJ_UNASSIGNED
                            || hands_reqd(item) == HANDS_TWO;

    item_def* _shield = NULL;
    if (inv[MSLOT_SHIELD] != NON_ITEM)
    {
        ASSERT(!(weap1 && weap2));

        if (two_handed && !ignore_shield)
            return false;

        _shield = &mitm[inv[MSLOT_SHIELD]];
    }

    if (!ignore_curse)
    {
        int num_cursed = 0;
        if (weap1 && weap1->cursed())
            num_cursed++;
        if (weap2 && weap2->cursed())
            num_cursed++;
        if (_shield && _shield->cursed())
            num_cursed++;

        if (two_handed && num_cursed > 0 || num_cursed >= avail_slots)
            return false;
    }

    return could_wield(item, ignore_brand, ignore_transform);
}

/**
 * Checks whether the monster could ever wield the given weapon, regardless of
 * what they're currently wielding or any other state.
 *
 * @param item              The item to wield.
 * @param ignore_brand      Whether to disregard the weapon's brand.
 * @return                  Whether the monster could potentially wield the
 *                          item.
 */
bool monster::could_wield(const item_def &item, bool ignore_brand,
                           bool /* ignore_transform */, bool /* quiet */) const
{
    ASSERT(item.defined());

    // These *are* weapons, so they can't wield another weapon.
    if (mons_class_is_animated_weapon(type))
        return false;

    // Monsters can't use unrandarts with special effects.
    if (is_special_unrandom_artefact(item) && !crawl_state.game_is_arena())
        return false;

    // Wimpy monsters (e.g. kobolds, goblins) can't use halberds, etc.
    if (!is_weapon_wieldable(item, body_size()))
        return false;

    if (!ignore_brand)
    {
        // Undead and demonic monsters and monsters that are
        // gifts/worshippers of Yredelemnul won't use holy weapons.
        if ((undead_or_demonic() || god == GOD_YREDELEMNUL)
            && is_holy_item(item))
        {
            return false;
        }

        // Holy monsters that aren't gifts/worshippers of chaotic gods
        // and monsters that are gifts/worshippers of good gods won't
        // use potentially unholy weapons.
        if (((is_holy() && !is_chaotic_god(god)) || is_good_god(god))
            && is_potentially_unholy_item(item))
        {
            return false;
        }

        // Holy monsters and monsters that are gifts/worshippers of good
        // gods won't use unholy weapons.
        if ((is_holy() || is_good_god(god)) && is_unholy_item(item))
            return false;

        // Holy monsters that aren't gifts/worshippers of chaotic gods
        // and monsters that are gifts/worshippers of good gods won't
        // use potentially evil weapons.
        if (((is_holy() && !is_chaotic_god(god))
                || is_good_god(god))
            && is_potentially_evil_item(item))
        {
            return false;
        }

        // Holy monsters and monsters that are gifts/worshippers of good
        // gods won't use evil weapons.
        if (((is_holy() || is_good_god(god)))
            && is_evil_item(item))
        {
            return false;
        }

        // Monsters that are gifts/worshippers of Fedhas won't use
        // corpse-violating weapons.
        if (god == GOD_FEDHAS && is_corpse_violating_item(item))
            return false;

        // Monsters that are gifts/worshippers of Zin won't use unclean
        // weapons.
        if (god == GOD_ZIN && is_unclean_item(item))
            return false;

        // Holy monsters that aren't gifts/worshippers of chaotic gods
        // and monsters that are gifts/worshippers of good gods won't
        // use chaotic weapons.
        if (((is_holy() && !is_chaotic_god(god)) || is_good_god(god))
            && is_chaotic_item(item))
        {
            return false;
        }

        // Monsters that are gifts/worshippers of TSO won't use poisoned
        // weapons.
        if (god == GOD_SHINING_ONE && is_poisoned_item(item))
            return false;
    }

    return true;
}

bool monster::can_throw_large_rocks() const
{
    monster_type species = mons_species(false); // zombies can't
    return species == MONS_STONE_GIANT
           || species == MONS_CYCLOPS
           || species == MONS_OGRE;
}

bool monster::can_speak()
{
    if (has_ench(ENCH_MUTE))
        return false;

    // Priest and wizard monsters can always speak.
    if (is_priest() || is_actual_spellcaster())
        return true;

    // Silent or non-sentient monsters can't use the original speech.
    if (mons_intel(this) < I_NORMAL
        || mons_shouts(type) == S_SILENT)
    {
        return false;
    }

    // Does it have the proper vocal equipment?
    const mon_body_shape shape = get_mon_shape(this);
    return shape >= MON_SHAPE_HUMANOID && shape <= MON_SHAPE_NAGA;
}

bool monster::is_silenced() const
{
    return silenced(pos())
            || has_ench(ENCH_MUTE)
            || has_ench(ENCH_WATER_HOLD)
               && !res_water_drowning();
}

bool monster::search_slots(function<bool (const mon_spell_slot &)> func) const
{
    return any_of(begin(spells), end(spells), func);
}

bool monster::search_spells(function<bool (spell_type)> func) const
{
    return search_slots([&] (const mon_spell_slot &s)
                        { return func(s.spell); });
}

bool monster::has_spell_of_type(unsigned disciplines) const
{
    return search_spells(bind(spell_typematch, placeholders::_1, disciplines));
}

void monster::bind_melee_flags()
{
    // Bind fighter / dual-wielder / archer flags from the base type.

    // Alas, we don't know if the mon is zombified at the moment, if it
    // is, the flags (other than dual-wielder) will be removed later.
    if (mons_class_flag(type, M_FIGHTER))
        flags |= MF_FIGHTER;
    if (mons_class_flag(type, M_TWO_WEAPONS))
        flags |= MF_TWO_WEAPONS;
    if (mons_class_flag(type, M_ARCHER))
        flags |= MF_ARCHER;
}

void monster::bind_spell_flags()
{
    if (!mons_is_ghost_demon(type) && mons_has_ranged_spell(this))
        flags |= MF_SEEN_RANGED;
}

static bool _needs_ranged_attack(const monster* mon)
{
    // Prevent monsters that have conjurations from grabbing missiles.
    if (mon->has_spell_of_type(SPTYP_CONJURATION))
        return false;

    // Same for summonings, but make an exception for friendlies.
    if (!mon->friendly() && mon->has_spell_of_type(SPTYP_SUMMONING))
        return false;

    // Blademasters don't want to throw stuff.
    if (mon->type == MONS_DEEP_ELF_BLADEMASTER)
        return false;

    return true;
}

bool monster::can_use_missile(const item_def &item) const
{
    // Don't allow monsters to pick up missiles without the corresponding
    // launcher. The opposite is okay, and sufficient wandering will
    // hopefully take the monster to a stack of appropriate missiles.

    if (!_needs_ranged_attack(this))
        return false;

    if (item.base_type == OBJ_WEAPONS
        || item.base_type == OBJ_MISSILES && !has_launcher(item))
    {
        return is_throwable(this, item);
    }

    if (item.base_type != OBJ_MISSILES)
        return false;

    // Stones are allowed even without launcher.
    if (item.sub_type == MI_STONE)
        return true;

    item_def *launch;
    for (int i = MSLOT_WEAPON; i <= MSLOT_ALT_WEAPON; ++i)
    {
        launch = mslot_item(static_cast<mon_inv_type>(i));
        if (launch && item.launched_by(*launch))
            return true;
    }

    // No fitting launcher in inventory.
    return false;
}

void monster::swap_slots(mon_inv_type a, mon_inv_type b)
{
    const int swap = inv[a];
    inv[a] = inv[b];
    inv[b] = swap;
}

void monster::equip_weapon(item_def &item, int near, bool msg)
{
    if (msg && !need_message(near))
        msg = false;

    if (msg)
    {
        snprintf(info, INFO_SIZE, " wields %s.",
                 item.name(DESC_A, false, false, true, false,
                           ISFLAG_CURSED).c_str());
        msg = simple_monster_message(this, info);
    }

    const int brand = get_weapon_brand(item);
    if (msg)
    {
        bool message_given = true;
        switch (brand)
        {
        case SPWPN_FLAMING:
            mpr("It bursts into flame!");
            break;
        case SPWPN_FREEZING:
            mpr(is_range_weapon(item) ? "It is covered in frost."
                                      : "It glows with a cold blue light!");
            break;
        case SPWPN_HOLY_WRATH:
            mpr("It softly glows with a divine radiance!");
            break;
        case SPWPN_ELECTROCUTION:
            mprf(MSGCH_SOUND, "You hear the crackle of electricity.");
            break;
        case SPWPN_VENOM:
            mpr("It begins to drip with poison!");
            break;
        case SPWPN_DRAINING:
            mpr("You sense an unholy aura.");
            break;
        case SPWPN_DISTORTION:
            mpr("Its appearance distorts for a moment.");
            break;
        case SPWPN_CHAOS:
            mpr("It is briefly surrounded by a scintillating aura of "
                "random colours.");
            break;
        case SPWPN_PENETRATION:
            mprf("%s %s briefly pass through it before %s manages to get a "
                 "firm grip on it.",
                 pronoun(PRONOUN_POSSESSIVE).c_str(),
                 hand_name(true).c_str(),
                 pronoun(PRONOUN_SUBJECTIVE).c_str());
            break;
        case SPWPN_REAPING:
            mpr("It is briefly surrounded by shifting shadows.");
            break;

        default:
            // A ranged weapon without special message is known to be unbranded.
            if (brand != SPWPN_NORMAL || !is_range_weapon(item))
                message_given = false;
        }

        if (message_given)
        {
            if (is_artefact(item) && !is_unrandom_artefact(item))
                artefact_wpn_learn_prop(item, ARTP_BRAND);
            else
                set_ident_flags(item, ISFLAG_KNOW_TYPE);
        }
    }
}

/**
 * What AC bonus does the monster get from the given item?
 *
 * @param calc_unid     Whether to include properties unknown (to the player)
 *                      in the calculated result.
 * @return              The AC provided by wearing the given item.
 */
int monster::armour_bonus(const item_def &item, bool calc_unid) const
{
    ASSERT(!is_shield(item));

    int armour_ac = property(item, PARM_AC);
    // For consistency with players, we should multiply this by 1 + (skill/22),
    // where skill may be HD.

    if (!calc_unid && !item_ident(item, ISFLAG_KNOW_PLUSES))
        return armour_ac;

    const int armour_plus = item.plus;
    ASSERT(abs(armour_plus) < 30); // sanity check
    return armour_ac + armour_plus;
}

void monster::equip_armour(item_def &item, int slot, int near)
{
    if (need_message(near))
    {
        snprintf(info, INFO_SIZE, " wears %s.",
                 item.name(DESC_A).c_str());
        simple_monster_message(this, info);
    }

    if (slot == EQ_SHIELD && has_ench(ENCH_CONDENSATION_SHIELD))
        del_ench(ENCH_CONDENSATION_SHIELD);
}

void monster::equip_jewellery(item_def &item, int near)
{
    ASSERT(item.base_type == OBJ_JEWELLERY);

    if (need_message(near))
    {
        snprintf(info, INFO_SIZE, " puts on %s.",
                 item.name(DESC_A).c_str());
        simple_monster_message(this, info);
    }

    if (item.sub_type == AMU_STASIS)
    {
        if (has_ench(ENCH_TP))
            del_ench(ENCH_TP);
        if (has_ench(ENCH_SLOW))
            del_ench(ENCH_SLOW);
        if (has_ench(ENCH_HASTE))
            del_ench(ENCH_HASTE);
        if (has_ench(ENCH_PARALYSIS))
            del_ench(ENCH_PARALYSIS);
        if (has_ench(ENCH_BERSERK))
            del_ench(ENCH_BERSERK);
    }

    if (item.sub_type == AMU_CLARITY)
    {
        if (has_ench(ENCH_CONFUSION))
            del_ench(ENCH_CONFUSION);
        if (has_ench(ENCH_BERSERK))
            del_ench(ENCH_BERSERK);
    }
}

void monster::equip(item_def &item, int slot, int near)
{
    switch (item.base_type)
    {
    case OBJ_WEAPONS:
    case OBJ_STAVES:
    case OBJ_RODS:
    {
        bool give_msg = (slot == MSLOT_WEAPON || mons_wields_two_weapons(this));
        equip_weapon(item, near, give_msg);
        break;
    }
    case OBJ_ARMOUR:
        equip_armour(item, slot, near);
        break;

    case OBJ_JEWELLERY:
        equip_jewellery(item, near);
    break;

    default:
        break;
    }
}

void monster::unequip_weapon(item_def &item, int near, bool msg)
{
    if (msg && !need_message(near))
        msg = false;

    if (msg)
    {
        snprintf(info, INFO_SIZE, " unwields %s.",
                             item.name(DESC_A, false, false, true, false,
                             ISFLAG_CURSED).c_str());
        msg = simple_monster_message(this, info);
    }

    const int brand = get_weapon_brand(item);
    if (msg && brand != SPWPN_NORMAL)
    {
        bool message_given = true;
        switch (brand)
        {
        case SPWPN_FLAMING:
            mpr("It stops flaming.");
            break;

        case SPWPN_HOLY_WRATH:
            mpr("It stops glowing.");
            break;

        case SPWPN_ELECTROCUTION:
            mpr("It stops crackling.");
            break;

        case SPWPN_VENOM:
            mpr("It stops dripping with poison.");
            break;

        case SPWPN_DISTORTION:
            mpr("Its appearance distorts for a moment.");
            break;

        default:
            message_given = false;
        }
        if (message_given)
        {
            if (is_artefact(item) && !is_unrandom_artefact(item))
                artefact_wpn_learn_prop(item, ARTP_BRAND);
            else
                set_ident_flags(item, ISFLAG_KNOW_TYPE);
        }
    }

    monster *spectral_weapon = find_spectral_weapon(this);
    if (spectral_weapon)
        end_spectral_weapon(spectral_weapon, false);
}

void monster::unequip_armour(item_def &item, int near)
{
    if (need_message(near))
    {
        snprintf(info, INFO_SIZE, " takes off %s.",
                 item.name(DESC_A).c_str());
        simple_monster_message(this, info);
    }
}

void monster::unequip_jewellery(item_def &item, int near)
{
    ASSERT(item.base_type == OBJ_JEWELLERY);

    if (need_message(near))
    {
        snprintf(info, INFO_SIZE, " takes off %s.",
                 item.name(DESC_A).c_str());
        simple_monster_message(this, info);
    }
}

bool monster::unequip(item_def &item, int slot, int near, bool force)
{
    if (!force && item.cursed())
        return false;

    if (!force && you.can_see(this))
        set_ident_flags(item, ISFLAG_KNOW_CURSE);

    switch (item.base_type)
    {
    case OBJ_WEAPONS:
    {
        bool give_msg = (slot == MSLOT_WEAPON || mons_wields_two_weapons(this));
        unequip_weapon(item, near, give_msg);
        break;
    }
    case OBJ_ARMOUR:
        unequip_armour(item, near);
        break;

    case OBJ_JEWELLERY:
        unequip_jewellery(item, near);
    break;

    default:
        break;
    }

    return true;
}

void monster::lose_pickup_energy()
{
    if (const monsterentry* entry = find_monsterentry())
    {
        const int delta = speed * entry->energy_usage.pickup_percent / 100;
        if (speed_increment > 25 && delta < speed_increment)
            speed_increment -= delta;
    }
}

void monster::pickup_message(const item_def &item, int near)
{
    if (need_message(near))
    {
        if (is_range_weapon(item)
            || is_throwable(this, item)
            || item.base_type == OBJ_MISSILES)
        {
            flags |= MF_SEEN_RANGED;
        }

        mprf("%s picks up %s.",
             name(DESC_THE).c_str(),
             item.base_type == OBJ_GOLD ? "some gold"
                                        : item.name(DESC_A).c_str());
    }
}

bool monster::pickup(item_def &item, int slot, int near)
{
    ASSERT(item.defined());

    const monster* other_mon = item.holding_monster();

    if (other_mon != NULL)
    {
        if (other_mon == this)
        {
            if (inv[slot] == item.index())
            {
                mprf(MSGCH_DIAGNOSTICS, "Monster %s already holding item %s.",
                     name(DESC_PLAIN, true).c_str(),
                     item.name(DESC_PLAIN, false, true).c_str());
                return false;
            }
            else
            {
                mprf(MSGCH_DIAGNOSTICS, "Item %s thinks it's already held by "
                                        "monster %s.",
                     item.name(DESC_PLAIN, false, true).c_str(),
                     name(DESC_PLAIN, true).c_str());
            }
        }
        else if (other_mon->type == MONS_NO_MONSTER)
        {
            mprf(MSGCH_DIAGNOSTICS, "Item %s, held by dead monster, being "
                                    "picked up by monster %s.",
                 item.name(DESC_PLAIN, false, true).c_str(),
                 name(DESC_PLAIN, true).c_str());
        }
        else
        {
            mprf(MSGCH_DIAGNOSTICS, "Item %s, held by monster %s, being "
                                    "picked up by monster %s.",
                 item.name(DESC_PLAIN, false, true).c_str(),
                 other_mon->name(DESC_PLAIN, true).c_str(),
                 name(DESC_PLAIN, true).c_str());
        }
    }

    // If a monster chooses a two-handed weapon as main weapon, it will
    // first have to drop any shield it might wear.
    // (Monsters will always favour damage over protection.)
    if ((slot == MSLOT_WEAPON || slot == MSLOT_ALT_WEAPON)
        && inv[MSLOT_SHIELD] != NON_ITEM
        && hands_reqd(item) == HANDS_TWO)
    {
        if (!drop_item(MSLOT_SHIELD, near))
            return false;
    }

    // Similarly, monsters won't pick up shields if they're
    // wielding (or alt-wielding) a two-handed weapon.
    if (slot == MSLOT_SHIELD)
    {
        const item_def* wpn = mslot_item(MSLOT_WEAPON);
        const item_def* alt = mslot_item(MSLOT_ALT_WEAPON);
        if (wpn && hands_reqd(*wpn) == HANDS_TWO)
            return false;
        if (alt && hands_reqd(*alt) == HANDS_TWO)
            return false;
    }

    if (inv[slot] != NON_ITEM)
    {
        item_def &dest(mitm[inv[slot]]);
        if (items_stack(item, dest))
        {
            dungeon_events.fire_position_event(
                dgn_event(DET_ITEM_PICKUP, pos(), 0, item.index(),
                          mindex()),
                pos());

            pickup_message(item, near);
            merge_item_stacks(item, dest);
            inc_mitm_item_quantity(inv[slot], item.quantity);
            destroy_item(item.index());
            equip(item, slot, near);
            lose_pickup_energy();
            return true;
        }
        return false;
    }

    // don't try to pick up mimics
    if (item.flags & ISFLAG_MIMIC)
        return false;

    dungeon_events.fire_position_event(
        dgn_event(DET_ITEM_PICKUP, pos(), 0, item.index(),
                  mindex()),
        pos());

    const int item_index = item.index();
    unlink_item(item_index);

    inv[slot] = item_index;

    item.set_holding_monster(mindex());

    pickup_message(item, near);
    equip(item, slot, near);
    lose_pickup_energy();
    return true;
}

bool monster::drop_item(int eslot, int near)
{
    if (eslot < 0 || eslot >= NUM_MONSTER_SLOTS)
        return false;

    int item_index = inv[eslot];
    if (item_index == NON_ITEM)
        return true;

    item_def* pitem = &mitm[item_index];

    // Unequip equipped items before dropping them; unequip() prevents
    // cursed items from being removed.
    bool was_unequipped = false;
    if (eslot == MSLOT_WEAPON
        || eslot == MSLOT_ARMOUR
        || eslot == MSLOT_JEWELLERY
        || eslot == MSLOT_ALT_WEAPON && mons_wields_two_weapons(this))
    {
        if (!unequip(*pitem, eslot, near))
            return false;
        was_unequipped = true;
    }

    if (pitem->flags & ISFLAG_SUMMONED)
    {
        if (need_message(near))
        {
            mprf("%s %s as %s drops %s!",
                 pitem->name(DESC_THE).c_str(),
                 summoned_poof_msg(this, *pitem).c_str(),
                 name(DESC_THE).c_str(),
                 pitem->quantity > 1 ? "them" : "it");
        }

        item_was_destroyed(*pitem);
        destroy_item(item_index);
    }
    else
    {
        if (need_message(near))
        {
            mprf("%s drops %s.", name(DESC_THE).c_str(),
                 pitem->name(DESC_A).c_str());
        }

        if (!move_item_to_grid(&item_index, pos(), swimming()))
        {
            // Re-equip item if we somehow failed to drop it.
            if (was_unequipped)
                equip(*pitem, eslot, near);

            return false;
        }
    }

    if (props.exists("wand_known") && near && pitem->base_type == OBJ_WANDS)
        props.erase("wand_known");

    inv[eslot] = NON_ITEM;
    return true;
}

// We don't want monsters to pick up ammunition that is identical to the
// launcher brand, in hope of another monster wandering by who may want to
// use the ammo in question.
static bool _nonredundant_launcher_ammo_brands(item_def *launcher,
                                             const item_def *ammo)
{
    // If the monster has no ammo then there's no redundancy problems
    // to check.
    if (ammo == NULL)
        return true;

    const int bow_brand  = get_weapon_brand(*launcher);
    const int ammo_brand = get_ammo_brand(*ammo);

    switch (ammo_brand)
    {
    case SPMSL_FLAME:
        return bow_brand != SPWPN_FLAMING;
    case SPMSL_FROST:
        return bow_brand != SPWPN_FREEZING;
    case SPMSL_CHAOS:
        return bow_brand != SPWPN_CHAOS;
    case SPMSL_PENETRATION:
        return bow_brand != SPWPN_PENETRATION;
    default:
        return true;
    }
}

bool monster::pickup_launcher(item_def &launch, int near, bool force)
{
    // Don't allow monsters to pick up launchers that would also
    // refuse to pick up the matching ammo.
    if (!force && !_needs_ranged_attack(this))
        return false;

    // Don't allow monsters to switch to another type of launcher
    // as that would require them to also drop their ammunition
    // and then try to find ammunition for their new launcher.
    // However, they may switch to another launcher if they're
    // out of ammo. (jpeg)
    const int mdam_rating = mons_weapon_damage_rating(launch);
    const missile_type mt = fires_ammo_type(launch);
    int eslot = -1;
    for (int i = MSLOT_WEAPON; i <= MSLOT_ALT_WEAPON; ++i)
    {
        if (const item_def *elaunch = mslot_item(static_cast<mon_inv_type>(i)))
        {
            if (!is_range_weapon(*elaunch))
                continue;

            return (fires_ammo_type(*elaunch) == mt || !missiles())
                   && (mons_weapon_damage_rating(*elaunch) < mdam_rating
                       || mons_weapon_damage_rating(*elaunch) == mdam_rating
                          && get_weapon_brand(*elaunch) == SPWPN_NORMAL
                          && get_weapon_brand(launch) != SPWPN_NORMAL
                          && _nonredundant_launcher_ammo_brands(&launch,
                                                                missiles()))
                   && drop_item(i, near) && pickup(launch, i, near);
        }
        else
            eslot = i;
    }

    return eslot == -1 ? false : pickup(launch, eslot, near);
}

static bool _is_signature_weapon(const monster* mons, const item_def &weapon)
{
    // Don't pick up items that would interfere with our special ability
    if (mons->type == MONS_RED_DEVIL)
        return item_attack_skill(weapon) == SK_POLEARMS;

    // Some other uniques have a signature weapon, usually because they
    // always spawn with it, or because it is referenced in their speech
    // and/or descriptions.
    // Upgrading to a similar type is pretty much always allowed, unless
    // we are more interested in the brand, and the brand is *rare*.
    if (mons_is_unique(mons->type))
    {
        weapon_type wtype = (weapon.base_type == OBJ_WEAPONS) ?
            (weapon_type)weapon.sub_type : NUM_WEAPONS;

        // We might allow Sigmund to pick up a better scythe if he finds
        // one...
        if (mons->type == MONS_SIGMUND)
            return wtype == WPN_SCYTHE;

        // Crazy Yiuf's got MONUSE_STARTING_EQUIPMENT right now, but
        // in case that ever changes we don't want him to switch away
        // from his quarterstaff of chaos.
        if (mons->type == MONS_CRAZY_YIUF)
        {
            return wtype == WPN_QUARTERSTAFF
                   && get_weapon_brand(weapon) == SPWPN_CHAOS;
        }

        // Distortion/chaos is immensely flavourful, and we shouldn't
        // allow Psyche to switch away from it.
        if (mons->type == MONS_PSYCHE)
        {
            return get_weapon_brand(weapon) == SPWPN_CHAOS
                   || get_weapon_brand(weapon) == SPWPN_DISTORTION;
        }

        // Don't switch Azrael away from the customary scimitar of
        // flaming.
        if (mons->type == MONS_AZRAEL)
        {
            return wtype == WPN_SCIMITAR
                   && get_weapon_brand(weapon) == SPWPN_FLAMING;
        }

        if (mons->type == MONS_AGNES)
            return wtype == WPN_LAJATANG;

        if (mons->type == MONS_EDMUND)
            return wtype == WPN_FLAIL || wtype == WPN_DIRE_FLAIL;

        // Pikel's got MONUSE_STARTING_EQUIPMENT right now, but,
        // in case that ever changes, we don't want him to switch away
        // from a whip.
        if (mons->type == MONS_PIKEL)
            return get_vorpal_type(weapon) == DVORP_SLASHING;

        if (mons->type == MONS_WIGLAF)
            return item_attack_skill(weapon) == SK_AXES;

        if (mons->type == MONS_NIKOLA)
            return get_weapon_brand(weapon) == SPWPN_ELECTROCUTION;

        if (mons->type == MONS_DUVESSA)
        {
            return item_attack_skill(weapon) == SK_SHORT_BLADES
                   || item_attack_skill(weapon) == SK_LONG_BLADES;
        }

        if (mons->type == MONS_IGNACIO)
            return wtype == WPN_EXECUTIONERS_AXE;

        if (mons->type == MONS_MENNAS)
            return get_weapon_brand(weapon) == SPWPN_HOLY_WRATH;

        if (mons->type == MONS_ARACHNE)
        {
            return weapon.base_type == OBJ_STAVES
                       && weapon.sub_type == STAFF_POISON
                   || is_unrandom_artefact(weapon, UNRAND_OLGREB);
        }

        if (mons->type == MONS_FANNAR)
        {
            return weapon.base_type == OBJ_STAVES
                   && weapon.sub_type == STAFF_COLD;
        }

        // Asterion's demon weapon was a gift from Makhleb.
        if (mons->type == MONS_ASTERION)
        {
            return wtype == WPN_DEMON_BLADE || wtype == WPN_DEMON_WHIP
                || wtype == WPN_DEMON_TRIDENT;
        }

        // Donald kept dropping his shield. I hate that.
        if (mons->type == MONS_DONALD)
            return mons->hands_reqd(weapon) == HANDS_ONE;

        // What kind of assassin would forget her blowgun or dagger somewhere else?
        if (mons->type == MONS_SONJA)
        {
            return item_attack_skill(weapon) == SK_SHORT_BLADES
                   || wtype == WPN_BLOWGUN;
        }
    }

    if (mons->is_holy())
        return is_blessed(weapon) || get_weapon_brand(weapon) == SPWPN_HOLY_WRATH;

    if (is_unrandom_artefact(weapon))
    {
        switch (weapon.special)
        {
        case UNRAND_ASMODEUS:
            return mons->type == MONS_ASMODEUS;

        case UNRAND_DISPATER:
            return mons->type == MONS_DISPATER;

        case UNRAND_CEREBOV:
            return mons->type == MONS_CEREBOV;

        case UNRAND_MORG:
            return mons->type == MONS_BORIS;
        }
    }

    return false;
}

static int _ego_damage_bonus(item_def &item)
{
    switch (get_weapon_brand(item))
    {
    case SPWPN_NORMAL:      return 0;
    case SPWPN_VORPAL:      // deliberate
    case SPWPN_PROTECTION:  // fall through
    case SPWPN_EVASION:     return 1;
    default:                return 2;
    }
}

bool monster::pickup_melee_weapon(item_def &item, int near)
{
    // Draconian monks are masters of unarmed combat.
    // Monstrous demonspawn prefer to RIP AND TEAR with their claws.
    // XXX: this could probably be a monster flag
    if (type == MONS_DRACONIAN_MONK
        || mons_is_demonspawn(type)
           && draco_or_demonspawn_subspecies(this) == MONS_MONSTROUS_DEMONSPAWN)
    {
        return false;
    }

    const bool dual_wielding = mons_wields_two_weapons(this);
    if (dual_wielding)
    {
        // If we have either weapon slot free, pick up the weapon.
        if (inv[MSLOT_WEAPON] == NON_ITEM)
            return pickup(item, MSLOT_WEAPON, near);

        if (inv[MSLOT_ALT_WEAPON] == NON_ITEM)
            return pickup(item, MSLOT_ALT_WEAPON, near);
    }

    const int new_wpn_dam = mons_weapon_damage_rating(item)
                            + _ego_damage_bonus(item);
    int eslot = -1;
    item_def *weap;

    // Monsters have two weapon slots, one of which can be a ranged, and
    // the other a melee weapon. (The exception being dual-wielders who can
    // wield two melee weapons). The weapon in MSLOT_WEAPON is the one
    // currently wielded (can be empty).

    for (int i = MSLOT_WEAPON; i <= MSLOT_ALT_WEAPON; ++i)
    {
        weap = mslot_item(static_cast<mon_inv_type>(i));

        if (!weap)
        {
            // If no weapon in this slot, mark this one.
            if (eslot == -1)
                eslot = i;
        }
        else
        {
            if (is_range_weapon(*weap))
                continue;

            // Don't swap from a signature weapon to a non-signature one.
            if (!_is_signature_weapon(this, item)
                && _is_signature_weapon(this, *weap))
            {
                if (dual_wielding)
                    continue;
                else
                    return false;
            }

            // If we get here, the weapon is a melee weapon.
            // If the new weapon is better than the current one and not cursed,
            // replace it. Otherwise, give up.
            const int old_wpn_dam = mons_weapon_damage_rating(*weap)
                                    + _ego_damage_bonus(*weap);

            bool new_wpn_better = (new_wpn_dam > old_wpn_dam);
            if (new_wpn_dam == old_wpn_dam)
            {
                // Use shopping value as a crude estimate of resistances etc.
                // XXX: This is not really logical as many properties don't
                //      apply to monsters (e.g. flight, blink, berserk).
                // For simplicity, don't apply this check to secondary weapons
                // for dual wielding monsters.
                int oldval = item_value(*weap, true);
                int newval = item_value(item, true);

                if (newval > oldval)
                    new_wpn_better = true;
            }

            if (new_wpn_better && !weap->cursed())
            {
                if (!dual_wielding
                    || i == MSLOT_WEAPON
                    || old_wpn_dam
                       < mons_weapon_damage_rating(*mslot_item(MSLOT_WEAPON))
                         + _ego_damage_bonus(*mslot_item(MSLOT_WEAPON)))
                {
                    eslot = i;
                    if (!dual_wielding)
                        break;
                }
            }
            else if (!dual_wielding)
            {
                // Only dual wielders want two melee weapons.
                return false;
            }
        }
    }

    // No slot found to place this item.
    if (eslot == -1)
        return false;

    // Current item cannot be dropped.
    if (inv[eslot] != NON_ITEM && !drop_item(eslot, near))
        return false;

    return pickup(item, eslot, near);
}

bool monster::wants_weapon(const item_def &weap) const
{
    if (!could_wield(weap))
        return false;

    // Blademasters and master archers like their starting weapon and
    // don't want another, thank you.
    if (type == MONS_DEEP_ELF_BLADEMASTER
        || type == MONS_DEEP_ELF_MASTER_ARCHER)
    {
        return false;
    }

    // Monsters capable of dual-wielding will always prefer two weapons
    // to a single two-handed one, however strong.
    if (mons_wields_two_weapons(this)
        && hands_reqd(weap) == HANDS_TWO)
    {
        return false;
    }

    // Arcane spellcasters don't want -Cast.
    if (is_actual_spellcaster()
        && is_artefact(weap)
        && artefact_wpn_property(weap, ARTP_PREVENT_SPELLCASTING))
    {
        return false;
    }

    // Nobody picks up giant clubs. Starting equipment is okay, of course.
    if (is_giant_club_type(weap.sub_type))
        return false;

    return true;
}

bool monster::wants_armour(const item_def &item) const
{
    // Monsters that are capable of dual wielding won't pick up shields.
    // Neither will monsters that are already wielding a two-hander.
    if (is_shield(item)
        && (mons_wields_two_weapons(this)
            || mslot_item(MSLOT_WEAPON)
               && hands_reqd(*mslot_item(MSLOT_WEAPON))
                      == HANDS_TWO))
    {
        return false;
    }

    // Spellcasters won't pick up restricting armour, although they can
    // start with one.  Applies to arcane spells only, of course.
    if (!pos().origin() && is_actual_spellcaster()
        && (property(item, PARM_EVASION) < -5
            || is_artefact(item)
               && artefact_wpn_property(item, ARTP_PREVENT_SPELLCASTING)))
    {
        return false;
    }

    // Returns whether this armour is the monster's size.
    return check_armour_size(item, body_size());
}

bool monster::wants_jewellery(const item_def &item) const
{
    // Arcane spellcasters don't want -Cast.
    if (is_actual_spellcaster()
        && is_artefact(item)
        && artefact_wpn_property(item, ARTP_PREVENT_SPELLCASTING))
    {
        return false;
    }

    if (item.sub_type == AMU_INACCURACY)
        return false;

    // TODO: figure out what monsters actually want rings or amulets
    return true;
}

// Monsters magically know the real properties of all items.
static int _get_monster_armour_value(const monster *mon,
                                     const item_def &item)
{
    // Each resistance/property counts as much as 1 point of AC.
    // Steam has been excluded because of its general uselessness.
    // Well, the same's true for sticky flame but... (jpeg)
    int value = item.armour_rating()
              + get_armour_res_fire(item, true)
              + get_armour_res_cold(item, true)
              + get_armour_res_elec(item, true)
              + get_armour_res_sticky_flame(item);

    // Give a simple bonus, no matter the size of the MR bonus.
    if (get_armour_res_magic(item, true) > 0)
        value++;

    // Poison becomes much less valuable if the monster is
    // intrinsically resistant.
    if (get_mons_resist(mon, MR_RES_POISON) <= 0)
        value += get_armour_res_poison(item, true);

    // Same for life protection.
    if (mon->holiness() == MH_NATURAL)
        value += get_armour_life_protection(item, true);

    // See invisible also is only useful if not already intrinsic.
    if (!mons_class_flag(mon->type, M_SEE_INVIS))
        value += get_armour_see_invisible(item, true);

    // Give a sizable bonus for shields of reflection.
    if (get_armour_ego_type(item) == SPARM_REFLECTION)
        value += 3;

    // And an even more sizable bonus for boots/bardings of running.
    if (get_armour_ego_type(item) == SPARM_RUNNING)
        value += 5;

    return value;
}

/**
 * Attempt to have a monster pick up and wear the given armour item.
 * @param item  The item in question.
 * @param near  If -1, print an equip message if the the monster picks up the
 *              item and is visible to the player. If 0, never print a pickup
 *              message, and for any other value print the message regardless
 *              of visibility.
 * @param force If true, force the monster to pick up and wear the item.
 * @return  True if the monster picks up and wears the item, false otherwise.
 */
bool monster::pickup_armour(item_def &item, int near, bool force)
{
    ASSERT(item.base_type == OBJ_ARMOUR);

    if (!force && !wants_armour(item))
        return false;

    equipment_type eq = EQ_NONE;

    // HACK to allow nagas/centaurs to wear bardings. (jpeg)
    switch (item.sub_type)
    {
    case ARM_NAGA_BARDING:
        if (mons_genus(type) == MONS_NAGA)
            eq = EQ_BODY_ARMOUR;
        break;
    case ARM_CENTAUR_BARDING:
        if (mons_species(type) == MONS_CENTAUR
            || mons_species(type) == MONS_YAKTAUR)
        {
            eq = EQ_BODY_ARMOUR;
        }
        break;
    // And another hack or two...
    case ARM_HAT:
        if (type == MONS_GASTRONOK || mons_genus(type) == MONS_OCTOPODE)
            eq = EQ_BODY_ARMOUR;
        break;
    case ARM_CLOAK:
        if (type == MONS_MAURICE
            || type == MONS_NIKOLA
            || type == MONS_CRAZY_YIUF
            || mons_genus(type) == MONS_DRACONIAN)
        {
            eq = EQ_BODY_ARMOUR;
        }
        break;
    case ARM_GLOVES:
        if (type == MONS_NIKOLA)
            eq = EQ_SHIELD;
        break;
    case ARM_HELMET:
        if (type == MONS_ROBIN)
            eq = EQ_SHIELD;
        break;
    default:
        eq = get_armour_slot(item);

        if (eq == EQ_BODY_ARMOUR && mons_genus(type) == MONS_DRACONIAN)
            return false;

        if (eq != EQ_HELMET && type == MONS_GASTRONOK)
            return false;

        if (eq != EQ_HELMET && eq != EQ_SHIELD
            && mons_genus(type) == MONS_OCTOPODE)
        {
            return false;
        }
    }

    // Bardings are only wearable by the appropriate monster.
    if (eq == EQ_NONE)
        return false;

    // XXX: Monsters can only equip body armour and shields (as of 0.4).
    if (!force && eq != EQ_BODY_ARMOUR && eq != EQ_SHIELD)
        return false;

    const mon_inv_type mslot = equip_slot_to_mslot(eq);
    if (mslot == NUM_MONSTER_SLOTS)
        return false;

    int value_new = _get_monster_armour_value(this, item);

    // No armour yet -> get this one.
    if (!mslot_item(mslot) && value_new > 0)
        return pickup(item, mslot, near);

    // Simplistic armour evaluation (comparing AC and resistances).
    if (const item_def *existing_armour = slot_item(eq, false))
    {
        if (!force)
        {
            int value_old = _get_monster_armour_value(this,
                                                      *existing_armour);
            if (value_old > value_new)
                return false;

            if (value_old == value_new)
            {
                // If items are of the same value, use shopping
                // value as a further crude estimate.
                value_old = item_value(*existing_armour, true);
                value_new = item_value(item, true);
            }
            if (value_old >= value_new)
                return false;
        }

        if (!drop_item(mslot, near))
            return false;
    }

    return pickup(item, mslot, near);
}

static int _get_monster_jewellery_value(const monster *mon,
                                   const item_def &item)
{
    ASSERT(item.base_type == OBJ_JEWELLERY);

    // Each resistance/property counts as one point.
    int value = 0;

    if (item.sub_type == RING_PROTECTION
        || item.sub_type == RING_EVASION
        || item.sub_type == RING_SLAYING)
    {
        value += item.plus;
    }

    if (item.sub_type == AMU_INACCURACY)
        value -= 5;

    value += get_jewellery_res_fire(item, true);
    value += get_jewellery_res_cold(item, true);
    value += get_jewellery_res_elec(item, true);

    // Give a simple bonus, no matter the size of the MR bonus.
    if (get_jewellery_res_magic(item, true) > 0)
        value++;

    // Poison becomes much less valuable if the monster is
    // intrinsically resistant.
    if (get_mons_resist(mon, MR_RES_POISON) <= 0)
        value += get_jewellery_res_poison(item, true);

    // Same for life protection.
    if (mon->holiness() == MH_NATURAL)
        value += get_jewellery_life_protection(item, true);

    // See invisible also is only useful if not already intrinsic.
    if (!mons_class_flag(mon->type, M_SEE_INVIS))
        value += get_jewellery_see_invisible(item, true);

    // If we're not naturally corrosion-resistant.
    if (item.sub_type == AMU_RESIST_CORROSION && !mon->res_corr(false, false))
        value++;

    return value;
}

bool monster::pickup_jewellery(item_def &item, int near, bool force)
{
    ASSERT(item.base_type == OBJ_JEWELLERY);

    if (!force && !wants_jewellery(item))
        return false;

    equipment_type eq = EQ_RINGS;

    const mon_inv_type mslot = equip_slot_to_mslot(eq);
    if (mslot == NUM_MONSTER_SLOTS)
        return false;

    int value_new = _get_monster_jewellery_value(this, item);

    // No armour yet -> get this one.
    if (!mslot_item(mslot) && value_new > 0)
        return pickup(item, mslot, near);

    // Simplistic jewellery evaluation (comparing AC and resistances).
    if (const item_def *existing_jewellery = slot_item(eq, false))
    {
        if (!force)
        {
            int value_old = _get_monster_jewellery_value(this,
                                                         *existing_jewellery);
            if (value_old > value_new)
                return false;

            if (value_old == value_new)
            {
                // If items are of the same value, use shopping
                // value as a further crude estimate.
                value_old = item_value(*existing_jewellery, true);
                value_new = item_value(item, true);
                if (value_old >= value_new)
                    return false;
            }
        }

        if (!drop_item(mslot, near))
            return false;
    }

    return pickup(item, mslot, near);
}

bool monster::pickup_weapon(item_def &item, int near, bool force)
{
    if (!force && !wants_weapon(item))
        return false;

    // Weapon pickup involves:
    // - If we have no weapons, always pick this up.
    // - If this is a melee weapon and we already have a melee weapon, pick
    //   it up if it is superior to the one we're carrying (and drop the
    //   one we have).
    // - If it is a ranged weapon, and we already have a ranged weapon,
    //   pick it up if it is better than the one we have.

    if (is_range_weapon(item))
        return pickup_launcher(item, near, force);

    if (pickup_melee_weapon(item, near))
        return true;

    return false;
}

/**
 * Have a monster pick up a missile item.
 *
 * @param item The item to pick up.
 * @param near If -1, a message is printed if the player can see the monster,
 *             if non-zero a message is always printed, and no message is
 *             printed if 0.
 * @param force If true, the monster will always try to pick up the item.
 * @return  True if the monster picked up the missile, false otherwise.
*/
bool monster::pickup_missile(item_def &item, int near, bool force)
{
    const item_def *miss = missiles();

    if (!force)
    {
        if (item.sub_type == MI_THROWING_NET)
        {
            // Monster may not pick up trapping net.
            if (caught() && item_is_stationary_net(item))
                return false;
        }
        else // None of these exceptions hold for throwing nets.
        {
            // Spellcasters should not waste time with ammunition.
            // Neither summons nor hostile enchantments are counted for
            // this purpose.
            if (!force && mons_has_ranged_spell(this, true, false))
                return false;

            // Monsters in a fight will only pick up missiles if doing so
            // is worthwhile.
            if (!mons_is_wandering(this)
                && foe != MHITYOU
                && (item.quantity < 5 || miss && miss->quantity >= 7))
            {
                return false;
            }
        }
    }

    if (miss && items_stack(*miss, item))
        return pickup(item, MSLOT_MISSILE, near);

    if (!force && !can_use_missile(item))
        return false;

    if (miss)
    {
        item_def *launch;
        for (int i = MSLOT_WEAPON; i <= MSLOT_ALT_WEAPON; ++i)
        {
            launch = mslot_item(static_cast<mon_inv_type>(i));
            if (launch)
            {
                const int item_brand = get_ammo_brand(item);
                // If this ammunition is better, drop the old ones.
                // Don't upgrade to ammunition whose brand cancels the
                // launcher brand or doesn't improve it further.
                // Don't drop huge stacks for tiny stacks.
                if (item.launched_by(*launch)
                    && (!miss->launched_by(*launch)
                        || item.sub_type == MI_SLING_BULLET
                           && miss->sub_type == MI_STONE
                        || get_ammo_brand(*miss) == SPMSL_NORMAL
                           && item_brand != SPMSL_NORMAL
                           && _nonredundant_launcher_ammo_brands(launch, miss))
                    && item.quantity * 2 > miss->quantity)
                {
                    if (!drop_item(MSLOT_MISSILE, near))
                        return false;
                    break;
                }
            }
        }

        // Allow upgrading throwing weapon brands (XXX: improve this!)
        if (item.sub_type == miss->sub_type
            && (item.sub_type == MI_TOMAHAWK || item.sub_type == MI_JAVELIN)
            && get_ammo_brand(*miss) == SPMSL_NORMAL
            && get_ammo_brand(item) != SPMSL_NORMAL)
        {
            if (!drop_item(MSLOT_MISSILE, near))
                return false;
        }
    }

    return pickup(item, MSLOT_MISSILE, near);
}

bool monster::pickup_wand(item_def &item, int near, bool force)
{
    if (!force)
    {
        // Don't pick up empty wands.
        if (item.plus == 0)
            return false;

        // Only low-HD monsters bother with wands.
        if (get_hit_dice() >= 14)
            return false;

        // Holy monsters and worshippers of good gods won't pick up evil
        // wands.
        if ((is_holy() || is_good_god(god)) && is_evil_item(item))
            return false;
    }

    // If a monster already has a charged wand, don't bother.
    // Otherwise, replace with a charged one.
    if (item_def *wand = mslot_item(MSLOT_WAND))
    {
        if (wand->plus > 0 && !force)
            return false;

        if (!drop_item(MSLOT_WAND, near))
            return false;
    }

    if (pickup(item, MSLOT_WAND, near))
    {
        if (near)
            props["wand_known"] = item_type_known(item);
        return true;
    }
    else
        return false;
}

bool monster::pickup_scroll(item_def &item, int near)
{
    if (item.sub_type != SCR_TELEPORTATION
        && item.sub_type != SCR_BLINKING
        && item.sub_type != SCR_SUMMONING)
    {
        return false;
    }

    // Holy monsters and worshippers of good gods won't pick up evil or
    // unholy scrolls.
    if ((is_holy() || is_good_god(god))
        && (is_evil_item(item) || is_unholy_item(item)))
    {
        return false;
    }

    return pickup(item, MSLOT_SCROLL, near);
}

bool monster::pickup_potion(item_def &item, int near, bool force)
{
    // Only allow monsters to pick up potions if they can actually use
    // them.
    const potion_type ptype = static_cast<potion_type>(item.sub_type);

    if (!force && !can_drink_potion(ptype))
        return false;

    return pickup(item, MSLOT_POTION, near);
}

bool monster::pickup_gold(item_def &item, int near)
{
    return pickup(item, MSLOT_GOLD, near);
}

bool monster::pickup_misc(item_def &item, int near)
{
    return pickup(item, MSLOT_MISCELLANY, near);
}

// Eaten items are handled elsewhere, in _handle_pickup() in mon-act.cc.
bool monster::pickup_item(item_def &item, int near, bool force)
{
    // Equipping stuff can be forced when initially equipping monsters.
    if (!force)
    {
        // If a monster isn't otherwise occupied (has a foe, is fleeing, etc.)
        // it is considered wandering.
        bool wandering = mons_is_wandering(this);
        const int itype = item.base_type;

        // Weak(ened) monsters won't stop to pick up things as long as they
        // feel unsafe.
        if (!wandering && (hit_points * 10 < max_hit_points || hit_points < 10)
            && mon_enemies_around(this))
        {
            return false;
        }

        // There are fairly serious problems with monsters being able to pick
        // up items you've seen, mostly in terms of tediously being able to
        // move everything away from them.
        if (testbits(item.flags, ISFLAG_SEEN))
            return false;

        if (!wandering)
        {
            // These are not important enough for pickup when
            // seeking, fleeing etc.
            if (itype == OBJ_ARMOUR || itype == OBJ_CORPSES
                || itype == OBJ_JEWELLERY
                || itype == OBJ_MISCELLANY || itype == OBJ_GOLD)
            {
                return false;
            }

            if (itype == OBJ_WEAPONS || itype == OBJ_MISSILES)
            {
                // Fleeing monsters only pick up emergency equipment.
                if (mons_is_fleeing(this))
                    return false;

                // While occupied, hostile monsters won't pick up items
                // dropped or thrown by you. (You might have done that to
                // distract them.)
                if (testbits(item.flags, ISFLAG_DROPPED)
                    || testbits(item.flags, ISFLAG_THROWN))
                {
                    return false;
                }
            }
        }
    }

    switch (item.base_type)
    {
    // Pickup some stuff only if WANDERING.
    case OBJ_ARMOUR:
        return pickup_armour(item, near, force);
    case OBJ_GOLD:
        return pickup_gold(item, near);
    case OBJ_JEWELLERY:
        return pickup_jewellery(item, near, force);
    // Fleeing monsters won't pick up these.
    // Hostiles won't pick them up if they were ever dropped/thrown by you.
    case OBJ_STAVES:
    case OBJ_WEAPONS:
    case OBJ_RODS:
        return pickup_weapon(item, near, force);
    case OBJ_MISSILES:
        return pickup_missile(item, near, force);
    // Other types can always be picked up
    // (barring other checks depending on subtype, of course).
    case OBJ_WANDS:
        return pickup_wand(item, near, force);
    case OBJ_SCROLLS:
        return pickup_scroll(item, near);
    case OBJ_POTIONS:
        return pickup_potion(item, near, force);
    case OBJ_BOOKS:
    case OBJ_MISCELLANY:
        // Monsters can't use any miscellaneous items right now, so don't
        // let them pick them up unless explicitly given.
        if (force)
            return pickup_misc(item, near);
        // else fall through
    default:
        return false;
    }
}

bool monster::need_message(int &near) const
{
    return near != -1 ? near
                      : (near = observable());
}

void monster::swap_weapons(int near)
{
    // Don't let them swap weapons if berserk. ("You are too berserk!")
    if (berserk())
        return;

    item_def *weap = mslot_item(MSLOT_WEAPON);
    item_def *alt  = mslot_item(MSLOT_ALT_WEAPON);

    if (weap && !unequip(*weap, MSLOT_WEAPON, near))
    {
        // Item was cursed.
        // A centaur may randomly decide to not shoot you, but bashing
        // people with a ranged weapon is a dead giveaway.
        if (weap->cursed() && you.can_see(this) && is_range_weapon(*weap))
            set_ident_flags(*weap, ISFLAG_KNOW_CURSE);
        return;
    }

    swap_slots(MSLOT_WEAPON, MSLOT_ALT_WEAPON);

    if (alt)
        equip(*alt, MSLOT_WEAPON, near);

    // Monsters can swap weapons really fast. :-)
    if ((weap || alt) && speed_increment >= 2)
    {
        if (const monsterentry *entry = find_monsterentry())
            speed_increment -= div_rand_round(entry->energy_usage.attack, 5);
    }
}

void monster::wield_melee_weapon(int near)
{
    const item_def *weap = mslot_item(MSLOT_WEAPON);
    if (!weap || (!weap->cursed() && is_range_weapon(*weap)))
    {
        const item_def *alt = mslot_item(MSLOT_ALT_WEAPON);

        // Switch to the alternate weapon if it's not a ranged weapon, too,
        // or switch away from our main weapon if it's a ranged weapon.
        if (alt && !is_range_weapon(*alt)
            || weap && !alt && type != MONS_STATUE)
        {
            swap_weapons(near);
        }
    }
}

item_def *monster::slot_item(equipment_type eq, bool include_melded) const
{
    return mslot_item(equip_slot_to_mslot(eq));
}

item_def *monster::mslot_item(mon_inv_type mslot) const
{
    const int mi = (mslot == NUM_MONSTER_SLOTS) ? NON_ITEM : inv[mslot];
    return mi == NON_ITEM ? NULL : &mitm[mi];
}

item_def *monster::shield() const
{
    return mslot_item(MSLOT_SHIELD);
}

bool monster::is_named() const
{
    return !mname.empty() || mons_is_unique(type);
}

bool monster::has_base_name() const
{
    // Any non-ghost, non-Pandemonium demon that has an explicitly set
    // name has a base name.
    return !mname.empty() && !ghost.get();
}

static string _invalid_monster_str(monster_type type)
{
    string str = "INVALID MONSTER ";

    switch (type)
    {
    case NUM_MONSTERS:
        return str + "NUM_MONSTERS";
    case MONS_NO_MONSTER:
        return str + "MONS_NO_MONSTER";
    case MONS_PLAYER:
        return str + "MONS_PLAYER";
    case RANDOM_DRACONIAN:
        return str + "RANDOM_DRACONIAN";
    case RANDOM_BASE_DRACONIAN:
        return str + "RANDOM_BASE_DRACONIAN";
    case RANDOM_NONBASE_DRACONIAN:
        return str + "RANDOM_NONBASE_DRACONIAN";
    case WANDERING_MONSTER:
        return str + "WANDERING_MONSTER";
    default:
        break;
    }

    str += make_stringf("#%d", (int) type);

    if (type < 0)
        return str;

    if (type > NUM_MONSTERS)
    {
        str += make_stringf(" (NUM_MONSTERS + %d)",
                            int (NUM_MONSTERS - type));
        return str;
    }

    int          i;
    monster_type new_type;
    for (i = 0; true; i++)
    {
        new_type = (monster_type) (((int) type) - i);

        if (invalid_monster_type(new_type))
            continue;
        break;
    }
    str += make_stringf(" (%s + %d)",
                        mons_type_name(new_type, DESC_PLAIN).c_str(),
                        i);

    return str;
}

static string _mon_special_name(const monster& mon, description_level_type desc,
                                bool force_seen)
{
    if (desc == DESC_NONE)
        return "";

    const bool arena_submerged = crawl_state.game_is_arena() && !force_seen
                                     && mon.submerged();

    if (mon.type == MONS_NO_MONSTER)
        return "DEAD MONSTER";
    else if (invalid_monster_type(mon.type) && mon.type != MONS_PROGRAM_BUG)
        return _invalid_monster_str(mon.type);

    // Handle non-visible case first.
    if (!force_seen && !mon.observable() && !arena_submerged)
    {
        switch (desc)
        {
        case DESC_THE: case DESC_A: case DESC_PLAIN: case DESC_YOUR:
            return "something";
        case DESC_ITS:
            return "something's";
        default:
            return "it (buggy)";
        }
    }

    if (desc == DESC_DBNAME)
    {
        monster_info mi(&mon, MILEV_NAME);
        return mi.db_name();
    }

    return "";
}

string monster::name(description_level_type desc, bool force_vis,
                     bool force_article) const
{
    string s = _mon_special_name(*this, desc, force_vis);
    if (!s.empty() || desc == DESC_NONE)
        return s;

    monster_info mi(this, MILEV_NAME);
    // i.e. to produce "the Maras" instead of just "Maras"
    if (force_article)
        mi.mb.set(MB_NAME_UNQUALIFIED, false);
    return mi.proper_name(desc)
#ifdef DEBUG_MONINDEX
    // This is incredibly spammy, too bad for regular debug builds, but
    // I keep re-adding this over and over during debugging.
           + (Options.quiet_debug_messages[DIAG_MONINDEX]
              ? string()
              : make_stringf("«%d:%d»", mindex(), mid))
#endif
    ;
}

string monster::base_name(description_level_type desc, bool force_vis) const
{
    string s = _mon_special_name(*this, desc, force_vis);
    if (!s.empty() || desc == DESC_NONE)
        return s;

    monster_info mi(this, MILEV_NAME);
    return mi.common_name(desc);
}

string monster::full_name(description_level_type desc, bool use_comma) const
{
    string s = _mon_special_name(*this, desc, true);
    if (!s.empty() || desc == DESC_NONE)
        return s;

    monster_info mi(this, MILEV_NAME);
    return mi.full_name(desc);
}

string monster::pronoun(pronoun_type pro, bool force_visible) const
{
    return mons_pronoun(type, pro, force_visible || you.can_see(this));
}

string monster::conj_verb(const string &verb) const
{
    return conjugate_verb(verb, false);
}

string monster::hand_name(bool plural, bool *can_plural) const
{
    bool _can_plural;
    if (can_plural == NULL)
        can_plural = &_can_plural;
    *can_plural = true;

    string str;
    char        ch = mons_base_char(type);

    const bool rand = (type == MONS_CHAOS_SPAWN);

    switch (get_mon_shape(this))
    {
    case MON_SHAPE_CENTAUR:
    case MON_SHAPE_NAGA:
        // Defaults to "hand"
        break;
    case MON_SHAPE_HUMANOID:
    case MON_SHAPE_HUMANOID_WINGED:
    case MON_SHAPE_HUMANOID_TAILED:
    case MON_SHAPE_HUMANOID_WINGED_TAILED:
        if (ch == 'T' || ch == 'd' || ch == 'n' || mons_is_demon(type))
            str = "claw";
        break;

    case MON_SHAPE_QUADRUPED:
    case MON_SHAPE_QUADRUPED_TAILLESS:
    case MON_SHAPE_QUADRUPED_WINGED:
    case MON_SHAPE_ARACHNID:
        if (mons_genus(type) == MONS_SCORPION || rand && one_chance_in(4))
            str = "pincer";
        else
        {
            str = "front ";
            return str + foot_name(plural, can_plural);
        }
        break;

    case MON_SHAPE_BLOB:
    case MON_SHAPE_SNAKE:
    case MON_SHAPE_FISH:
        return foot_name(plural, can_plural);

    case MON_SHAPE_BAT:
        str = "wing";
        break;

    case MON_SHAPE_INSECT:
    case MON_SHAPE_INSECT_WINGED:
    case MON_SHAPE_CENTIPEDE:
        str = "antenna";
        break;

    case MON_SHAPE_SNAIL:
        str = "eye-stalk";
        break;

    case MON_SHAPE_PLANT:
        str = "leaf";
        break;

    case MON_SHAPE_MISC:
        if (ch == 'x' || ch == 'X' || rand)
        {
            str = "tentacle";
            break;
        }
        // Deliberate fallthrough.
    case MON_SHAPE_FUNGUS:
        str         = "body";
        *can_plural = false;
        break;

    case MON_SHAPE_ORB:
        switch (type)
        {
            case MONS_GIANT_SPORE:
                str = "rhizome";
                break;

            case MONS_GIANT_EYEBALL:
            case MONS_EYE_OF_DRAINING:
            case MONS_SHINING_EYE:
            case MONS_EYE_OF_DEVASTATION:
            case MONS_GOLDEN_EYE:
                *can_plural = false;
                // Deliberate fallthrough.
            case MONS_GREAT_ORB_OF_EYES:
                str = "pupil";
                break;

            case MONS_GIANT_ORANGE_BRAIN:
            default:
                if (rand)
                    str = "rhizome";
                else
                {
                    str        = "body";
                    *can_plural = false;
                }
                break;
        }
    }

    if (str.empty())
    {
        // Reduce the chance of a random-shaped monster having hands.
        if (rand && coinflip())
            return hand_name(plural, can_plural);

        str = "hand";
    }

    if (plural && *can_plural)
        str = pluralise(str);

    return str;
}

string monster::foot_name(bool plural, bool *can_plural) const
{
    bool _can_plural;
    if (can_plural == NULL)
        can_plural = &_can_plural;
    *can_plural = true;

    string str;
    char        ch = mons_base_char(type);

    const bool rand = (type == MONS_CHAOS_SPAWN);

    switch (get_mon_shape(this))
    {
    case MON_SHAPE_INSECT:
    case MON_SHAPE_INSECT_WINGED:
    case MON_SHAPE_ARACHNID:
    case MON_SHAPE_CENTIPEDE:
        str = "leg";
        break;

    case MON_SHAPE_HUMANOID:
    case MON_SHAPE_HUMANOID_WINGED:
    case MON_SHAPE_HUMANOID_TAILED:
    case MON_SHAPE_HUMANOID_WINGED_TAILED:
        if (type == MONS_MINOTAUR)
            str = "hoof";
        else if (swimming() && mons_genus(type) == MONS_MERFOLK)
        {
            str         = "tail";
            *can_plural = false;
        }
        break;

    case MON_SHAPE_CENTAUR:
        str = "hoof";
        break;

    case MON_SHAPE_QUADRUPED:
    case MON_SHAPE_QUADRUPED_TAILLESS:
    case MON_SHAPE_QUADRUPED_WINGED:
        if (rand)
        {
            const char* feet[] = {"paw", "talon", "hoof"};
            str = RANDOM_ELEMENT(feet);
        }
        else if (mons_genus(type) == MONS_HOG)
            str = "trotter";
        else if (ch == 'h')
            str = "paw";
        else if (ch == 'l' || ch == 'D')
            str = "talon";
        else if (type == MONS_YAK || type == MONS_DEATH_YAK)
            str = "hoof";
        else if (ch == 'H')
        {
            if (type == MONS_MANTICORE || type == MONS_SPHINX)
                str = "paw";
            else
                str = "talon";
        }
        break;

    case MON_SHAPE_BAT:
        str = "claw";
        break;

    case MON_SHAPE_SNAKE:
    case MON_SHAPE_FISH:
        str         = "tail";
        *can_plural = false;
        break;

    case MON_SHAPE_PLANT:
        str = "root";
        break;

    case MON_SHAPE_FUNGUS:
        str         = "stem";
        *can_plural = false;
        break;

    case MON_SHAPE_BLOB:
        str = "pseudopod";
        break;

    case MON_SHAPE_MISC:
        if (ch == 'x' || ch == 'X' || rand)
        {
            str = "tentacle";
            break;
        }
        // Deliberate fallthrough.
    case MON_SHAPE_SNAIL:
    case MON_SHAPE_NAGA:
    case MON_SHAPE_ORB:
        str         = "underside";
        *can_plural = false;
        break;
    }

    if (str.empty())
    {
        // Reduce the chance of a random-shaped monster having feet.
        if (rand && coinflip())
            return foot_name(plural, can_plural);

        return plural ? "feet" : "foot";
    }

    if (plural && *can_plural)
        str = pluralise(str);

    return str;
}

string monster::arm_name(bool plural, bool *can_plural) const
{
    mon_body_shape shape = get_mon_shape(this);

    if (shape > MON_SHAPE_NAGA)
        return hand_name(plural, can_plural);

    if (can_plural != NULL)
        *can_plural = true;

    string adj;
    string str = "arm";

    switch (mons_genus(type))
    {
    case MONS_DRACONIAN:
    case MONS_NAGA:
        adj = "scaled";
        break;

    case MONS_TENGU:
        adj = "feathered";
        break;

    case MONS_MUMMY:
        adj = "bandage-wrapped";
        break;

    case MONS_OCTOPODE:
        str = "tentacle";
        break;

    case MONS_LICH:
    case MONS_SKELETAL_WARRIOR:
    case MONS_ANCIENT_CHAMPION:
    case MONS_REVENANT:
        adj = "bony";
        break;

    default:
        break;
    }

    if (!adj.empty())
        str = adj + " " + str;

    if (plural)
        str = pluralise(str);

    return str;
}

int monster::mindex() const
{
    return this - menv.buffer();
}

/**
 * Sets the monster's "hit dice". Doesn't currently handle adjusting HP, etc.
 *
 * @param new_hit_dice      The new value to set HD to.
 */
void monster::set_hit_dice(int new_hit_dice)
{
    hit_dice = new_hit_dice;

    // XXX: this is unbelievably hacky to preserve old behaviour
    if (type == MONS_OKLOB_PLANT && !spells.empty())
    {
        ASSERT(spells[0].spell == SPELL_SPIT_ACID);
        spells[0].freq = 200 * hit_dice
                         / (crawl_state.game_is_zotdef() ? 40 : 30);
    }
}

void monster::moveto(const coord_def& c, bool clear_net)
{
    if (clear_net && c != pos() && in_bounds(pos()))
        mons_clear_trapping_net(this);

    if (is_projectile())
    {
        // Assume some means of displacement, normal moves will overwrite this.
        props["iood_x"].get_float() += c.x - pos().x;
        props["iood_y"].get_float() += c.y - pos().y;
    }

    set_position(c);

    clear_far_constrictions();
}

bool monster::fumbles_attack()
{
    if (floundering() && one_chance_in(4))
    {
        if (you.can_see(this))
        {
            mprf("%s %s", name(DESC_THE).c_str(), liquefied(pos())
                 ? "becomes momentarily stuck in the liquid earth."
                 : "splashes around in the water.");
        }
        else if (player_can_hear(pos(), LOS_RADIUS))
            mprf(MSGCH_SOUND, "You hear a splashing noise.");

        return true;
    }

    if (submerged())
        return true;

    return false;
}

bool monster::cannot_fight() const
{
    return mons_class_flag(type, M_NO_EXP_GAIN)
           || mons_is_statue(type);
}

void monster::attacking(actor * /* other */, bool /* ranged */)
{
}

// Sends a monster into a frenzy.
bool monster::go_frenzy(actor *source)
{
    if (!can_go_frenzy())
        return false;

    if (has_ench(ENCH_SLOW))
    {
        del_ench(ENCH_SLOW, true); // Give no additional message.
        simple_monster_message(this,
            make_stringf(" shakes off %s lethargy.",
                         pronoun(PRONOUN_POSSESSIVE).c_str()).c_str());
    }
    del_ench(ENCH_HASTE, true);
    del_ench(ENCH_FATIGUE, true); // Give no additional message.

    const int duration = 16 + random2avg(13, 2);

    // store the attitude for later retrieval
    props["old_attitude"] = short(attitude);

    attitude = ATT_NEUTRAL;
    add_ench(mon_enchant(ENCH_INSANE, 0, source, duration * 10));
    if (holiness() == MH_NATURAL)
    {
        add_ench(mon_enchant(ENCH_HASTE, 0, source, duration * 10));
        add_ench(mon_enchant(ENCH_MIGHT, 0, source, duration * 10));
    }
    mons_att_changed(this);

    if (simple_monster_message(this, " flies into a frenzy!"))
        // Xom likes monsters going insane.
        xom_is_stimulated(friendly() ? 25 : 100);

    return true;
}

bool monster::go_berserk(bool intentional, bool /* potion */)
{
    if (!can_go_berserk())
        return false;

    if (check_stasis(false))
        return false;

    if (has_ench(ENCH_SLOW))
    {
        del_ench(ENCH_SLOW, true); // Give no additional message.
        simple_monster_message(this,
            make_stringf(" shakes off %s lethargy.",
                         pronoun(PRONOUN_POSSESSIVE).c_str()).c_str());
    }
    del_ench(ENCH_FATIGUE, true); // Give no additional message.
    del_ench(ENCH_FEAR, true);    // Going berserk breaks fear.
    behaviour = BEH_SEEK;

    // If we're intentionally berserking, use a melee weapon;
    // we won't be able to swap afterwards.
    if (intentional)
        wield_melee_weapon();

    add_ench(ENCH_BERSERK);
    if (simple_monster_message(this, " goes berserk!"))
        // Xom likes monsters going berserk.
        xom_is_stimulated(friendly() ? 25 : 100);

    if (const item_def* w = weapon())
    {
        if (is_unrandom_artefact(*w, UNRAND_JIHAD))
            for (actor_near_iterator mi(pos(), LOS_NO_TRANS); mi; ++mi)
                if (mons_aligned(this, *mi))
                    mi->go_berserk(false);
    }

    return true;
}

void monster::expose_to_element(beam_type flavour, int strength,
                                bool slow_cold_blood)
{
    switch (flavour)
    {
    case BEAM_COLD:
        if (slow_cold_blood && mons_class_flag(type, M_COLD_BLOOD)
            && res_cold() <= 0 && coinflip())
        {
            do_slow_monster(this, this, (strength + random2(5)) * BASELINE_DELAY);
        }
        break;
    case BEAM_WATER:
        del_ench(ENCH_STICKY_FLAME);
        break;
    case BEAM_FIRE:
    case BEAM_LAVA:
    case BEAM_HELLFIRE:
    case BEAM_STICKY_FLAME:
    case BEAM_STEAM:
        if (has_ench(ENCH_OZOCUBUS_ARMOUR))
        {
            // The 10 here is from expose_player_to_element.
            const int amount = strength ? strength : 10;
            if (!lose_ench_levels(get_ench(ENCH_OZOCUBUS_ARMOUR),
                                  amount * BASELINE_DELAY, true)
                && you.can_see(this))
            {
                mprf("The heat melts %s icy armour.",
                     apostrophise(name(DESC_THE)).c_str());
            }
        }
        if (has_ench(ENCH_ICEMAIL))
            del_ench(ENCH_ICEMAIL);
        break;
    default:
        break;
    }
}

void monster::banish(actor *agent, const string &)
{
    coord_def old_pos = pos();

    if (mons_is_projectile(type))
        return;
    simple_monster_message(this, " is devoured by a tear in reality.",
                           MSGCH_BANISHMENT);
    if (agent && !has_ench(ENCH_ABJ) && !(flags & MF_NO_REWARD)
        && !has_ench(ENCH_FAKE_ABJURATION)
        && !mons_class_flag(type, M_NO_EXP_GAIN))
    {
        // Double the existing damage blame counts, so the unassigned xp for
        // remaining hp is effectively halved.  No need to pass flags this way.
        damage_total *= 2;
        damage_friendly *= 2;
        blame_damage(agent, hit_points);
        // Note: we do not set MF_GOT_HALF_XP, the monster is usually not
        // distinguishable from others of the same kind in the Abyss.

        if (agent->is_player())
        {
            did_god_conduct(DID_BANISH, get_experience_level(),
                            true /*possibly wrong*/, this);
        }
    }
    monster_die(this, KILL_BANISHED, NON_MONSTER);

    if (!cell_is_solid(old_pos))
        place_cloud(CLOUD_TLOC_ENERGY, old_pos, 5 + random2(8), 0);
    for (adjacent_iterator ai(old_pos); ai; ++ai)
        if (!cell_is_solid(*ai) && env.cgrid(*ai) == EMPTY_CLOUD
            && coinflip())
        {
            place_cloud(CLOUD_TLOC_ENERGY, *ai, 1 + random2(8), 0);
        }
}

bool monster::has_spells() const
{
    return spells.size() > 0;
}

bool monster::has_spell(spell_type spell) const
{
    return search_spells([=] (spell_type sp) { return sp == spell; } );
}

unsigned short monster::spell_slot_flags(spell_type spell) const
{
    unsigned short slot_flags = MON_SPELL_NO_FLAGS;
    for (const mon_spell_slot &slot : spells)
        if (slot.spell == spell)
            slot_flags |= slot.flags;

    return slot_flags;
}

bool monster::has_unholy_spell() const
{
    return search_spells(is_unholy_spell);
}

bool monster::has_evil_spell() const
{
    return search_spells(is_evil_spell);
}

bool monster::has_unclean_spell() const
{
    return search_spells(is_unclean_spell);
}

bool monster::has_chaotic_spell() const
{
    return search_spells(is_chaotic_spell);
}

bool monster::has_corpse_violating_spell() const
{
    return search_spells(is_corpse_violating_spell);
}

bool monster::has_attack_flavour(int flavour) const
{
    for (int i = 0; i < 4; ++i)
    {
        const int attk_flavour = mons_attack_spec(this, i).flavour;
        if (attk_flavour == flavour)
            return true;
    }

    return false;
}

bool monster::has_damage_type(int dam_type)
{
    for (int i = 0; i < 4; ++i)
    {
        const int dmg_type = damage_type(i);
        if (dmg_type == dam_type)
            return true;
    }

    return false;
}

int monster::constriction_damage() const
{
    for (int i = 0; i < 4; ++i)
    {
        const mon_attack_def attack = mons_attack_spec(this, i);
        if (attack.type == AT_CONSTRICT)
            return attack.damage;
    }
    return -1;
}

/** Return true if the monster temporarily confused. False for butterflies, or
    other permanently confused monsters.
*/
bool monster::confused() const
{
    return mons_is_confused(this);
}

bool monster::confused_by_you() const
{
    if (mons_class_flag(type, M_CONFUSED))
        return false;

    const mon_enchant me = get_ench(ENCH_CONFUSION);
    const mon_enchant me2 = get_ench(ENCH_MAD);

    return (me.ench == ENCH_CONFUSION && me.who == KC_YOU) ||
           (me2.ench == ENCH_MAD && me2.who == KC_YOU);
}

bool monster::paralysed() const
{
    return has_ench(ENCH_PARALYSIS) || has_ench(ENCH_DUMB);
}

bool monster::cannot_act() const
{
    return paralysed() || petrified();
}

bool monster::cannot_move() const
{
    return cannot_act();
}

bool monster::asleep() const
{
    return behaviour == BEH_SLEEP;
}

bool monster::backlit(bool self_halo) const
{
    if (has_ench(ENCH_CORONA) || has_ench(ENCH_STICKY_FLAME)
        || has_ench(ENCH_SILVER_CORONA))
    {
        return true;
    }

    return !umbraed() && haloed() && (self_halo || halo_radius2() == -1);
}

bool monster::umbra() const
{
    return umbraed() && !haloed();
}

bool monster::glows_naturally() const
{
    return mons_class_flag(type, M_GLOWS_LIGHT)
           || mons_class_flag(type, M_GLOWS_RADIATION);
}

bool monster::caught() const
{
    return has_ench(ENCH_HELD);
}

bool monster::petrified() const
{
    return has_ench(ENCH_PETRIFIED);
}

bool monster::petrifying() const
{
    return has_ench(ENCH_PETRIFYING);
}

bool monster::liquefied_ground() const
{
    return liquefied(pos())
           && ground_level() && !is_insubstantial()
           && !mons_class_is_stationary(type);
}

// in units of 1/25 hp/turn
int monster::natural_regen_rate() const
{
    // A HD divider ranging from 3 (at 1 HD) to 1 (at 8 HD).
    int divider = max(div_rand_round(15 - get_hit_dice(), 4), 1);

    return max(div_rand_round(get_hit_dice(), divider), 1);
}

// in units of 1/100 hp/turn
int monster::off_level_regen_rate() const
{
    if (!mons_can_regenerate(this))
        return 0;

    if (mons_class_fast_regen(type) || type == MONS_PLAYER_GHOST)
        return 100;
    // Capped at 0.1 hp/turn.
    return max(natural_regen_rate() * 4, 10);
}

bool monster::friendly() const
{
    return temp_attitude() == ATT_FRIENDLY;
}

bool monster::neutral() const
{
    mon_attitude_type att = temp_attitude();
    return att == ATT_NEUTRAL || att == ATT_GOOD_NEUTRAL
           || att == ATT_STRICT_NEUTRAL;
}

bool monster::good_neutral() const
{
    return temp_attitude() == ATT_GOOD_NEUTRAL;
}

bool monster::strict_neutral() const
{
    return temp_attitude() == ATT_STRICT_NEUTRAL;
}

bool monster::wont_attack() const
{
    return friendly() || good_neutral() || strict_neutral();
}

bool monster::pacified() const
{
    return attitude == ATT_NEUTRAL && testbits(flags, MF_GOT_HALF_XP);
}

/**
 * Returns whether the monster currently has any kind of shield.
 */
bool monster::shielded() const
{
    return shield() || has_ench(ENCH_CONDENSATION_SHIELD)
                    || has_ench(ENCH_BONE_ARMOUR);
}

int monster::shield_bonus() const
{
    if (incapacitated())
        return -100;

    int sh = -100;
    const item_def *shld = const_cast<monster* >(this)->shield();
    if (shld && get_armour_slot(*shld) == EQ_SHIELD)
    {

        int shld_c = property(*shld, PARM_AC) + shld->plus * 2;
        shld_c = shld_c * 2 + (body_size(PSIZE_TORSO) - SIZE_MEDIUM)
                            * (shld->sub_type - ARM_LARGE_SHIELD);
        sh = random2avg(shld_c + get_hit_dice() * 4 / 3, 2) / 2;
    }
    if (has_ench(ENCH_CONDENSATION_SHIELD))
    {
        const int condensation_shield = get_hit_dice() / 2;
        sh = max(sh + condensation_shield, condensation_shield);
    }
    if (has_ench(ENCH_BONE_ARMOUR))
    {
        const int bone_armour = 6 + get_hit_dice() / 3;
        sh = max(sh + bone_armour, bone_armour);
    }

    return sh;
}

int monster::shield_block_penalty() const
{
    return 4 * shield_blocks * shield_blocks;
}

void monster::shield_block_succeeded(actor *attacker)
{
    actor::shield_block_succeeded(attacker);

    ++shield_blocks;
    if (has_ench(ENCH_BONE_ARMOUR) && one_chance_in(4))
    {
        del_ench(ENCH_BONE_ARMOUR);
        mprf("%s corpse armour sloughs away.",
            apostrophise(name(DESC_THE)).c_str());
    }
}

int monster::shield_bypass_ability(int) const
{
    return 15 + get_hit_dice() * 2 / 3;
}

int monster::missile_deflection() const
{
    if (has_ench(ENCH_DEFLECT_MISSILES))
        return 2;
    else if (has_ench(ENCH_REPEL_MISSILES) || scan_artefacts(ARTP_RMSL))
        return 1;
    else
        return 0;
}

void monster::ablate_deflection()
{
    // TODO: deduplicate this code
    if (has_ench(ENCH_DEFLECT_MISSILES))
    {
        if (one_chance_in(2 + spell_hd(SPELL_DEFLECT_MISSILES)))
            del_ench(ENCH_DEFLECT_MISSILES);
    }
    else if (has_ench(ENCH_REPEL_MISSILES))
    {
        if (one_chance_in(2 + spell_hd(SPELL_REPEL_MISSILES)))
            del_ench(ENCH_REPEL_MISSILES);
    }
}

/**
 * How many weapons of the given brand does this monster currently wield?
 *
 * @param mon           The monster in question.
 * @param brand         The brand in question.
 * @param calc_unid     Whether to include weapons whose brands are unknown (to
 *                      the player).
 * @return              The number of the aforementioned weapons currently
 *                      wielded.
 */
static int _weapons_with_prop(const monster *mon, brand_type brand,
                              bool calc_unid = true)
{
    int wielded = 0;

    const mon_inv_type last_weap_slot = mons_wields_two_weapons(mon) ?
                                        MSLOT_ALT_WEAPON :
                                        MSLOT_WEAPON;
    for (int i = MSLOT_WEAPON; i <= last_weap_slot; i++)
    {
        const item_def *weap = mon->mslot_item(static_cast<mon_inv_type>(i));
        if (!weap)
            continue;

        if (!calc_unid && !item_ident(*weap, ISFLAG_KNOW_TYPE))
            continue;

        const int weap_brand = get_weapon_brand(*weap);
        if (brand == weap_brand)
            wielded++;
    }

    return wielded;
}

/**
 * What AC bonus or penalty does a given zombie type apply to the base
 * monster type's?
 *
 * @param type      The type of zombie. (Skeleton, simulac, etc)
 * @return          The ac modifier to apply to the base monster's AC.
 */
static int _zombie_ac_modifier(monster_type type)
{
    ASSERT(mons_class_is_zombified(type));

    switch (type)
    {
        case MONS_ZOMBIE:
        case MONS_SIMULACRUM:
            return -2;
        case MONS_SKELETON:
            return -6;
        case MONS_SPECTRAL_THING:
            return 2;
        default:
            die("invalid zombie type %d (%s)", type,
                mons_class_name(type));
    }
}

/**
 * What's the base armour class of this monster?
 *
 * Usually based on type; ghost demons can override this, and draconians/
 * demonspawn are... complicated.
 *
 * @return The base armour class of this monster, before applying item &
 *          status effects.
 */
int monster::base_armour_class() const
{
    // ghost demon struct overrides the monster values.
    if (mons_is_ghost_demon(type))
        return ghost->ac;

    // zombie, skeleton, etc ac mods
    if (mons_class_is_zombified(type))
    {
        // handle weird zombies for which type isn't enough to reconstruct ac
        // (e.g. zombies with jobs & demonghost zombies)
        const int base_ac = props.exists(ZOMBIE_BASE_AC_KEY) ?
                                props[ZOMBIE_BASE_AC_KEY].get_int() :
                                get_monster_data(base_monster)->AC;

        return _zombie_ac_modifier(type) + base_ac;
    }

    // abominations are weird.
    if (type == MONS_ABOMINATION_LARGE)
        return min(20, 7 + get_hit_dice() / 2);
    if (type == MONS_ABOMINATION_SMALL)
        return min(10, 3 + get_hit_dice() * 2 / 3);

    const int base_ac = get_monster_data(type)->AC;

    // demonspawn & draconians combine base & class ac values.
    if (mons_is_job(type))
        return base_ac + get_monster_data(base_monster)->AC;

    return base_ac;
}

/**
 * What's the armour class of this monster?
 *
 * @param calc_unid     Whether to include unknown items/properties in the
 *                      calculated results.
 * @return              The armour class of this monster, including items,
 *                      statuses, etc.
 */
int monster::armour_class(bool calc_unid) const
{
    int ac = base_armour_class();

    // check for protection-brand weapons
    ac += 5 * _weapons_with_prop(this, SPWPN_PROTECTION, calc_unid);

    // armour from ac
    const item_def *armour = mslot_item(MSLOT_ARMOUR);
    if (armour)
        ac += armour_bonus(*armour, calc_unid);

    // armour from jewellery
    const item_def *ring = mslot_item(MSLOT_JEWELLERY);
    if (ring && ring->sub_type == RING_PROTECTION
        && (calc_unid
            || item_ident(*ring, ISFLAG_KNOW_TYPE | ISFLAG_KNOW_PLUSES)))
    {
        const int jewellery_plus = ring->plus;
        ASSERT(abs(jewellery_plus) < 30); // sanity check
        ac += jewellery_plus;
    }

    // Extra AC for snails/turtles drawn into their shells.
    if (has_ench(ENCH_WITHDRAWN))
        ac += 10;

    // various enchantments
    if (has_ench(ENCH_STONESKIN))
        ac += get_hit_dice() / 2;
    if (has_ench(ENCH_OZOCUBUS_ARMOUR))
        ac += 4 + get_hit_dice() / 3;
    if (has_ench(ENCH_ICEMAIL))
        ac += ICEMAIL_MAX;
    if (has_ench(ENCH_BONE_ARMOUR))
        ac += 6 + get_hit_dice() / 3;

    // Penalty due to bad temp mutations.
    if (has_ench(ENCH_WRETCHED))
        ac -= 4 * get_ench(ENCH_WRETCHED).degree;

    // corrosion hurts.
    if (has_ench(ENCH_CORROSION))
        ac /= 2;

    return max(ac, 0);
}

/**
 * What EV bonus or penalty does a given zombie type apply to the base
 * monster type's?
 *
 * @param type      The type of zombie. (Skeleton, simulac, etc)
 * @return          The ev modifier to apply to the base monster's EV.
 */
static int _zombie_ev_modifier(monster_type type)
{
    ASSERT(mons_class_is_zombified(type));

    switch (type)
    {
        case MONS_ZOMBIE:
        case MONS_SIMULACRUM:
        case MONS_SPECTRAL_THING:
            return -5;
        case MONS_SKELETON:
            return -7;
        default:
            die("invalid zombie type %d (%s)", type,
                mons_class_name(type));
    }
}

/**
 * What's the base evasion of this monster?
 *
 * @return The base evasion of this monster, before applying items & statuses.
 **/
int monster::base_evasion() const
{
    // ghost demon struct overrides the monster values.
    if (mons_is_ghost_demon(type))
        return ghost->ev;

    // zombie, skeleton, etc ac mods
    if (mons_class_is_zombified(type))
    {
        // handle weird zombies for which type isn't enough to reconstruct ev
        // (e.g. zombies with jobs & demonghost zombies)
        const int base_ev = props.exists(ZOMBIE_BASE_EV_KEY) ?
                                props[ZOMBIE_BASE_EV_KEY].get_int() :
                                get_monster_data(base_monster)->ev;

        return _zombie_ev_modifier(type) + base_ev;
    }

    // abominations are weird.
    if (type == MONS_ABOMINATION_LARGE)
        return min(20, 2 * get_hit_dice() / 3);
    if (type == MONS_ABOMINATION_SMALL)
        return min(10, 4 + get_hit_dice());

    const int base_ev = get_monster_data(type)->ev;

    // demonspawn & draconians combine base & class ac values.
    if (mons_is_job(type))
        return base_ev + get_monster_data(base_monster)->ev;

    return base_ev;
}

/**
 * What's the current evasion of this monster?
 *
 * @param calc_unid     Whether to include unknown items/properties in the
 *                      calculated results.
 * @return The evasion of this monster, after applying items & statuses.
 **/
int monster::evasion(bool calc_unid) const
{
    return melee_evasion(NULL, calc_unid ? EV_IGNORE_NONE : EV_IGNORE_UNIDED);
}

/**
 * What's the current evasion of this monster?
 *
 * @param evit      A bitfield of ev modifiers to ignore.
 * @return The evasion of this monster, after applying items & statuses.
 **/
int monster::melee_evasion(const actor* /*act*/, ev_ignore_type evit) const
{
    const bool calc_unid = !(evit & EV_IGNORE_UNIDED);

    int ev = base_evasion();

    // check for evasion-brand weapons
    ev += 5 * _weapons_with_prop(this, SPWPN_EVASION, calc_unid);

    // account for armour
    for (int slot = MSLOT_ARMOUR; slot <= MSLOT_SHIELD; slot++)
    {
        const item_def* armour = mslot_item(static_cast<mon_inv_type>(slot));
        if (armour)
        {
            ev += property(*armour, PARM_EVASION)
                  / (is_shield(*armour) ? 2 : 6);
        }
    }

    // evasion from jewellery
    const item_def *ring = mslot_item(MSLOT_JEWELLERY);
    if (ring && ring->sub_type == RING_EVASION
        && (calc_unid
            || item_ident(*ring, ISFLAG_KNOW_TYPE | ISFLAG_KNOW_PLUSES)))
    {
        const int jewellery_plus = ring->plus;
        ASSERT(abs(jewellery_plus) < 30); // sanity check
        ev += jewellery_plus;
    }

    // ignore phase shift if dimension-anchored (or if told to)
    if (mons_class_flag(type, M_PHASE_SHIFT)
        && !((evit & EV_IGNORE_PHASESHIFT) || has_ench(ENCH_DIMENSION_ANCHOR)))
    {
        ev += 8;
    }


    if (has_ench(ENCH_AGILE))
        ev += 5;

    if (evit & EV_IGNORE_HELPLESS)
        return max(ev, 0);

    if (paralysed() || petrified() || petrifying() || asleep())
        return 0;

    if (caught() || is_constricted())
        ev /= (body_size(PSIZE_BODY) + 2);
    else if (confused() || has_ench(ENCH_GRASPING_ROOTS))
        ev /= 2;

    return max(ev, 0);
}

bool monster::heal(int amount, bool max_too)
{
    if (mons_is_statue(type))
        return false;

    if (has_ench(ENCH_DEATHS_DOOR))
        return false;

    if (amount < 1)
        return false;
    else if (!max_too && hit_points == max_hit_points)
        return false;

    hit_points += amount;

    bool success = true;

    if (hit_points > max_hit_points)
    {
        if (max_too)
        {
            const monsterentry* m = get_monster_data(type);
            const int maxhp =
                m->hpdice[0] * (m->hpdice[1] + m->hpdice[2]) + m->hpdice[3];

            // Limit HP growth.
            if (random2(3 * maxhp) > 2 * max_hit_points)
                max_hit_points = min(max_hit_points + 1, MAX_MONSTER_HP);
            else
                success = false;
        }

        hit_points = max_hit_points;
    }

    if (hit_points == max_hit_points)
    {
        // Clear the damage blame if it goes away completely.
        damage_friendly = 0;
        damage_total = 0;
        props.erase("reaping_damage");
    }

    return success;
}

void monster::blame_damage(const actor* attacker, int amount)
{
    ASSERT(amount >= 0);
    damage_total = min<int>(MAX_DAMAGE_COUNTER, damage_total + amount);
    if (attacker)
    {
        damage_friendly = min<int>(MAX_DAMAGE_COUNTER * 2,
                      damage_friendly + amount * exp_rate(attacker->mindex()));
    }
}

void monster::suicide(int hp)
{
    if (hit_points > 0)
        blame_damage(NULL, hit_points);
    hit_points = hp;
}

mon_holy_type monster::holiness(bool /*temp*/) const
{
    // zombie kraken tentacles
    if (testbits(flags, MF_FAKE_UNDEAD))
        return MH_UNDEAD;

    return mons_class_holiness(type);
}

bool monster::undead_or_demonic() const
{
    const mon_holy_type holi = holiness();

    return holi == MH_UNDEAD || holi == MH_DEMONIC || mons_is_demonspawn(type);
}

bool monster::holy_wrath_susceptible() const
{
    return undead_or_demonic() && type != MONS_PROFANE_SERVITOR;
}

bool monster::is_holy(bool check_spells) const
{
    if (holiness() == MH_HOLY)
        return true;

    // Assume that all unknown gods are not holy.
    if (is_priest() && is_good_god(god) && check_spells)
        return true;

    return false;
}

bool monster::is_unholy(bool check_spells) const
{
    if (mons_is_demonspawn(type))
        return true;

    if (holiness() == MH_DEMONIC)
        return true;

    if (has_unholy_spell() && check_spells)
        return true;

    return false;
}

bool monster::is_evil(bool check_spells) const
{
    if (holiness() == MH_UNDEAD)
        return true;

    // Assume that all unknown gods are evil.
    if (is_priest() && (is_evil_god(god) || is_unknown_god(god))
        && check_spells)
    {
        return true;
    }

    if (has_evil_spell() && check_spells)
        return true;

    if (has_attack_flavour(AF_DRAIN_XP)
        || has_attack_flavour(AF_VAMPIRIC))
    {
        return true;
    }

    if (testbits(flags, MF_SPECTRALISED))
        return true;

    return false;
}

/** Is the monster considered unclean by Zin?
 *
 *  If not 0, then Zin won't let you have it as an ally, and gives
 *  piety for killing it.
 *  @param check_god whether the monster having a chaotic god matters.
 *  @returns 0 if not hated, a number greater than 0 otherwise.
 */
int monster::how_unclean(bool check_god) const
{
    int uncleanliness = 0;

    if (has_attack_flavour(AF_HUNGER))
        uncleanliness++;
    if (has_attack_flavour(AF_ROT))
        uncleanliness++;
    if (has_attack_flavour(AF_STEAL))
        uncleanliness++;
    if (has_attack_flavour(AF_VAMPIRIC))
        uncleanliness++;

    // Zin considers insanity unclean.  And slugs that speak.
    if (type == MONS_CRAZY_YIUF
        || type == MONS_PSYCHE
        || type == MONS_LOUISE
        || type == MONS_GASTRONOK)
    {
        uncleanliness++;
    }

    // A floating mass of disease is nearly the definition of unclean.
    if (type == MONS_ANCIENT_ZYME)
        uncleanliness++;

    // Zin _really_ doesn't like death drakes or necrophages.
    if (type == MONS_NECROPHAGE || type == MONS_DEATH_DRAKE)
        uncleanliness++;

    // Assume that all unknown gods are not chaotic.
    //
    // Being a worshipper of a chaotic god doesn't yet make you
    // physically/essentially chaotic (so you don't get hurt by silver),
    // but Zin does mind.
    if (is_priest() && is_chaotic_god(god) && check_god)
        uncleanliness++;

    if (has_unclean_spell())
        uncleanliness++;

    if (has_chaotic_spell() && is_actual_spellcaster())
        uncleanliness++;

    corpse_effect_type ce = mons_corpse_effect(type);
    if ((ce == CE_ROT || ce == CE_MUTAGEN) && !how_chaotic())
        uncleanliness++;

    // Zin has a food conduct for monsters too.
    if (mons_eats_corpses(this))
        uncleanliness++;

    // Corporeal undead are a perversion of natural form.
    if (holiness() == MH_UNDEAD && !is_insubstantial())
        uncleanliness++;

    return uncleanliness;
}

/** How chaotic do you know this monster to be?
 *
 * @param check_spells_god whether to look at its spells and/or
 *        religion; silver damage does not.
 * @returns 0 if not chaotic, a larger number if so.
 */
int monster::known_chaos(bool check_spells_god) const
{
    int chaotic = 0;

    if (type == MONS_UGLY_THING
        || type == MONS_VERY_UGLY_THING
        || type == MONS_ABOMINATION_SMALL
        || type == MONS_ABOMINATION_LARGE
        || type == MONS_WRETCHED_STAR
        || type == MONS_KILLER_KLOWN  // For their random attacks.
        || type == MONS_TIAMAT        // For her colour-changing.
        || mons_is_demonspawn(type)   // Like player demonspawn
        || mons_class_is_chimeric(type))
    {
        chaotic++;
    }

    if (is_shapeshifter() && (flags & MF_KNOWN_SHIFTER))
        chaotic++;

    // Knowing chaotic spells is not enough to make you "essentially"
    // chaotic (i.e., silver doesn't hurt you), but it does make you
    // chaotic enough for Zin's chaos recitation. Having chaotic
    // abilities (not actual spells) does mean you're truly changed
    // by chaos.
    if (has_chaotic_spell() && (!is_actual_spellcaster()
                                || check_spells_god))
    {
        chaotic++;
    }

    if (has_attack_flavour(AF_MUTATE)
        || has_attack_flavour(AF_CHAOS))
    {
        chaotic++;
    }

    if (is_chaotic_god(god))
        chaotic++;

    if (is_chaotic_god(god) && is_priest())
        chaotic++;

    return chaotic;
}

/** How chaotic is this monster really?
 *
 * @param check_spells_god whether to look at its spells and/or
 *        religion; silver damage does not.
 * @returns 0 if not chaotic, a larger number if so.
 */
int monster::how_chaotic(bool check_spells_god) const
{
    // Don't count known shapeshifters twice.
    if (is_shapeshifter() && (flags & MF_KNOWN_SHIFTER))
        return known_chaos(check_spells_god);
    else
        return is_shapeshifter() + known_chaos(check_spells_god);
}

bool monster::is_artificial(bool temp) const
{
    return mons_class_flag(type, M_ARTIFICIAL);
}

bool monster::is_unbreathing() const
{
    const mon_holy_type holi = holiness();

    if (holi == MH_UNDEAD
        || holi == MH_NONLIVING
        || holi == MH_PLANT)
    {
        return true;
    }

    return mons_class_flag(type, M_UNBREATHING);
}

bool monster::is_insubstantial() const
{
    return mons_class_flag(type, M_INSUBSTANTIAL);
}

bool monster::res_hellfire() const
{
    return get_mons_resist(this, MR_RES_FIRE) >= 4;
}

int monster::res_fire() const
{
    int u = get_mons_resist(this, MR_RES_FIRE);

    if (mons_itemuse(this) >= MONUSE_STARTING_EQUIPMENT)
    {
        u += scan_artefacts(ARTP_FIRE);

        const int armour    = inv[MSLOT_ARMOUR];
        const int shld      = inv[MSLOT_SHIELD];
        const int jewellery = inv[MSLOT_JEWELLERY];

        if (armour != NON_ITEM && mitm[armour].base_type == OBJ_ARMOUR)
            u += get_armour_res_fire(mitm[armour], false);

        if (shld != NON_ITEM && mitm[shld].base_type == OBJ_ARMOUR)
            u += get_armour_res_fire(mitm[shld], false);

        if (jewellery != NON_ITEM && mitm[jewellery].base_type == OBJ_JEWELLERY)
            u += get_jewellery_res_fire(mitm[jewellery], false);

        const item_def *w = primary_weapon();
        if (w && w->base_type == OBJ_STAVES && w->sub_type == STAFF_FIRE)
            u++;
    }

    if (has_ench(ENCH_FIRE_VULN))
        u--;

    if (has_ench(ENCH_RESISTANCE))
        u++;

    if (u < -3)
        u = -3;
    else if (u > 3)
        u = 3;

    return u;
}

int monster::res_steam() const
{
    int res = get_mons_resist(this, MR_RES_STEAM);
    if (wearing(EQ_BODY_ARMOUR, ARM_STEAM_DRAGON_ARMOUR))
        res += 3;

    res += (res_fire() + 1) / 2;

    if (res > 3)
        res = 3;

    return res;
}

int monster::res_cold() const
{
    int u = get_mons_resist(this, MR_RES_COLD);

    if (mons_itemuse(this) >= MONUSE_STARTING_EQUIPMENT)
    {
        u += scan_artefacts(ARTP_COLD);

        const int armour    = inv[MSLOT_ARMOUR];
        const int shld      = inv[MSLOT_SHIELD];
        const int jewellery = inv[MSLOT_JEWELLERY];

        if (armour != NON_ITEM && mitm[armour].base_type == OBJ_ARMOUR)
            u += get_armour_res_cold(mitm[armour], false);

        if (shld != NON_ITEM && mitm[shld].base_type == OBJ_ARMOUR)
            u += get_armour_res_cold(mitm[shld], false);

        if (jewellery != NON_ITEM && mitm[jewellery].base_type == OBJ_JEWELLERY)
            u += get_jewellery_res_cold(mitm[jewellery], false);

        const item_def *w = primary_weapon();
        if (w && w->base_type == OBJ_STAVES && w->sub_type == STAFF_COLD)
            u++;
    }

    if (has_ench(ENCH_RESISTANCE))
        u++;

    if (u < -3)
        u = -3;
    else if (u > 3)
        u = 3;

    return u;
}

int monster::res_elec() const
{
    // This is a variable, not a player_xx() function, so can be above 1.
    int u = 0;

    u += get_mons_resist(this, MR_RES_ELEC);

    // Don't bother checking equipment if the monster can't use it.
    if (mons_itemuse(this) >= MONUSE_STARTING_EQUIPMENT)
    {
        u += scan_artefacts(ARTP_ELECTRICITY);

        // No ego armour, but storm dragon.
        // Also no non-artefact rings at present,
        // but it doesn't hurt to be thorough.
        const int armour    = inv[MSLOT_ARMOUR];
        const int jewellery = inv[MSLOT_JEWELLERY];

        if (armour != NON_ITEM && mitm[armour].base_type == OBJ_ARMOUR)
            u += get_armour_res_elec(mitm[armour], false);

        if (jewellery != NON_ITEM && mitm[jewellery].base_type == OBJ_JEWELLERY)
            u += get_jewellery_res_elec(mitm[jewellery], false);

        const item_def *w = primary_weapon();
        if (w && w->base_type == OBJ_STAVES && w->sub_type == STAFF_AIR)
            u++;
    }

    if (has_ench(ENCH_RESISTANCE))
        u++;

    // Monsters can legitimately get multiple levels of electricity resistance.

    return u;
}

bool monster::res_asphyx() const
{
    return is_unbreathing() || get_mons_resist(this, MR_RES_ASPHYX) > 0;
}

int monster::res_water_drowning() const
{
    int rw = 0;

    if (res_asphyx())
        rw++;

    habitat_type hab = mons_habitat(this);
    if (hab == HT_WATER || hab == HT_AMPHIBIOUS)
        rw++;

    if (get_mons_resist(this, MR_VUL_WATER))
        rw--;

    return sgn(rw);
}

int monster::res_poison(bool temp) const
{
    int u = get_mons_resist(this, MR_RES_POISON);

    if (temp && has_ench(ENCH_POISON_VULN))
        u--;

    if (u > 0)
        return u;

    if (mons_itemuse(this) >= MONUSE_STARTING_EQUIPMENT)
    {
        u += scan_artefacts(ARTP_POISON);

        const int armour    = inv[MSLOT_ARMOUR];
        const int shld      = inv[MSLOT_SHIELD];
        const int jewellery = inv[MSLOT_JEWELLERY];

        if (armour != NON_ITEM && mitm[armour].base_type == OBJ_ARMOUR)
            u += get_armour_res_poison(mitm[armour], false);

        if (shld != NON_ITEM && mitm[shld].base_type == OBJ_ARMOUR)
            u += get_armour_res_poison(mitm[shld], false);

        if (jewellery != NON_ITEM && mitm[jewellery].base_type == OBJ_JEWELLERY)
            u += get_jewellery_res_poison(mitm[jewellery], false);

        const item_def *w = primary_weapon();
        if (w && w->base_type == OBJ_STAVES && w->sub_type == STAFF_POISON)
            u++;
    }

    if (has_ench(ENCH_RESISTANCE))
        u++;

    // Monsters can have multiple innate levels of poison resistance, but
    // like players, equipment doesn't stack.
    if (u > 0)
        return 1;
    return u;
}

bool monster::res_sticky_flame() const
{
    return is_insubstantial()
           || wearing(EQ_BODY_ARMOUR, ARM_MOTTLED_DRAGON_ARMOUR)
           || get_mons_resist(this, MR_RES_STICKY_FLAME) > 0;
}

int monster::res_rotting(bool /*temp*/) const
{
    int res = 0;
    switch (holiness())
    {
    case MH_NATURAL:
    case MH_PLANT: // was 1 before.  Gardening shows it should be -1 instead...
        res = 0;
        break;
    case MH_UNDEAD:
        if (mons_genus(type) == MONS_GHOUL || type == MONS_ZOMBIE)
            res = 1;
        else
            res = 3;
        break;
    case MH_DEMONIC:
    case MH_HOLY:
        res = 1;
        break;
    case MH_NONLIVING:
        res = 3;
        break;
    }
    if (is_insubstantial())
        res = 3;
    if (get_mons_resist(this, MR_RES_ROTTING))
        res += 1;

    return min(3, res);
}

int monster::res_holy_energy(const actor *attacker) const
{
    if (type == MONS_PROFANE_SERVITOR)
        return 1;

    if (undead_or_demonic())
        return -2;

    if (is_evil())
        return -1;

    if (is_holy()
        || is_good_god(god)
        || neutral()
        || find_stab_type(attacker, this) != STAB_NO_STAB
        || is_good_god(you.religion) && is_follower(this))
    {
        return 1;
    }

    return 0;
}

int monster::res_negative_energy(bool intrinsic_only) const
{
    // If you change this, also change get_mons_resists.
    if (holiness() != MH_NATURAL)
        return 3;

    int u = get_mons_resist(this, MR_RES_NEG);

    if (mons_itemuse(this) >= MONUSE_STARTING_EQUIPMENT && !intrinsic_only)
    {
        u += scan_artefacts(ARTP_NEGATIVE_ENERGY);

        const int armour    = inv[MSLOT_ARMOUR];
        const int shld      = inv[MSLOT_SHIELD];
        const int jewellery = inv[MSLOT_JEWELLERY];

        if (armour != NON_ITEM && mitm[armour].base_type == OBJ_ARMOUR)
            u += get_armour_life_protection(mitm[armour], false);

        if (shld != NON_ITEM && mitm[shld].base_type == OBJ_ARMOUR)
            u += get_armour_life_protection(mitm[shld], false);

        if (jewellery != NON_ITEM && mitm[jewellery].base_type == OBJ_JEWELLERY)
            u += get_jewellery_life_protection(mitm[jewellery], false);

        const item_def *w = primary_weapon();
        if (w && w->base_type == OBJ_STAVES && w->sub_type == STAFF_DEATH)
            u++;
    }

    if (!intrinsic_only && has_ench(ENCH_NEGATIVE_VULN))
        u--;

    if (u > 3)
        u = 3;

    return u;
}

bool monster::res_torment() const
{
    const mon_holy_type holy = holiness();
    return holy == MH_UNDEAD
            || holy == MH_DEMONIC
            || holy == MH_PLANT
            || holy == MH_NONLIVING
            || get_mons_resist(this, MR_RES_TORMENT) > 0;
}

bool monster::res_wind() const
{
    return has_ench(ENCH_TORNADO) || get_mons_resist(this, MR_RES_WIND) > 0;
}

bool monster::res_petrify(bool /*temp*/) const
{
    return is_insubstantial() || get_mons_resist(this, MR_RES_PETRIFY) > 0;
}

int monster::res_constrict() const
{
    // 3 is immunity, 1 or 2 reduces damage
    if (is_insubstantial())
        return 3;
    if (mons_genus(type) == MONS_JELLY)
        return 3;
    if (spiny_degree() > 0)
        return 3;

    return 0;
}

bool monster::res_corr(bool calc_unid, bool items) const
{
    if (get_mons_resist(this, MR_RES_ACID) > 0)
        return true;

    return actor::res_corr(calc_unid, items);
}

int monster::res_acid(bool calc_unid) const
{
    int u = max(get_mons_resist(this, MR_RES_ACID), (int)actor::res_corr(calc_unid));

    if (has_ench(ENCH_RESISTANCE))
        u++;

    return u;
}

int monster::res_magic() const
{
    if (mons_immune_magic(this))
        return MAG_IMMUNE;

    const monster_type base_type =
        (mons_is_draconian(type) || mons_is_demonspawn(type))
        ? draco_or_demonspawn_subspecies(this)
        : type;

    int u = (get_monster_data(base_type))->resist_magic;

    // Negative values get multiplied with monster hit dice.
    if (u < 0)
        u = get_hit_dice() * -u * 4 / 3;

    // Resistance from artefact properties.
    u += 40 * scan_artefacts(ARTP_MAGIC);

    // Ego equipment resistance.
    const int armour    = inv[MSLOT_ARMOUR];
    const int shld      = inv[MSLOT_SHIELD];
    const int jewellery = inv[MSLOT_JEWELLERY];

    if (armour != NON_ITEM && mitm[armour].base_type == OBJ_ARMOUR)
        u += get_armour_res_magic(mitm[armour], false);

    if (shld != NON_ITEM && mitm[shld].base_type == OBJ_ARMOUR)
        u += get_armour_res_magic(mitm[shld], false);

    if (jewellery != NON_ITEM && mitm[jewellery].base_type == OBJ_JEWELLERY)
        u += get_jewellery_res_magic(mitm[jewellery], false);

    if (has_ench(ENCH_RAISED_MR)) //trog's hand
        u += 80;

    if (has_ench(ENCH_LOWERED_MR))
        u /= 2;

    if (u < 0)
        u = 0;

    return u;
}

bool monster::no_tele(bool calc_unid, bool permit_id, bool blinking) const
{
    // Plants can't survive without roots, so it's either this or auto-kill.
    // Statues have pedestals so moving them is weird.
    if (mons_class_is_stationary(type))
        return true;

    if (mons_is_projectile(type))
        return true;

    // Might be better to teleport the whole kraken instead...
    if (mons_is_tentacle_or_tentacle_segment(type))
        return true;

    if (check_stasis(!permit_id, calc_unid))
        return true;

    // TODO: permit_id
    if (has_notele_item(calc_unid))
        return true;

    return false;
}

bool monster::antimagic_susceptible() const
{
    return search_slots([] (const mon_spell_slot& slot)
                        { return slot.flags & MON_SPELL_ANTIMAGIC_MASK; });
}

flight_type monster::flight_mode() const
{
    // Checking class flags is not enough - see mons_flies().
    return mons_flies(this);
}

bool monster::is_banished() const
{
    return !alive() && flags & MF_BANISHED;
}

monster_type monster::mons_species(bool zombie_base) const
{
    if (zombie_base && mons_class_is_zombified(type))
        return ::mons_species(base_monster);
    return ::mons_species(type);
}

bool monster::poison(actor *agent, int amount, bool force)
{
    if (amount <= 0)
        return false;

    // Scale poison down for monsters.
    amount = 1 + amount / 7;

    return poison_monster(this, agent, amount, force);
}

int monster::skill(skill_type sk, int scale, bool real, bool drained) const
{
    // Let spectral weapons have necromancy skill for pain brand.
    if (mons_intel(this) < I_NORMAL && !mons_is_avatar(type))
        return 0;

    const int hd = scale * get_hit_dice();
    int ret;
    switch (sk)
    {
    case SK_EVOCATIONS:
        return hd;

    case SK_NECROMANCY:
        return (has_spell_of_type(SPTYP_NECROMANCY)) ? hd : hd/2;

    case SK_POISON_MAGIC:
    case SK_FIRE_MAGIC:
    case SK_ICE_MAGIC:
    case SK_EARTH_MAGIC:
    case SK_AIR_MAGIC:
    case SK_SUMMONINGS:
        return is_actual_spellcaster() ? hd : hd / 3;

    // Weapon skills for spectral weapon
    case SK_SHORT_BLADES:
    case SK_LONG_BLADES:
    case SK_AXES:
    case SK_MACES_FLAILS:
    case SK_POLEARMS:
    case SK_STAVES:
        ret = hd;
        if (weapon()
            && sk == item_attack_skill(*weapon())
            && _is_signature_weapon(this, *weapon()))
        {
            // generally slightly skilled if it's a signature weapon
            ret = ret * 5 / 4;
        }
        return ret;

    default:
        return 0;
    }
}

//---------------------------------------------------------------
//
// monster::shift
//
// Moves a monster to approximately p and returns true if
// the monster was moved.
//
//---------------------------------------------------------------
bool monster::shift(coord_def p)
{
    coord_def result;

    int count = 0;

    if (p.origin())
        p = pos();

    for (adjacent_iterator ai(p); ai; ++ai)
    {
        // Don't drop on anything but vanilla floor right now.
        if (grd(*ai) != DNGN_FLOOR)
            continue;

        if (actor_at(*ai))
            continue;

        if (one_chance_in(++count))
            result = *ai;
    }

    if (count > 0)
        move_to_pos(result);

    return count > 0;
}
void monster::blink(bool)
{
    monster_blink(this);
}

void monster::teleport(bool now, bool)
{
    monster_teleport(this, now, false);
}

bool monster::alive() const
{
    return hit_points > 0 && type != MONS_NO_MONSTER;
}

god_type monster::deity() const
{
    return god;
}

bool monster::drain_exp(actor *agent, bool quiet, int pow)
{
    if (x_chance_in_y(res_negative_energy(), 3))
        return false;

    if (!quiet && you.can_see(this))
        mprf("%s is drained!", name(DESC_THE).c_str());

    // If quiet, don't clean up the monster in order to credit properly.
    hurt(agent, 2 + random2(3), BEAM_NEG, KILLED_BY_DRAINING, "", "", !quiet);

    if (alive())
    {
        const int dur = min(200 + random2(100),
                            300 - get_ench(ENCH_DRAINED).duration
                                - random2(50));
        const mon_enchant drain_ench = mon_enchant(ENCH_DRAINED, 1, agent,
                                                   dur);
        add_ench(drain_ench);
    }

    return true;
}

bool monster::rot(actor *agent, int amount, int immediate, bool quiet)
{
    if (res_rotting() || amount <= 0)
        return false;

    if (!quiet && you.can_see(this))
    {
        mprf("%s %s!", name(DESC_THE).c_str(),
             amount > 0 ? "rots" : "looks less resilient");
    }

    // Apply immediate damage because we can't handle rotting for
    // monsters yet.
    if (immediate > 0)
    {
        // If quiet, don't clean up the monster in order to credit
        // properly.
        hurt(agent, immediate, BEAM_MISSILE, KILLED_BY_BEAM, "", "", !quiet);

        if (alive())
        {
            max_hit_points -= immediate * 2;
            hit_points = min(max_hit_points, hit_points);
        }
    }

    add_ench(mon_enchant(ENCH_ROT, min(amount, 4), agent));

    return true;
}

/**
 * Attempts to either apply corrosion to a monster or make it bleed from acid
 * damage.
 */
void monster::splash_with_acid(const actor* evildoer, int /*acid_strength*/,
                               bool /*allow_corrosion*/, const char* /*hurt_msg*/)
{
    item_def *has_shield = mslot_item(MSLOT_SHIELD);
    item_def *has_armour = mslot_item(MSLOT_ARMOUR);

    if (!one_chance_in(3) && (has_shield || has_armour))
        corrode_actor(this);
    else if (!one_chance_in(3) && !(has_shield || has_armour)
             && can_bleed() && !res_acid())
    {
        add_ench(mon_enchant(ENCH_BLEED, 3, evildoer, (5 + random2(5))*10));

        if (you.can_see(this))
        {
            mprf("%s writhes in agony as %s flesh is eaten away!",
                 name(DESC_THE).c_str(),
                 pronoun(PRONOUN_POSSESSIVE).c_str());
        }
    }
}

int monster::hurt(const actor *agent, int amount, beam_type flavour,
                   kill_method_type /*kill_type*/, string /*source*/,
                   string /*aux*/, bool cleanup_dead, bool attacker_effects)
{
<<<<<<< HEAD
    if (mons_is_projectile(type) || mindex() == ANON_FRIENDLY_MONSTER
        || mindex() == YOU_FAULTLESS || type == MONS_DIAMOND_OBELISK
        || type == MONS_SINGULARITY || type == MONS_PLAYER_SHADOW)
=======
    if (mons_is_projectile(type) || mid == MID_ANON_FRIEND
        || mid == MID_YOU_FAULTLESS || type == MONS_DIAMOND_OBELISK
        || type == MONS_PLAYER_SHADOW)
>>>>>>> f8095653
    {
        return 0;
    }

    if (alive())
    {
        if (amount != INSTANT_DEATH
            && mons_species(true) == MONS_DEEP_DWARF)
        {
            // Deep Dwarves get to shave _any_ hp loss. Player version:
            int shave = 1 + random2(2 + random2(1 + get_hit_dice() / 3));
            dprf("(mon) HP shaved: %d.", shave);
            amount -= shave;
            if (amount <= 0)
                return 0;
        }

        if (amount != INSTANT_DEATH)
            if (has_ench(ENCH_DEATHS_DOOR))
                return 0;
            else if (petrified())
                amount /= 2;
            else if (petrifying())
                amount = amount * 2 / 3;

        if (amount != INSTANT_DEATH && has_ench(ENCH_INJURY_BOND))
        {
            actor* guardian = get_ench(ENCH_INJURY_BOND).agent();
            if (guardian && guardian->alive() && mons_aligned(guardian, this))
            {
                int split = amount / 2;
                if (split > 0)
                {
                    deferred_damage_fineff::schedule(agent, guardian,
                                                     split, false);
                    amount -= split;
                }
            }
        }

        if (amount == INSTANT_DEATH)
            amount = hit_points;
        else if (get_hit_dice() <= 0)
            amount = hit_points;
        else if (amount <= 0 && hit_points <= max_hit_points)
            return 0;

        if (attacker_effects && agent && agent->is_player()
            && you.duration[DUR_QUAD_DAMAGE]
            && flavour != BEAM_TORMENT_DAMAGE)
        {
            amount *= 4;
            if (amount > hit_points + 50)
                flags |= MF_EXPLODE_KILL;
        }

        amount = min(amount, hit_points);
        hit_points -= amount;

        if (hit_points > max_hit_points)
        {
            amount    += hit_points - max_hit_points;
            hit_points = max_hit_points;
        }

        if (flavour == BEAM_DEVASTATION || flavour == BEAM_DISINTEGRATION)
        {
            if (can_bleed())
                blood_spray(pos(), type, amount / 5);

            if (!alive())
                flags |= MF_EXPLODE_KILL;
        }

        // Allow the victim to exhibit passive damage behaviour (e.g.
        // the royal jelly).
        react_to_damage(agent, amount, flavour);

        // Don't mirror Yredelemnul's effects (in particular don't mirror
        // mirrored damage).
        if (has_ench(ENCH_MIRROR_DAMAGE)
            && crawl_state.which_god_acting() != GOD_YREDELEMNUL)
        {
            mirror_damage_fineff::schedule(agent, this, amount * 2 / 3);
        }

        blame_damage(agent, amount);
        behaviour_event(this, ME_HURT);
    }

    if (cleanup_dead && (hit_points <= 0 || get_hit_dice() <= 0)
        && type != MONS_NO_MONSTER)
    {
        if (agent == NULL)
            monster_die(this, KILL_MISC, NON_MONSTER);
        else if (agent->is_player())
            monster_die(this, KILL_YOU, NON_MONSTER);
        else
            monster_die(this, KILL_MON, agent->mindex());
    }

    return amount;
}

void monster::confuse(actor *atk, int strength)
{
    if (!check_clarity(false))
        enchant_actor_with_flavour(this, atk, BEAM_CONFUSION, strength);
}

void monster::paralyse(actor *atk, int strength, string cause)
{
    enchant_actor_with_flavour(this, atk, BEAM_PARALYSIS, strength);
}

void monster::petrify(actor *atk, bool force)
{
    enchant_actor_with_flavour(this, atk, BEAM_PETRIFY);
}

bool monster::fully_petrify(actor *atk, bool quiet)
{
    bool msg = !quiet && simple_monster_message(this, mons_is_immotile(this) ?
                         " turns to stone!" : " stops moving altogether!");

    add_ench(ENCH_PETRIFIED);
    return msg;
}

void monster::slow_down(actor *atk, int strength)
{
    enchant_actor_with_flavour(this, atk, BEAM_SLOW, strength);
}

void monster::set_ghost(const ghost_demon &g)
{
    ghost.reset(new ghost_demon(g));

    if (!ghost->name.empty())
        mname = ghost->name;
}

void monster::set_new_monster_id()
{
    mid = ++you.last_mid;
    // Sorry, if you made 4294901759 monsters over the course of your
    // game you deserve a crash, particularly when the game doesn't
    // even last that many turns.
    ASSERT(mid < MID_FIRST_NON_MONSTER);
    env.mid_cache[mid] = mindex();
}

void monster::ghost_init(bool need_pos)
{
    ghost_demon_init();

    god             = ghost->religion;
    attitude        = ATT_HOSTILE;
    behaviour       = BEH_WANDER;
    flags           = 0;
    foe             = MHITNOT;
    foe_memory      = 0;
    number          = MONS_NO_MONSTER;

    // Ghosts can't worship good gods, but keep the god in the ghost
    // structure so the ghost can comment on it.
    if (is_good_god(god))
        god = GOD_NO_GOD;

    inv.init(NON_ITEM);
    enchantments.clear();
    ench_cache.reset();
    ench_countdown = 0;

    // Summoned player ghosts are already given a position; calling this
    // in those instances will cause a segfault. Instead, check to see
    // if we have a home first. {due}
    if (need_pos && !in_bounds(pos()))
        find_place_to_live();
}

void monster::uglything_init(bool only_mutate)
{
    // If we're mutating an ugly thing, leave its experience level, hit
    // dice and maximum and current hit points as they are.
    if (!only_mutate)
    {
        hit_dice        = ghost->xl;
        max_hit_points  = ghost->max_hp;
        hit_points      = max_hit_points;
    }

    speed           = ghost->speed;
    speed_increment = 70;
    colour          = ghost->colour;
}

void monster::ghost_demon_init()
{
    // Unequip weapon before setting stats, in case of protection/evasion.
    item_def *wpn = weapon();
    if (wpn)
        unequip_weapon(*wpn, false, false);

    hit_dice        = ghost->xl;
    max_hit_points  = min<short int>(ghost->max_hp, MAX_MONSTER_HP);
    hit_points      = max_hit_points;
    speed           = ghost->speed;
    speed_increment = 70;
    if (ghost->colour != COLOUR_UNDEF)
        colour = ghost->colour;

    // And re-equip it.
    if (wpn)
        equip_weapon(*wpn, false, false);

    load_ghost_spells();
}

void monster::uglything_mutate(colour_t force_colour)
{
    ghost->init_ugly_thing(type == MONS_VERY_UGLY_THING, true, force_colour);
    uglything_init(true);
}

void monster::uglything_upgrade()
{
    ghost->ugly_thing_to_very_ugly_thing();
    uglything_init();
}

// Randomise potential damage.
static int _estimated_trap_damage(trap_type trap)
{
    switch (trap)
    {
        case TRAP_BLADE: return 10 + random2(30);
        case TRAP_ARROW: return random2(7);
        case TRAP_SPEAR: return random2(10);
        case TRAP_BOLT:  return random2(13);
        default:         return 0;
    }
}

/**
 * Check whether a given trap (described by trap position) can be
 * regarded as safe.  Takes into account monster intelligence and
 * allegiance.
 *
 * @param where       The square to be checked for dangerous traps.
 * @param just_check  Used for intelligent monsters trying to avoid traps.
 * @return            Whether the monster will willingly enter the square.
 */
bool monster::is_trap_safe(const coord_def& where, bool just_check) const
{
    const int intel = mons_intel(this);

    const trap_def *ptrap = find_trap(where);
    if (!ptrap)
        return true;
    const trap_def& trap = *ptrap;

    const bool player_knows_trap = (trap.is_known(&you));

    // No friendly monsters will ever enter a Zot trap you know.
    if (player_knows_trap && friendly() && trap.type == TRAP_ZOT)
        return false;

    // Dumb monsters don't care at all.
    if (intel == I_PLANT)
        return true;

    // Known shafts are safe. Unknown ones are unknown.
    if (trap.type == TRAP_SHAFT)
        return true;

    // Hostile monsters are not afraid of non-mechanical traps.
    // Allies will try to avoid teleportation and zot traps.
    const bool mechanical = (trap.category() == DNGN_TRAP_MECHANICAL);

    if (trap.is_known(this))
    {
        if (just_check)
            return false; // Square is blocked.
        else
        {
            // Test for corridor-like environment.
            const int x = where.x - pos().x;
            const int y = where.y - pos().y;

            // The question is whether the monster (m) can easily reach its
            // presumable destination (x) without stepping on the trap. Traps
            // in corridors do not allow this. See e.g
            //  #x#        ##
            //  #^#   or  m^x
            //   m         ##
            //
            // The same problem occurs if paths are blocked by monsters,
            // hostile terrain or other traps rather than walls.
            // What we do is check whether the squares with the relative
            // positions (-1,0)/(+1,0) or (0,-1)/(0,+1) form a "corridor"
            // (relative to the _trap_ position rather than the monster one).
            // If they don't, the trap square is marked as "unsafe" (because
            // there's a good alternative move for the monster to take),
            // otherwise the decision will be made according to later tests
            // (monster hp, trap type, ...)
            // If a monster still gets stuck in a corridor it will usually be
            // because it has less than half its maximum hp.

            if ((mon_can_move_to_pos(this, coord_def(x-1, y), true)
                 || mon_can_move_to_pos(this, coord_def(x+1,y), true))
                && (mon_can_move_to_pos(this, coord_def(x,y-1), true)
                    || mon_can_move_to_pos(this, coord_def(x,y+1), true)))
            {
                return false;
            }
        }
    }

    // Friendlies will try not to be parted from you.
    if (intelligent_ally(this) && (trap.type == TRAP_TELEPORT
                                   || trap.type == TRAP_TELEPORT_PERMANENT)
        && player_knows_trap && mons_near(this))
    {
        return false;
    }

    // Healthy monsters don't mind a little pain.
    if (mechanical &&hit_points >= max_hit_points / 2
        && (intel == I_ANIMAL
            || hit_points > _estimated_trap_damage(trap.type)))
    {
        return true;
    }

    // In Zotdef critters will risk death to get to the Orb
    if (crawl_state.game_is_zotdef() && mechanical)
        return true;

    // Friendly and good neutral monsters don't enjoy Zot trap perks;
    // handle accordingly.  In the arena Zot traps affect all monsters.
    if (wont_attack() || crawl_state.game_is_arena())
    {
        return mechanical ? mons_flies(this)
        : !trap.is_known(this) || trap.type != TRAP_ZOT;
    }
    else
        return !mechanical || mons_flies(this) || !trap.is_known(this);
}

bool monster::check_set_valid_home(const coord_def &place,
                                    coord_def &chosen,
                                    int &nvalid) const
{
    if (!in_bounds(place))
        return false;

    if (actor_at(place))
        return false;

    if (!monster_habitable_grid(this, grd(place)))
        return false;

    if (!is_trap_safe(place, true))
        return false;

    if (one_chance_in(++nvalid))
        chosen = place;

    return true;
}

bool monster::has_originating_map() const
{
    return props.exists("map");
}

string monster::originating_map() const
{
    if (!has_originating_map())
        return "";
    return props["map"].get_string();
}

void monster::set_originating_map(const string &map_name)
{
    if (!map_name.empty())
        props["map"].get_string() = map_name;
}

#define MAX_PLACE_NEAR_DIST 8

bool monster::find_home_near_place(const coord_def &c)
{
    int last_dist = -1;
    coord_def place(-1, -1);
    int nvalid = 0;
    SquareArray<int, MAX_PLACE_NEAR_DIST> dist(-1);
    queue<coord_def> q;

    q.push(c);
    dist(coord_def()) = 0;
    while (!q.empty())
    {
        coord_def p = q.front();
        q.pop();
        if (dist(p - c) >= last_dist && nvalid)
        {
            ASSERT(move_to_pos(place));
            // can't apply location effects here, since the monster might not
            // be on the level yet, which interacts poorly with e.g. shafts
            return true;
        }
        else if (dist(p - c) >= MAX_PLACE_NEAR_DIST)
            break;

        for (adjacent_iterator ai(p); ai; ++ai)
        {
            if (dist(*ai - c) > -1)
                continue;
            dist(*ai - c) = last_dist = dist(p - c) + 1;

            if (!monster_habitable_grid(this, grd(*ai)))
                continue;

            q.push(*ai);
            check_set_valid_home(*ai, place, nvalid);
        }
    }

    return false;
}

bool monster::find_home_near_player()
{
    return find_home_near_place(you.pos());
}

bool monster::find_home_anywhere()
{
    coord_def place(-1, -1);
    int nvalid = 0;
    for (int tries = 0; tries < 600; ++tries)
        if (check_set_valid_home(random_in_bounds(), place, nvalid))
        {
            ASSERT(move_to_pos(place));
            // can't apply location effects here, since the monster might not
            // be on the level yet, which interacts poorly with e.g. shafts
            return true;
        }
    return false;
}

bool monster::find_place_to_live(bool near_player)
{
    return near_player && find_home_near_player()
           || find_home_anywhere();
}

void monster::destroy_inventory()
{
    for (int j = 0; j < NUM_MONSTER_SLOTS; j++)
    {
        if (inv[j] != NON_ITEM)
        {
            destroy_item(inv[j]);
            inv[j] = NON_ITEM;
        }
    }
}

bool monster::is_travelling() const
{
    return !travel_path.empty();
}

bool monster::is_patrolling() const
{
    return !patrol_point.origin();
}

bool monster::needs_abyss_transit() const
{
    return (mons_is_unique(type)
               || (flags & MF_BANISHED)
               || get_experience_level() > 8 + random2(25)
                  && mons_can_use_stairs(this))
           && !has_ench(ENCH_ABJ)
           && type != MONS_BATTLESPHERE; // can use stairs otherwise
}

void monster::set_transit(const level_id &dest)
{
    add_monster_to_transit(dest, *this);
    if (you.can_see(this))
        remove_unique_annotation(this);
}

void monster::load_ghost_spells()
{
    if (!ghost.get())
    {
        spells.clear();
        return;
    }

    spells = ghost->spells;

#ifdef DEBUG_DIAGNOSTICS
    dprf(DIAG_MONPLACE, "Ghost spells:");
    for (unsigned int i = 0; i < spells.size(); i++)
    {
        dprf(DIAG_MONPLACE, "Spell #%d: %d (%s)",
             i, spells[i].spell, spell_title(spells[i].spell));
    }
#endif
}

bool monster::has_hydra_multi_attack() const
{
    return mons_genus(mons_base_type(this)) == MONS_HYDRA
        || mons_species(false) == MONS_SERPENT_OF_HELL;
}

int monster::heads() const
{
    if (has_hydra_multi_attack())
        return num_heads;
    else if (mons_shouts(mons_species(true)) == S_SHOUT2)
        return 2;
    // There are lots of things with more or fewer heads, but the return value
    // here doesn't actually matter for non-hydra-type monsters.
    else
        return 1;
}

bool monster::has_multitargeting() const
{
    if (mons_wields_two_weapons(this))
        return true;

    // Hacky little list for now. evk
    return (has_hydra_multi_attack() && !mons_is_zombified(this))
           || type == MONS_TENTACLED_MONSTROSITY
           || type == MONS_ELECTRIC_GOLEM;
}

bool monster::is_priest() const
{
    return search_slots([] (const mon_spell_slot& slot)
                        { return slot.flags & MON_SPELL_PRIEST; } );
}

bool monster::is_fighter() const
{
    return flags & MF_FIGHTER;
}

bool monster::is_archer() const
{
    return flags & MF_ARCHER;
}

bool monster::is_actual_spellcaster() const
{
    return search_slots([] (const mon_spell_slot& slot)
                        { return slot.flags & MON_SPELL_WIZARD; } );
}

bool monster::is_shapeshifter() const
{
    return has_ench(ENCH_GLOWING_SHAPESHIFTER, ENCH_SHAPESHIFTER);
}

void monster::forget_random_spell()
{
    if (!spells.empty())
        spells.erase(spells.begin() + random2(spells.size()));
}

void monster::scale_hp(int num, int den)
{
    // Without the +1, we lose maxhp on every berserk (the only use) if the
    // maxhp is odd.  This version does preserve the value correctly, but only
    // if it is first inflated then deflated.
    hit_points     = (hit_points * num + 1) / den;
    max_hit_points = (max_hit_points * num + 1) / den;

    if (hit_points < 1)
        hit_points = 1;
    if (max_hit_points < 1)
        max_hit_points = 1;
    if (hit_points > max_hit_points)
        hit_points = max_hit_points;
}

kill_category monster::kill_alignment() const
{
    if (mid == MID_YOU_FAULTLESS)
        return KC_YOU;
    return friendly() ? KC_FRIENDLY : KC_OTHER;
}

bool monster::sicken(int amount)
{
    if (res_rotting() || (amount /= 2) < 1)
        return false;

    if (!has_ench(ENCH_SICK) && you.can_see(this))
    {
        // Yes, could be confused with poisoning.
        mprf("%s looks sick.", name(DESC_THE).c_str());
    }

    add_ench(mon_enchant(ENCH_SICK, 0, 0, amount * 10));

    return true;
}

bool monster::bleed(const actor* agent, int amount, int degree)
{
    if (!has_ench(ENCH_BLEED) && you.can_see(this))
    {
        mprf("%s begins to bleed from %s wounds!", name(DESC_THE).c_str(),
             pronoun(PRONOUN_POSSESSIVE).c_str());
    }

    add_ench(mon_enchant(ENCH_BLEED, degree, agent, amount * 10));

    return true;
}

// Recalculate movement speed.
void monster::calc_speed()
{
    speed = mons_base_speed(this);

    if (type == MONS_BOULDER_BEETLE && has_ench(ENCH_ROLLING))
        speed = 14;

    if (has_ench(ENCH_BERSERK))
        speed = berserk_mul(speed);
    else if (has_ench(ENCH_HASTE))
        speed = haste_mul(speed);
    if (has_ench(ENCH_SLOW))
        speed = haste_div(speed);
}

// Check speed and speed_increment sanity.
void monster::check_speed()
{
    // FIXME: If speed is borked, recalculate.  Need to figure out how
    // speed is getting borked.
    if (speed < 0 || speed > 130)
    {
        dprf("Bad speed: %s, spd: %d, spi: %d, hd: %d, ench: %s",
             name(DESC_PLAIN).c_str(),
             speed, speed_increment, get_hit_dice(),
             describe_enchantments().c_str());

        calc_speed();

        dprf("Fixed speed for %s to %d", name(DESC_PLAIN).c_str(), speed);
    }

    if (speed_increment < 0)
        speed_increment = 0;

    if (speed_increment > 200)
    {
        dprf("Clamping speed increment on %s: %d",
             name(DESC_PLAIN).c_str(), speed_increment);

        speed_increment = 140;
    }
}

actor *monster::get_foe() const
{
    if (foe == MHITNOT)
        return NULL;
    else if (foe == MHITYOU)
        return friendly() ? NULL : &you;

    // Must be a monster!
    monster* my_foe = &menv[foe];
    return my_foe->alive()? my_foe : NULL;
}

int monster::foe_distance() const
{
    const actor *afoe = get_foe();
    return afoe ? pos().distance_from(afoe->pos())
                : INFINITE_DISTANCE;
}

bool monster::can_go_frenzy() const
{
    if (mons_is_tentacle_or_tentacle_segment(type))
        return false;

    if (mons_intel(this) == I_PLANT)
        return false;

    if (paralysed() || petrified() || petrifying() || asleep())
        return false;

    if (berserk_or_insane() || has_ench(ENCH_FATIGUE))
        return false;

    // If we have no melee attack, going berserk is pointless.
    const mon_attack_def attk = mons_attack_spec(this, 0);
    if (attk.type == AT_NONE || attk.damage == 0)
        return false;

    return true;
}

bool monster::can_go_berserk() const
{
    return (holiness() == MH_NATURAL) && can_go_frenzy();
}

bool monster::berserk() const
{
    return has_ench(ENCH_BERSERK);
}

// XXX: this function could use a better name
bool monster::berserk_or_insane() const
{
    return berserk() || has_ench(ENCH_INSANE);
}

bool monster::needs_berserk(bool check_spells) const
{
    if (!can_go_berserk())
        return false;

    if (has_ench(ENCH_HASTE) || has_ench(ENCH_TP))
        return false;

    if (foe_distance() > 3)
        return false;

    if (check_spells)
    {
        for (const mon_spell_slot &slot : spells)
        {
            const int spell = slot.spell;
            if (spell != SPELL_BERSERKER_RAGE)
                return false;
        }
    }

    return true;
}

bool monster::can_see_invisible() const
{
    if (mons_is_ghost_demon(type))
        return ghost->see_invis;
    else if (mons_class_flag(type, M_SEE_INVIS)
             || (mons_is_demonspawn(type)
                 && mons_class_flag(draco_or_demonspawn_subspecies(this),
                                    M_SEE_INVIS)))
    {
        return true;
    }
    else if (scan_artefacts(ARTP_EYESIGHT) > 0)
        return true;
    else if (wearing(EQ_RINGS, RING_SEE_INVISIBLE))
        return true;
    else if (wearing_ego(EQ_ALL_ARMOUR, SPARM_SEE_INVISIBLE))
        return true;
    return false;
}

bool monster::invisible() const
{
    return has_ench(ENCH_INVIS) && !backlit();
}

bool monster::visible_to(const actor *looker) const
{
    bool blind = looker->is_monster()
                 && looker->as_monster()->has_ench(ENCH_BLIND);

    bool vis = (looker->is_player() && (friendly()
                                        || you.duration[DUR_TELEPATHY]))
               || (!blind && (!invisible() || looker->can_see_invisible()));

    return vis && (this == looker || !submerged());
}

bool monster::near_foe() const
{
    const actor *afoe = get_foe();
    return afoe && see_cell_no_trans(afoe->pos())
           && summon_can_attack(this, afoe);
}

bool monster::has_lifeforce() const
{
    const mon_holy_type holi = holiness();

    return holi == MH_NATURAL || holi == MH_PLANT;
}

/**
 * Can the monster be mutated?
 *
 * Nonliving (e.g. statue) monsters & the undead are safe, as are a very few
 * other weird types of monsters.
 *
 * @return Whether the monster can be mutated in any way.
 */
bool monster::can_mutate() const
{
    if (mons_is_tentacle_or_tentacle_segment(type))
        return false;

    if (type == MONS_CHAOS_SPAWN)
        return false;

    if (type == MONS_ABOMINATION_SMALL || type == MONS_ABOMINATION_LARGE)
        return true;

    const mon_holy_type holi = holiness();

    return holi != MH_UNDEAD && holi != MH_NONLIVING;
}

bool monster::can_safely_mutate(bool temp) const
{
    return can_mutate();
}

bool monster::can_polymorph() const
{
    if (type == MONS_CHAOS_SPAWN)
        return true;

    if (type == MONS_ABOMINATION_SMALL || type == MONS_ABOMINATION_LARGE)
        return false;

    return can_mutate();
}

bool monster::can_bleed(bool /*allow_tran*/) const
{
    return mons_has_blood(type);
}

bool monster::is_stationary() const
{
    return mons_class_is_stationary(type) || has_ench(ENCH_WITHDRAWN);
}

/**
 * Malmutate the monster.
 *
 * Gives a temporary 'wretched' effect, generally. Some monsters have special
 * interactions.
 *
 * @return Whether the monster was mutated in any way.
 */
bool monster::malmutate(const string &/*reason*/)
{
    if (!can_mutate())
        return false;

    // tile change, already mutated wrecks
    if (type == MONS_ABOMINATION_SMALL || type == MONS_ABOMINATION_LARGE)
    {
#ifdef USE_TILE
        props[TILE_NUM_KEY].get_short() = random2(256);
#endif
        return true;
    }

    // Ugly things merely change colour.
    if (type == MONS_UGLY_THING || type == MONS_VERY_UGLY_THING)
    {
        ugly_thing_mutate(this);
        return true;
    }

    simple_monster_message(this, " twists and deforms.");
    add_ench(mon_enchant(ENCH_WRETCHED, 1));
    return true;
}

/**
 * Corrupt the monster's body.
 *
 * Analogous to effects that give the player temp mutations, like wretched star
 * pulses & demonspawn corruptors. Currently identical to malmutate. (Writing
 * this function anyway, since they probably shouldn't be identical.)
 *
 * XXX: adjust duration to differentiate? (make malmut's duration longer, or
 * corrupt's shorter?)
 */
void monster::corrupt()
{
    malmutate("");
}

bool monster::polymorph(int pow)
{
    if (!can_polymorph())
        return false;

    // Polymorphing a (very) ugly thing will mutate it into a different
    // (very) ugly thing.
    if (type == MONS_UGLY_THING || type == MONS_VERY_UGLY_THING)
    {
        ugly_thing_mutate(this);
        return true;
    }

    // Polymorphing a shapeshifter will make it revert to its original
    // form.
    if (has_ench(ENCH_GLOWING_SHAPESHIFTER))
        return monster_polymorph(this, MONS_GLOWING_SHAPESHIFTER);
    if (has_ench(ENCH_SHAPESHIFTER))
        return monster_polymorph(this, MONS_SHAPESHIFTER);

    // Polymorphing a slime creature will usually split it first
    // and polymorph each part separately.
    if (type == MONS_SLIME_CREATURE)
    {
        slime_creature_polymorph(this);
        return true;
    }

    return monster_polymorph(this, RANDOM_MONSTER);
}

static bool _mons_is_icy(int mc)
{
    return mc == MONS_ICE_BEAST
           || mc == MONS_SIMULACRUM
           || mc == MONS_ICE_STATUE;
}

bool monster::is_icy() const
{
    return _mons_is_icy(type);
}

static bool _mons_is_fiery(int mc)
{
    return mc == MONS_FIRE_VORTEX
           || mc == MONS_FIRE_ELEMENTAL
           || mc == MONS_EFREET
           || mc == MONS_AZRAEL
           || mc == MONS_LAVA_SNAKE
           || mc == MONS_SALAMANDER
           || mc == MONS_SALAMANDER_FIREBRAND
           || mc == MONS_SALAMANDER_MYSTIC
           || mc == MONS_MOLTEN_GARGOYLE
           || mc == MONS_ORB_OF_FIRE;
}

bool monster::is_fiery() const
{
    return _mons_is_fiery(type);
}

static bool _mons_is_skeletal(int mc)
{
    return mc == MONS_SKELETON
           || mc == MONS_BONE_DRAGON
           || mc == MONS_SKELETAL_WARRIOR
           || mc == MONS_ANCIENT_CHAMPION
           || mc == MONS_REVENANT
           || mc == MONS_FLYING_SKULL
           || mc == MONS_CURSE_SKULL
           || mc == MONS_MURRAY;
}

bool monster::is_skeletal() const
{
    return _mons_is_skeletal(type);
}

int monster::spiny_degree() const
{
    switch (mons_is_demonspawn(type)
            ? base_monster
            : type)
    {
        case MONS_PORCUPINE:
        case MONS_TORTUROUS_DEMONSPAWN:
            return 3;
        case MONS_HELL_SENTINEL:
            return 5;
        case MONS_BRIAR_PATCH:
            return 4;
        default:
            return 0;
    }
}

bool monster::has_action_energy() const
{
    return speed_increment >= 80;
}

void monster::check_redraw(const coord_def &old, bool clear_tiles) const
{
    if (!crawl_state.io_inited)
        return;

    const bool see_new = you.see_cell(pos());
    const bool see_old = you.see_cell(old);
    if ((see_new || see_old) && !view_update())
    {
        if (see_new)
            view_update_at(pos());

        // Don't leave a trail if we can see the monster move in.
        if (see_old || (pos() - old).rdist() <= 1)
        {
            view_update_at(old);
#ifdef USE_TILE
            if (clear_tiles && !see_old)
                tile_reset_fg(old);
#endif
        }
        update_screen();
    }
}

void monster::apply_location_effects(const coord_def &oldpos,
                                     killer_type killer,
                                     int killernum)
{
    if (oldpos != pos())
        dungeon_events.fire_position_event(DET_MONSTER_MOVED, pos());

    if (alive() && mons_habitat(this) == HT_WATER
        && !feat_is_watery(grd(pos())) && !has_ench(ENCH_AQUATIC_LAND))
    {
        // Elemental wellsprings always have water beneath them
        if (type == MONS_ELEMENTAL_WELLSPRING)
            temp_change_terrain(pos(), DNGN_SHALLOW_WATER, 100, TERRAIN_CHANGE_FLOOD);
        else
            add_ench(ENCH_AQUATIC_LAND);
    }

    if (alive() && has_ench(ENCH_AQUATIC_LAND))
    {
        if (!feat_is_watery(grd(pos())))
            simple_monster_message(this, " flops around on dry land!");
        else if (!feat_is_watery(grd(oldpos)))
        {
            simple_monster_message(this, " dives back into the water!");
            del_ench(ENCH_AQUATIC_LAND);
        }
        // This may have been called via dungeon_terrain_changed instead
        // of by the monster moving move, in that case grd(oldpos) will
        // be the current position that became watery.
        else
            del_ench(ENCH_AQUATIC_LAND);
    }

    // Monsters stepping on traps:
    trap_def* ptrap = find_trap(pos());
    if (ptrap)
        ptrap->trigger(*this);

    if (alive())
        mons_check_pool(this, pos(), killer, killernum);

    if (alive() && has_ench(ENCH_SUBMERGED)
        && (!monster_can_submerge(this, grd(pos()))
            || type == MONS_TRAPDOOR_SPIDER))
    {
        del_ench(ENCH_SUBMERGED);

        if (type == MONS_TRAPDOOR_SPIDER)
            behaviour_event(this, ME_EVAL);
    }

    terrain_property_t &prop = env.pgrid(pos());

    if (prop & FPROP_BLOODY)
    {
        monster_type genus = mons_genus(type);

        if (genus == MONS_JELLY || genus == MONS_ELEPHANT_SLUG)
        {
            prop &= ~FPROP_BLOODY;
            if (you.see_cell(pos()) && !visible_to(&you))
            {
                string desc =
                    feature_description_at(pos(), false, DESC_THE, false);
                mprf("The bloodstain on %s disappears!", desc.c_str());
            }
        }
    }
}

bool monster::self_destructs()
{
    if (type == MONS_GIANT_SPORE
        || type == MONS_BALL_LIGHTNING
        || type == MONS_LURKING_HORROR
        || type == MONS_ORB_OF_DESTRUCTION
        || type == MONS_FULMINANT_PRISM)
    {
        suicide();
        // Do the explosion right now.
        monster_die(as_monster(), KILL_MON, mindex());
        return true;
    }
    return false;
}

/** A higher-level moving method than moveto().
 *
 *  @param newpos    where to move this monster
 *  @param clear_net whether to clear any trapping nets
 *  @param force     whether to move it even if you're standing there
 *  @returns whether the move took place.
 */
bool monster::move_to_pos(const coord_def &newpos, bool clear_net, bool force)
{
    const actor* a = actor_at(newpos);
    if (a && !(a->is_player() && (fedhas_passthrough(this) || force)))
        return false;

    const int index = mindex();

    // Clear old cell pointer.
    if (in_bounds(pos()) && mgrd(pos()) == index)
        mgrd(pos()) = NON_MONSTER;

    // Set monster x,y to new value.
    moveto(newpos, clear_net);

    // Set new monster grid pointer to this monster.
    mgrd(newpos) = index;

    return true;
}

/** Swap positions with another monster.
 *
 *  move_to_pos can't be used in this case, since it can't move something
 *  to a spot that's occupied. This will abort if either monster can't survive
 *  in the new place.
 *
 *  @param other the monster to swap with
 *  @returns whether they ended up moving.
 */
bool monster::swap_with(monster* other)
{
    const coord_def old_pos = pos();
    const coord_def new_pos = other->pos();

    if (!can_pass_through(new_pos)
        || !other->can_pass_through(old_pos))
    {
        return false;
    }

    if (!monster_habitable_grid(this, grd(new_pos))
         && !can_cling_to(new_pos)
        || !monster_habitable_grid(other, grd(old_pos))
            && !other->can_cling_to(old_pos))
    {
        return false;
    }

    moveto(new_pos);
    other->moveto(old_pos);

    mgrd(old_pos) = other->mindex();
    mgrd(new_pos) = mindex();

    return true;
}

// Returns true if the trap should be revealed to the player.
bool monster::do_shaft()
{
    if (!is_valid_shaft_level())
        return false;

    // Handle instances of do_shaft() being invoked magically when
    // the monster isn't standing over a shaft.
    if (get_trap_type(pos()) != TRAP_SHAFT)
    {
        switch (grd(pos()))
        {
        case DNGN_FLOOR:
        case DNGN_OPEN_DOOR:
        // what's the point of this list?
        case DNGN_TRAP_MECHANICAL:
        case DNGN_TRAP_TELEPORT:
        case DNGN_TRAP_ALARM:
        case DNGN_TRAP_ZOT:
        case DNGN_TRAP_SHAFT:
        case DNGN_TRAP_WEB:
        case DNGN_UNDISCOVERED_TRAP:
        case DNGN_ENTER_SHOP:
            break;

        default:
            return false;
        }

        if (!ground_level() || body_weight() == 0)
        {
            if (mons_near(this))
            {
                if (visible_to(&you))
                {
                    mprf("A shaft briefly opens up underneath %s!",
                         name(DESC_THE).c_str());
                }
                else
                    mpr("A shaft briefly opens up in the floor!");
            }

            handle_items_on_shaft(pos(), false);
            return false;
        }
    }

    level_id lev = shaft_dest(false);

    if (lev == level_id::current())
        return false;

    // If a pacified monster is leaving the level via a shaft trap, and
    // has reached its goal, handle it here.
    if (!pacified())
        set_transit(lev);

    const bool reveal =
        simple_monster_message(this, " falls through a shaft!");

    handle_items_on_shaft(pos(), false);

    // Monster is no longer on this level.
    destroy_inventory();
    monster_cleanup(this);

    return reveal;
}

void monster::put_to_sleep(actor *attacker, int strength, bool hibernate)
{
    const bool valid_target = hibernate ? can_hibernate() : can_sleep();
    if (!valid_target)
        return;

    stop_constricting_all();
    behaviour = BEH_SLEEP;
    flags |= MF_JUST_SLEPT;
    if (hibernate)
        add_ench(ENCH_SLEEP_WARY);
}

void monster::weaken(actor *attacker, int pow)
{
    if (!has_ench(ENCH_WEAK))
        simple_monster_message(this, " looks weaker.");

    add_ench(mon_enchant(ENCH_WEAK, 1, attacker,
                         (pow * 10 + random2(pow * 10 + 30))));
}

void monster::check_awaken(int)
{
    // XXX
}

int monster::beam_resists(bolt &beam, int hurted, bool doEffects, string source)
{
    return mons_adjust_flavoured(this, beam, hurted, doEffects);
}

const monsterentry *monster::find_monsterentry() const
{
    return (type == MONS_NO_MONSTER || type == MONS_PROGRAM_BUG) ? NULL
                                                    : get_monster_data(type);
}

int monster::action_energy(energy_use_type et) const
{
    if (!find_monsterentry())
        return 10;

    const mon_energy_usage &mu = mons_energy(this);
    int move_cost = 0;
    switch (et)
    {
    case EUT_MOVE:    move_cost = mu.move; break;
    // Amphibious monster speed boni are now dealt with using SWIM_ENERGY,
    // rather than here.
    case EUT_SWIM:    move_cost = mu.swim; break;
    case EUT_MISSILE: return mu.missile;
    case EUT_ITEM:    return mu.item;
    case EUT_SPECIAL: return mu.special;
    case EUT_SPELL:   return mu.spell;
    case EUT_ATTACK:  return mu.attack;
    case EUT_PICKUP:  return mu.pickup_percent;
    }

    if (has_ench(ENCH_SWIFT))
        move_cost -= 2;

    if (wearing_ego(EQ_ALL_ARMOUR, SPARM_PONDEROUSNESS))
        move_cost += 1;

    if (run())
        move_cost -= 1;

    // Shadows move more quickly when blended with the darkness
    if (type == MONS_SHADOW && invisible())
        move_cost -= 3;

    // Floundering monsters get the same penalty as the player, except that
    // player get penalty on entering water, while monster get the penalty
    // when leaving it.
    if (floundering())
        move_cost += 3 + random2(8);

    // If the monster cast it, it has more control and is there not
    // as slow as when the player casts it.
    if (has_ench(ENCH_LIQUEFYING))
        move_cost -= 2;

    // Never reduce the cost to zero
    return max(move_cost, 1);
}

void monster::lose_energy(energy_use_type et, int div, int mult)
{
    int energy_loss  = div_round_up(mult * action_energy(et), div);
    if (has_ench(ENCH_PETRIFYING))
    {
        energy_loss *= 3;
        energy_loss /= 2;
    }

    if ((et == EUT_MOVE || et == EUT_SWIM) && has_ench(ENCH_GRASPING_ROOTS))
        energy_loss += 5;

    if ((et == EUT_MOVE || et == EUT_SWIM) && has_ench(ENCH_FROZEN))
        energy_loss += 4;

    // Randomize interval between servitor spellcasts
    if ((et == EUT_SPELL && type == MONS_SPELLFORGED_SERVITOR))
        energy_loss += random2(16);

    // Randomize movement cost slightly, to make it less predictable,
    // and make pillar-dancing not entirely safe.
    // No randomization for allies following you to avoid traffic jam
    if ((et == EUT_MOVE || et == EUT_SWIM) && (!friendly() || foe != MHITYOU))
        energy_loss += random2(3) - 1;

    speed_increment -= energy_loss;
}

void monster::gain_energy(energy_use_type et, int div, int mult)
{
    int energy_gain  = div_round_up(mult * action_energy(et), div);
    if (has_ench(ENCH_PETRIFYING))
    {
        energy_gain *= 2;
        energy_gain /= 3;
    }

    speed_increment += energy_gain;
}

bool monster::can_drink_potion(potion_type ptype) const
{
    if (mons_class_is_stationary(type))
        return false;

    if (mons_itemuse(this) < MONUSE_STARTING_EQUIPMENT)
        return false;

    // These monsters cannot drink.
    if (is_skeletal() || is_insubstantial()
        || mons_species() == MONS_LICH || mons_genus(type) == MONS_MUMMY
        || mons_species() == MONS_WIGHT || type == MONS_GASTRONOK)
    {
        return false;
    }

    switch (ptype)
    {
        case POT_CURING:
        case POT_HEAL_WOUNDS:
            return holiness() != MH_NONLIVING
                   && holiness() != MH_PLANT;
        case POT_BLOOD:
#if TAG_MAJOR_VERSION == 34
        case POT_BLOOD_COAGULATED:
#endif
            return mons_species() == MONS_VAMPIRE;
        case POT_BERSERK_RAGE:
            return can_go_berserk();
        case POT_HASTE:
        case POT_MIGHT:
        case POT_AGILITY:
        case POT_INVISIBILITY:
        case POT_RESISTANCE:
            // If there are any item using monsters that are permanently
            // invisible, this might have to be restricted.
            return true;
        default:
            break;
    }

    return false;
}

bool monster::should_drink_potion(potion_type ptype) const
{
    switch (ptype)
    {
    case POT_CURING:
        return !has_ench(ENCH_DEATHS_DOOR)
               && hit_points <= max_hit_points / 2
               || has_ench(ENCH_POISON)
               || has_ench(ENCH_SICK)
               || has_ench(ENCH_CONFUSION)
               || has_ench(ENCH_ROT);
    case POT_HEAL_WOUNDS:
        return !has_ench(ENCH_DEATHS_DOOR)
               && hit_points <= max_hit_points / 2;
    case POT_BLOOD:
#if TAG_MAJOR_VERSION == 34
    case POT_BLOOD_COAGULATED:
#endif
        return hit_points <= max_hit_points / 2;
    case POT_BERSERK_RAGE:
        // this implies !berserk()
        return !has_ench(ENCH_MIGHT) && !has_ench(ENCH_HASTE)
               && needs_berserk();
    case POT_HASTE:
        return !has_ench(ENCH_HASTE);
    case POT_MIGHT:
        return !has_ench(ENCH_MIGHT) && foe_distance() <= 2;
    case POT_AGILITY:
        return !has_ench(ENCH_AGILE);
    case POT_RESISTANCE:
        return !has_ench(ENCH_RESISTANCE);
    case POT_INVISIBILITY:
        // We're being nice: friendlies won't go invisible if the player
        // won't be able to see them.
        return !has_ench(ENCH_INVIS)
               && (you.can_see_invisible(false) || !friendly());
    default:
        break;
    }

    return false;
}

// Return the ID status gained.
item_type_id_state_type monster::drink_potion_effect(potion_type pot_eff,
                                                     bool card)
{
    if (!card)
        simple_monster_message(this, " drinks a potion.");

    item_type_id_state_type ident = ID_MON_TRIED_TYPE;

    switch (pot_eff)
    {
    case POT_CURING:
    {
        if (heal(5 + random2(7)))
            simple_monster_message(this, " is healed!");

        static const enchant_type cured_enchants[] =
        {
            ENCH_POISON, ENCH_SICK, ENCH_CONFUSION, ENCH_ROT
        };

        // We can differentiate curing and heal wounds (and blood,
        // for vampires) by seeing if any status ailments are cured.
        for (enchant_type cured : cured_enchants)
            if (del_ench(cured))
                ident = ID_KNOWN_TYPE;
    }
    break;

    case POT_HEAL_WOUNDS:
        if (heal(10 + random2avg(28, 3)))
            simple_monster_message(this, " is healed!");
        break;

    case POT_BLOOD:
#if TAG_MAJOR_VERSION == 34
    case POT_BLOOD_COAGULATED:
#endif
        if (mons_species() == MONS_VAMPIRE)
        {
            heal(10 + random2avg(28, 3));
            simple_monster_message(this, " is healed!");
        }
        break;

    case POT_BERSERK_RAGE:
        if (enchant_actor_with_flavour(this, this, BEAM_BERSERK))
            ident = ID_KNOWN_TYPE;
        break;

    case POT_HASTE:
        if (enchant_actor_with_flavour(this, this, BEAM_HASTE))
            ident = ID_KNOWN_TYPE;
        break;

    case POT_MIGHT:
        if (enchant_actor_with_flavour(this, this, BEAM_MIGHT))
            ident = ID_KNOWN_TYPE;
        break;

    case POT_INVISIBILITY:
        if (enchant_actor_with_flavour(this, this, BEAM_INVISIBILITY))
            ident = ID_KNOWN_TYPE;
        break;

    case POT_AGILITY:
        if (enchant_actor_with_flavour(this, this, BEAM_AGILITY))
            ident = ID_KNOWN_TYPE;
        break;

    case POT_RESISTANCE:
        if (enchant_actor_with_flavour(this, this, BEAM_RESISTANCE))
            ident = ID_KNOWN_TYPE;
        break;

    default:
        break;
    }

    return ident;
}

bool monster::can_evoke_jewellery(jewellery_type jtype) const
{
    if (mons_class_is_stationary(type))
        return false;

    if (mons_itemuse(this) < MONUSE_STARTING_EQUIPMENT)
        return false;

    switch (jtype)
    {
        case RING_TELEPORTATION:
            return !has_ench(ENCH_TP);
        case RING_INVISIBILITY:
            // If there are any item using monsters that are permanently
            // invisible, this might have to be restricted.
            return true;
        case AMU_RAGE:
            return can_go_berserk();
        default:
            break;
    }

    return false;
}

bool monster::should_evoke_jewellery(jewellery_type jtype) const
{
    switch (jtype)
    {
    case RING_TELEPORTATION:
        return caught() || mons_is_fleeing(this) || pacified();
    case AMU_RAGE:
        // this implies !berserk()
        return !has_ench(ENCH_MIGHT) && !has_ench(ENCH_HASTE)
               && needs_berserk();
    case RING_INVISIBILITY:
        // We're being nice: friendlies won't go invisible if the player
        // won't be able to see them.
        return !has_ench(ENCH_INVIS)
               && (you.can_see_invisible(false) || !friendly());
    default:
        break;
    }

    return false;
}

// Return the ID status gained.
item_type_id_state_type monster::evoke_jewellery_effect(jewellery_type jtype)
{
    // XXX: this is mostly to prevent a funny message order:
    // "$foo evokes its amulet. $foo wields a great mace. $foo goes berserk!"
    if (jtype == AMU_RAGE)
        wield_melee_weapon();

    mprf("%s evokes %s %s.", name(DESC_THE).c_str(),
         pronoun(PRONOUN_POSSESSIVE).c_str(),
         jewellery_is_amulet(jtype) ? "amulet" : "ring");

    item_type_id_state_type ident = ID_MON_TRIED_TYPE;

    switch (jtype)
    {
    case AMU_RAGE:
        if (enchant_actor_with_flavour(this, this, BEAM_BERSERK))
            ident = ID_KNOWN_TYPE;
        break;

    case RING_INVISIBILITY:
        if (enchant_actor_with_flavour(this, this, BEAM_INVISIBILITY))
            ident = ID_KNOWN_TYPE;
        break;

    case RING_TELEPORTATION:
        teleport(false);
        ident = ID_KNOWN_TYPE;
        break;

    default:
        break;
    }

    return ident;
}

void monster::react_to_damage(const actor *oppressor, int damage,
                               beam_type flavour)
{
    if (type == MONS_SIXFIRHY && flavour == BEAM_ELECTRICITY)
    {
        if (!alive()) // overcharging is deadly
            simple_monster_message(this, " explodes in a shower of sparks!");
        else if (heal(damage*2, false))
            simple_monster_message(this, " seems to be charged up!");
        return;
    }

    // Don't discharge on small amounts of damage (this helps avoid
    // continuously shocking when poisoned or sticky flamed)
    if (type == MONS_SHOCK_SERPENT && damage > 4)
    {
        int pow = div_rand_round(min(damage, hit_points + damage), 9);
        if (pow)
            shock_serpent_discharge_fineff::schedule(this, pos(), pow);
    }

    // The royal jelly objects to taking damage and will SULK. :-)
    if (type == MONS_ROYAL_JELLY)
        trj_spawn_fineff::schedule(oppressor, this, pos(), damage);

    // Damage sharing from the spectral weapon to its owner
    // The damage shared should not be directly lethal, though like the
    // pain spell, it can leave the player at a very dangerous 1hp.
    // XXX: This makes a lot of messages, especially when the spectral weapon
    //      is hit by a monster with multiple attacks and is frozen, burned, etc.
    if (type == MONS_SPECTRAL_WEAPON && oppressor)
    {
        // The owner should not be able to damage itself
        // XXX: the mid check here is intended to treat the player's shadow
        // mimic as the player itself, i.e. the weapon won't share damage
        // the shadow mimic inflicts on it (this causes a crash).
        actor *owner = actor_by_mid(summoner);
        if (owner && owner != oppressor && oppressor->mid != summoner)
        {
            int shared_damage = damage / 2;
            if (shared_damage > 0)
            {
                if (owner->is_player())
                    mpr("Your spectral weapon shares its damage with you!");
                else if (owner->alive() && you.can_see(owner))
                {
                    string buf = " shares ";
                    buf += owner->pronoun(PRONOUN_POSSESSIVE);
                    buf += " spectral weapon's damage!";
                    simple_monster_message(owner->as_monster(), buf.c_str());
                }

                // Share damage using a fineff, so that it's non-fatal
                // regardless of processing order in an AoE attack.
                deferred_damage_fineff::schedule(oppressor, owner,
                                                 shared_damage, false, false);
            }
        }
    }
    else if (mons_is_tentacle_or_tentacle_segment(type)
             && !mons_is_solo_tentacle(type)
             && flavour != BEAM_TORMENT_DAMAGE
             && monster_by_mid(tentacle_connect)
             && monster_by_mid(tentacle_connect)->is_parent_monster_of(this))
    {
        deferred_damage_fineff::schedule(oppressor,
                                         monster_by_mid(tentacle_connect),
                                         damage, false);
    }

    if (!alive())
        return;


    if (mons_species(type) == MONS_BUSH
        && res_fire() < 0 && flavour == BEAM_FIRE
        && damage > 8 && x_chance_in_y(damage, 20))
    {
        place_cloud(CLOUD_FIRE, pos(), 20 + random2(15), oppressor, 5);
    }
    else if (type == MONS_SPRIGGAN_RIDER)
    {
        if (hit_points + damage > max_hit_points / 2)
            damage = max_hit_points / 2 - hit_points;
        if (damage > 0 && x_chance_in_y(damage, damage + hit_points))
        {
            bool fly_died = coinflip();
            int old_hp                = hit_points;
            uint64_t old_flags        = flags;
            mon_enchant_list old_ench = enchantments;
            FixedBitVector<NUM_ENCHANTMENTS> old_ench_cache = ench_cache;
            int8_t old_ench_countdown = ench_countdown;
            string old_name = mname;

            if (!fly_died)
                monster_drop_things(this, mons_aligned(oppressor, &you));

            type = fly_died ? MONS_SPRIGGAN : MONS_YELLOW_WASP;
            define_monster(this);
            hit_points = min(old_hp, hit_points);
            flags          = old_flags;
            enchantments   = old_ench;
            ench_cache     = old_ench_cache;
            ench_countdown = old_ench_countdown;
            // Keep the rider's name, if it had one (Mercenary card).
            if (!old_name.empty())
                mname = old_name;

            mounted_kill(this, fly_died ? MONS_YELLOW_WASP : MONS_SPRIGGAN,
                !oppressor ? KILL_MISC
                : (oppressor->is_player())
                  ? KILL_YOU : KILL_MON,
                (oppressor && oppressor->is_monster())
                  ? oppressor->mindex() : NON_MONSTER);

            // Now clear the name, if the rider just died.
            if (!fly_died)
                mname.clear();

            if (fly_died && !is_habitable(pos()))
            {
                hit_points = 0;
                if (observable())
                {
                    mprf("As %s mount dies, %s plunges down into %s!",
                         pronoun(PRONOUN_POSSESSIVE).c_str(),
                         name(DESC_THE).c_str(),
                         grd(pos()) == DNGN_LAVA ?
                             "lava and is incinerated" :
                             "deep water and drowns");
                }
            }
            else if (fly_died && observable())
            {
                mprf("%s jumps down from %s now dead mount.",
                     name(DESC_THE).c_str(),
                     pronoun(PRONOUN_POSSESSIVE).c_str());
            }
        }
    }
    else if (type == MONS_STARCURSED_MASS)
        starcursed_merge_fineff::schedule(this);
    else if (mons_is_demonspawn(type)
             && draco_or_demonspawn_subspecies(this)
                    == MONS_TORTUROUS_DEMONSPAWN
             && (random2(damage) > 8 || max_hit_points <= 2 * damage))
    {
        // Powered by pain
        switch (random2(4))
        {
            case 0:
            case 1:
                if (!has_ench(ENCH_ANTIMAGIC))
                    break;
                simple_monster_message(this, " focuses on the pain.");
                simple_monster_message(this, " looks invigorated.");
                del_ench(ENCH_ANTIMAGIC);
                break;
            case 2:
                if (has_ench(ENCH_MIGHT))
                    break;
                simple_monster_message(this, " focuses on the pain.");
                add_ench(ENCH_MIGHT);
                simple_monster_message(this, " seems to grow stronger.");
                break;
            case 3:
                if (has_ench(ENCH_AGILE))
                    break;
                simple_monster_message(this, " focuses on the pain.");
                add_ench(ENCH_AGILE);
                simple_monster_message(this, " suddenly seems more agile.");
                break;
        }
    }
    else if (type == MONS_RAKSHASA && !has_ench(ENCH_PHANTOM_MIRROR)
             && hit_points < max_hit_points / 2
             && hit_points - damage > 0)
    {
        if (!props.exists("emergency_clone"))
        {
            rakshasa_clone_fineff::schedule(this, pos());
            props["emergency_clone"].get_bool() = true;
        }
    }

    if (alive() && has_ench(ENCH_BONE_ARMOUR) && one_chance_in(4))
    {
        del_ench(ENCH_BONE_ARMOUR);
        mprf("%s corpse armour sloughs away.",
             apostrophise(name(DESC_THE)).c_str());
    }
}

reach_type monster::reach_range() const
{
    const mon_attack_def attk(mons_attack_spec(this, 0));
    if ((attk.flavour == AF_REACH || attk.type == AT_REACH_STING)
        && attk.damage)
    {
        return REACH_TWO;
    }

    const item_def *wpn = primary_weapon();
    if (wpn)
        return weapon_reach(*wpn);
    return REACH_NONE;
}

bool monster::can_cling_to_walls() const
{
    return mons_can_cling_to_walls(this);
}

void monster::steal_item_from_player()
{
    if (confused())
    {
        string msg = getSpeakString("Maurice confused nonstealing");
        if (!msg.empty() && msg != "__NONE")
        {
            msg = replace_all(msg, "@The_monster@", name(DESC_THE));
            mprf(MSGCH_TALK, "%s", msg.c_str());
        }
        return;
    }
    // Theft isn't very peaceful. More importantly, you would risk losing the
    // item forever when the monster flees the level.
    if (pacified())
        return;

    mon_inv_type mslot = NUM_MONSTER_SLOTS;
    int steal_what  = -1;
    int total_value = 0;
    for (int m = 0; m < ENDOFPACK; ++m)
    {
        if (!you.inv[m].defined())
            continue;

        // Cannot unequip player.
        // TODO: Allow stealing of the wielded weapon?
        //       Needs to be unwielded properly and should never lead to
        //       fatal stat loss.
        // 1KB: I'd say no, weapon is being held, it's different from pulling
        //      a wand from your pocket.
        if (item_is_equipped(you.inv[m]))
            continue;

        mon_inv_type monslot = item_to_mslot(you.inv[m]);
        if (monslot == NUM_MONSTER_SLOTS)
        {
            // Try a related slot instead to allow for stealing of other
            // valuable items.
            if (you.inv[m].base_type == OBJ_BOOKS)
                monslot = MSLOT_SCROLL;
            else if (you.inv[m].base_type == OBJ_JEWELLERY)
                monslot = MSLOT_MISCELLANY;
            else
                continue;
        }

        // Only try to steal stuff we can still store somewhere.
        if (inv[monslot] != NON_ITEM)
        {
            if (monslot == MSLOT_WEAPON
                && inv[MSLOT_ALT_WEAPON] == NON_ITEM)
            {
                monslot = MSLOT_ALT_WEAPON;
            }
            else
                continue;
        }

        // Candidate for stealing.
        const int value = item_value(you.inv[m], true);
        total_value += value;

        if (x_chance_in_y(value, total_value))
        {
            steal_what = m;
            mslot      = monslot;
        }
    }

    if (steal_what == -1 || you.gold > 0 && one_chance_in(10))
    {
        // Found no item worth stealing, try gold.
        if (you.gold == 0)
        {
            if (silenced(pos()))
                return;

            string complaint = getSpeakString("Maurice nonstealing");
            if (!complaint.empty())
            {
                complaint = replace_all(complaint, "@The_monster@",
                                        name(DESC_THE));
                mprf(MSGCH_TALK, "%s", complaint.c_str());
            }

            bolt beem;
            beem.source    = pos();
            beem.target    = pos();
            beem.source_id = mid;

            // Try to teleport away.
            if (no_tele())
                return;

            if (has_ench(ENCH_TP))
            {
                mons_cast_noise(this, beem, SPELL_BLINK, MON_SPELL_WIZARD);
                // this can kill us, delay the call
                blink_fineff::schedule(this);
            }
            else
                mons_cast(this, beem, SPELL_TELEPORT_SELF, MON_SPELL_WIZARD);

            return;
        }

        const int stolen_amount = min(20 + random2(800), you.gold);
        if (inv[MSLOT_GOLD] != NON_ITEM)
        {
            // If Maurice already's got some gold, simply increase the amount.
            mitm[inv[MSLOT_GOLD]].quantity += stolen_amount;
        }
        else
        {
            // Else create a new item for this pile of gold.
            const int idx = items(false, OBJ_GOLD, OBJ_RANDOM, 0);
            if (idx == NON_ITEM)
                return;

            item_def &new_item = mitm[idx];
            new_item.base_type = OBJ_GOLD;
            new_item.sub_type  = 0;
            new_item.plus      = 0;
            new_item.plus2     = 0;
            new_item.special   = 0;
            new_item.flags     = 0;
            new_item.link      = NON_ITEM;
            new_item.quantity  = stolen_amount;
            new_item.pos.reset();
            item_colour(new_item);

            unlink_item(idx);

            inv[MSLOT_GOLD] = idx;
            new_item.set_holding_monster(mindex());
        }
        mitm[inv[MSLOT_GOLD]].flags |= ISFLAG_THROWN;
        mprf("%s steals %s your gold!",
             name(DESC_THE).c_str(),
             stolen_amount == you.gold ? "all" : "some of");

        you.attribute[ATTR_GOLD_FOUND] -= stolen_amount;

        you.del_gold(stolen_amount);
        return;
    }

    ASSERT(steal_what != -1);
    ASSERT(mslot != NUM_MONSTER_SLOTS);
    ASSERT(inv[mslot] == NON_ITEM);

    const int orig_qty = you.inv[steal_what].quantity;

    item_def* tmp = take_item(steal_what, mslot);
    if (!tmp)
        return;
    item_def& new_item = *tmp;

    mprf("%s steals %s!",
         name(DESC_THE).c_str(),
         new_item.name(DESC_YOUR).c_str());

    // You'll want to autopickup it after killing Maurice.
    new_item.flags |= ISFLAG_THROWN;

    // Fix up blood/chunk timers.
    if (is_perishable_stack(new_item))
    {
        // Somehow they always steal the freshest blood.
        for (int i = new_item.quantity; i < orig_qty; ++i)
            remove_oldest_perishable_item(new_item);

        // If the whole stack is gone, it doesn't need to be cleaned up.
        if (you.inv[steal_what].defined())
            remove_newest_perishable_item(you.inv[steal_what]);
    }
}

/**
 * "Give" a monster an item from the player's inventory.
 *
 * @param steal_what The slot in your inventory of the item.
 * @param mslot Which mon_inv_type to put the item in
 *
 * @returns new_item the new item, now in the monster's inventory.
 */
item_def* monster::take_item(int steal_what, int mslot)
{
    // Create new item.
    int index = get_mitm_slot(10);
    if (index == NON_ITEM)
        return NULL;

    item_def &new_item = mitm[index];

    // Copy item.
    new_item = you.inv[steal_what];

    // Drop the item already in the slot (including the shield
    // if it's a two-hander).
    if ((mslot == MSLOT_WEAPON || mslot == MSLOT_ALT_WEAPON)
        && inv[MSLOT_SHIELD] != NON_ITEM
        && hands_reqd(new_item) == HANDS_TWO)
    {
        drop_item(MSLOT_SHIELD, true);
    }
    if (inv[mslot] != NON_ITEM)
        drop_item(mslot, true);

    // Set quantity, and set the item as unlinked.
    new_item.quantity -= random2(new_item.quantity);
    new_item.pos.reset();
    new_item.link = NON_ITEM;

    unlink_item(index);
    inv[mslot] = index;
    new_item.set_holding_monster(mindex());

    equip(new_item, mslot, true);

    // Item is gone from player's inventory.
    dec_inv_item_quantity(steal_what, new_item.quantity);

    return &new_item;
}

/** Disarm this monster, and preferably pull the weapon into your tile.
 *
 *  @returns a pointer to the weapon disarmed, or NULL if unsuccessful.
 */
item_def* monster::disarm()
{
    item_def *mons_wpn = mslot_item(MSLOT_WEAPON);

    // is it ok to move the weapon into your tile (w/o destroying it?)
    const bool your_tile_ok = !feat_virtually_destroys_item(grd(you.pos()), *mons_wpn)
                               || grd(you.pos()) == DNGN_DEEP_WATER
                                  && species_likes_water(you.species);
    // what about their tile?
    const bool mon_tile_ok = !feat_destroys_item(grd(pos()), *mons_wpn)
                             && (your_tile_ok
                                 || grd(pos()) != DNGN_DEEP_WATER
                                 || species_likes_water(you.species));

    if (!mons_wpn
        || mons_wpn->cursed()
        || mons_class_is_animated_weapon(type)
        || !adjacent(you.pos(), pos())
        || !you.can_see(this)
        || !mon_tile_ok)
    {
        return NULL;
    }

    drop_item(MSLOT_WEAPON, false);

    // XXX: assumes nothing's re-ordering items - e.g. gozag gold
    if (your_tile_ok)
        move_top_item(pos(), you.pos());

    return mons_wpn;
}

/**
 * Checks if the monster can pass through webs freely.
 *
 * Currently: spiders (including Arachne), moths, demonic crawlers,
 * ghosts & other incorporeal monsters, and jelly monsters.
 *
 * @return Whether the monster is immune to webs.
 */
bool monster::is_web_immune() const
{
    return mons_genus(type) == MONS_SPIDER
            || type == MONS_ARACHNE
            || mons_genus(type) == MONS_MOTH
            || mons_genus(type) == MONS_DEMONIC_CRAWLER
            || is_insubstantial()
            || mons_genus(type) == MONS_JELLY;
}

// Undead monsters have nightvision, as do all followers of Yredelemnul
// and Dithmenos.
bool monster::nightvision() const
{
    return holiness() == MH_UNDEAD
           || god == GOD_YREDELEMNUL
           || god == GOD_DITHMENOS;
}

bool monster::attempt_escape(int attempts)
{
    size_type thesize;
    int attfactor;
    int randfact;

    if (!is_constricted())
        return true;

    escape_attempts += attempts;
    thesize = body_size(PSIZE_BODY);
    attfactor = thesize * escape_attempts;

    if (constricted_by != MID_PLAYER)
    {
        randfact = roll_dice(1,5) + 5;
        const monster* themonst = monster_by_mid(constricted_by);
        ASSERT(themonst);
        randfact += roll_dice(1, themonst->get_hit_dice());
    }
    else
        randfact = roll_dice(1, you.strength());

    if (attfactor > randfact)
    {
        stop_being_constricted(true);
        return true;
    }
    else
        return false;
}

/**
 * Does the monster have a free tentacle to constrict something?
 * Currently only used by octopode monsters.
 * @return  True if it can constrict an additional monster, false otherwise.
 */
bool monster::has_usable_tentacle() const
{
    if (mons_genus(type) != MONS_OCTOPODE)
        return false;

    // ignoring monster octopodes with weapons, for now
    return num_constricting() < 8;
}

// Move the monster to the nearest valid space.
bool monster::shove(const char* feat_name)
{
    for (distance_iterator di(pos()); di; ++di)
        if (monster_space_valid(this, *di, false))
        {
            move_to_pos(*di);
            simple_monster_message(this,
                make_stringf(" is pushed out of the %s.", feat_name).c_str());
            dprf("Moved to (%d, %d).", pos().x, pos().y);

            return true;
        }

    return false;
}

void monster::id_if_worn(mon_inv_type mslot, object_class_type base_type,
                          int sub_type) const
{
    item_def *item = mslot_item(mslot);

    if (item && item->base_type == base_type && item->sub_type == sub_type)
        set_ident_type(*item, ID_KNOWN_TYPE);
}

bool monster::check_clarity(bool silent) const
{
    if (!clarity())
        return false;

    if (!silent && you.can_see(this) && !mons_is_lurking(this))
    {
        simple_monster_message(this, " seems unimpeded by the mental distress.");
        id_if_worn(MSLOT_JEWELLERY, OBJ_JEWELLERY, AMU_CLARITY);
        // TODO: identify the randart property?
    }

    return true;
}

bool monster::stasis(bool calc_unid, bool items) const
{
    if (mons_genus(type) == MONS_FORMICID
        || type == MONS_PLAYER_GHOST && ghost->species == SP_FORMICID)
    {
        return true;
    }

    return actor::stasis(calc_unid, items);
}

bool monster::check_stasis(bool silent, bool calc_unid) const
{
    if (stasis(false, false))
        return true;

    if (!stasis())
        return false;

    if (!silent && you.can_see(this) && !mons_is_lurking(this))
    {
        simple_monster_message(this, " looks uneasy for a moment.");
        id_if_worn(MSLOT_JEWELLERY, OBJ_JEWELLERY, AMU_STASIS);
    }

    return true;
}

bool monster::is_illusion() const
{
    return props.exists(CLONE_SLAVE_KEY);
}

bool monster::is_divine_companion() const
{
    return attitude == ATT_FRIENDLY
           && !is_summoned()
           && (mons_is_god_gift(this, GOD_BEOGH)
               || mons_is_god_gift(this, GOD_YREDELEMNUL))
           && mons_can_use_stairs(this);
}

bool monster::is_projectile() const
{
    return mons_is_projectile(this) || mons_is_boulder(this);
}

bool monster::is_jumpy() const
{
    return type == MONS_JUMPING_SPIDER
        || mons_class_is_chimeric(type)
            && get_chimera_legs(this) == MONS_JUMPING_SPIDER;
}

int monster::aug_amount() const
{
    if (!mons_is_demonspawn(type)
        || draco_or_demonspawn_subspecies(this) != MONS_TORTUROUS_DEMONSPAWN)
    {
        return 0;
    }

    int amount = 0;

    for (int i = 0; i < 3; ++i)
    {
        if (hit_points >= ((i + 3) * max_hit_points) / 6)
            amount++;
    }
    return amount;
}

// HD for spellcasting purposes.
// Currently only for torturous demonspawn, though there's a possibility here
// for Archmagi, etc. to have an impact in some cases.
int monster::spell_hd(spell_type spell) const
{
    return get_hit_dice() + 2 * aug_amount();
}

void monster::align_avatars(bool force_friendly)
{
    mon_attitude_type new_att = (force_friendly ? ATT_FRIENDLY
                                   : attitude);

    // Neutral monsters don't need avatars, and in same cases would attack their
    // own avatars if they had them.
    if (new_att == ATT_NEUTRAL || new_att == ATT_STRICT_NEUTRAL
        || new_att == ATT_GOOD_NEUTRAL)
    {
        remove_avatars();
        return;
    }

    monster* avatar = find_spectral_weapon(this);
    if (avatar)
    {
        avatar->attitude = new_att;
        reset_spectral_weapon(avatar);
    }

    avatar = find_battlesphere(this);
    if (avatar)
    {
        avatar->attitude = new_att;
        reset_battlesphere(avatar);
    }

    actor* gavatar = get_ench(ENCH_GRAND_AVATAR).agent();
    if (!gavatar)
        return;
    avatar = gavatar->as_monster();
    monster *owner = monster_by_mid(avatar->summoner);
    if (avatar->summoner == mid)
    {
        avatar->attitude = new_att;
        grand_avatar_reset(avatar);
    }
    else if (!owner || !mons_aligned(this, owner))
        del_ench(ENCH_GRAND_AVATAR);
}

void monster::remove_avatars()
{
    monster* avatar = find_spectral_weapon(this);
    if (avatar)
        end_spectral_weapon(avatar, false, false);

    avatar = find_battlesphere(this);
    if (avatar)
        end_battlesphere(avatar, false);

    actor* gavatar = get_ench(ENCH_GRAND_AVATAR).agent();
    if (!gavatar)
        return;
    avatar = gavatar->as_monster();
    if (avatar->summoner == mid)
        end_grand_avatar(avatar, false);
    else
        del_ench(ENCH_GRAND_AVATAR);
}<|MERGE_RESOLUTION|>--- conflicted
+++ resolved
@@ -4528,15 +4528,9 @@
                    kill_method_type /*kill_type*/, string /*source*/,
                    string /*aux*/, bool cleanup_dead, bool attacker_effects)
 {
-<<<<<<< HEAD
-    if (mons_is_projectile(type) || mindex() == ANON_FRIENDLY_MONSTER
-        || mindex() == YOU_FAULTLESS || type == MONS_DIAMOND_OBELISK
-        || type == MONS_SINGULARITY || type == MONS_PLAYER_SHADOW)
-=======
     if (mons_is_projectile(type) || mid == MID_ANON_FRIEND
         || mid == MID_YOU_FAULTLESS || type == MONS_DIAMOND_OBELISK
-        || type == MONS_PLAYER_SHADOW)
->>>>>>> f8095653
+        || type == MONS_SINGULARITY || type == MONS_PLAYER_SHADOW)
     {
         return 0;
     }
